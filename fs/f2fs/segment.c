--- conflicted
+++ resolved
@@ -339,13 +339,10 @@
 	spin_lock(&sbi->inode_lock[ATOMIC_FILE]);
 	if (!list_empty(&fi->inmem_ilist))
 		list_del_init(&fi->inmem_ilist);
-<<<<<<< HEAD
-=======
 	if (f2fs_is_atomic_file(inode)) {
 		clear_inode_flag(inode, FI_ATOMIC_FILE);
 		sbi->atomic_files--;
 	}
->>>>>>> 34f21ff3
 	spin_unlock(&sbi->inode_lock[ATOMIC_FILE]);
 }
 
@@ -500,11 +497,7 @@
 	if (need && excess_cached_nats(sbi))
 		f2fs_balance_fs_bg(sbi);
 
-<<<<<<< HEAD
-	if (f2fs_is_checkpoint_ready(sbi))
-=======
 	if (!f2fs_is_checkpoint_ready(sbi))
->>>>>>> 34f21ff3
 		return;
 
 	/*
@@ -1024,14 +1017,9 @@
 
 	if (dc->error)
 		printk_ratelimited(
-<<<<<<< HEAD
-			"%sF2FS-fs: Issue discard(%u, %u, %u) failed, ret: %d",
-			KERN_INFO, dc->lstart, dc->start, dc->len, dc->error);
-=======
 			"%sF2FS-fs (%s): Issue discard(%u, %u, %u) failed, ret: %d",
 			KERN_INFO, sbi->sb->s_id,
 			dc->lstart, dc->start, dc->len, dc->error);
->>>>>>> 34f21ff3
 	__detach_discard_cmd(dcc, dc);
 }
 
@@ -2097,8 +2085,6 @@
 
 	f2fs_stop_discard_thread(sbi);
 
-<<<<<<< HEAD
-=======
 	/*
 	 * Recovery can cache discard commands, so in error path of
 	 * fill_super(), it needs to give a chance to handle them.
@@ -2106,7 +2092,6 @@
 	if (unlikely(atomic_read(&dcc->discard_cmd_cnt)))
 		f2fs_issue_discard_timeout(sbi);
 
->>>>>>> 34f21ff3
 	kvfree(dcc);
 	SM_I(sbi)->dcc_info = NULL;
 }
@@ -2179,17 +2164,11 @@
 		if (!f2fs_test_and_set_bit(offset, se->discard_map))
 			sbi->discard_blks--;
 
-<<<<<<< HEAD
-		/* don't overwrite by SSR to keep node chain */
-		if (IS_NODESEG(se->type) &&
-				!is_sbi_flag_set(sbi, SBI_CP_DISABLED)) {
-=======
 		/*
 		 * SSR should never reuse block which is checkpointed
 		 * or newly invalidated.
 		 */
 		if (!is_sbi_flag_set(sbi, SBI_CP_DISABLED)) {
->>>>>>> 34f21ff3
 			if (!f2fs_test_and_set_bit(offset, se->ckpt_valid_map))
 				se->ckpt_valid_blocks++;
 		}
@@ -2721,11 +2700,7 @@
 	up_read(&SM_I(sbi)->curseg_lock);
 }
 
-<<<<<<< HEAD
-void f2fs_allocate_new_segments(struct f2fs_sb_info *sbi)
-=======
 void f2fs_allocate_new_segments(struct f2fs_sb_info *sbi, int type)
->>>>>>> 34f21ff3
 {
 	struct curseg_info *curseg;
 	unsigned int old_segno;
@@ -3437,14 +3412,10 @@
 	if (PageWriteback(page)) {
 		struct f2fs_sb_info *sbi = F2FS_P_SB(page);
 
-<<<<<<< HEAD
-		f2fs_submit_merged_write_cond(sbi, NULL, page, 0, type);
-=======
 		/* submit cached LFS IO */
 		f2fs_submit_merged_write_cond(sbi, NULL, page, 0, type);
 		/* sbumit cached IPU IO */
 		f2fs_submit_merged_ipu_write(sbi, NULL, page);
->>>>>>> 34f21ff3
 		if (ordered) {
 			wait_on_page_writeback(page);
 			f2fs_bug_on(sbi, locked && PageWriteback(page));
@@ -4233,10 +4204,6 @@
 		if (start >= MAIN_SEGS(sbi)) {
 			f2fs_err(sbi, "Wrong journal entry on segno %u",
 				 start);
-<<<<<<< HEAD
-			set_sbi_flag(sbi, SBI_NEED_FSCK);
-=======
->>>>>>> 34f21ff3
 			err = -EFSCORRUPTED;
 			break;
 		}
@@ -4276,10 +4243,6 @@
 	if (!err && total_node_blocks != valid_node_count(sbi)) {
 		f2fs_err(sbi, "SIT is corrupted node# %u vs %u",
 			 total_node_blocks, valid_node_count(sbi));
-<<<<<<< HEAD
-		set_sbi_flag(sbi, SBI_NEED_FSCK);
-=======
->>>>>>> 34f21ff3
 		err = -EFSCORRUPTED;
 	}
 
@@ -4574,21 +4537,8 @@
 	if (!sit_i)
 		return;
 
-<<<<<<< HEAD
-	if (sit_i->sentries) {
-		for (start = 0; start < MAIN_SEGS(sbi); start++) {
-			kvfree(sit_i->sentries[start].cur_valid_map);
-#ifdef CONFIG_F2FS_CHECK_FS
-			kvfree(sit_i->sentries[start].cur_valid_map_mir);
-#endif
-			kvfree(sit_i->sentries[start].ckpt_valid_map);
-			kvfree(sit_i->sentries[start].discard_map);
-		}
-	}
-=======
 	if (sit_i->sentries)
 		kvfree(sit_i->bitmap);
->>>>>>> 34f21ff3
 	kvfree(sit_i->tmp_map);
 
 	kvfree(sit_i->sentries);
@@ -4599,10 +4549,7 @@
 	kvfree(sit_i->sit_bitmap);
 #ifdef CONFIG_F2FS_CHECK_FS
 	kvfree(sit_i->sit_bitmap_mir);
-<<<<<<< HEAD
-=======
 	kvfree(sit_i->invalid_segmap);
->>>>>>> 34f21ff3
 #endif
 	kvfree(sit_i);
 }
