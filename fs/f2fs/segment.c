--- conflicted
+++ resolved
@@ -391,18 +391,11 @@
  */
 void f2fs_balance_fs(struct f2fs_sb_info *sbi, bool need)
 {
-<<<<<<< HEAD
+	if (f2fs_cp_error(sbi))
+		return;
+
 	if (time_to_inject(sbi, FAULT_CHECKPOINT))
 		f2fs_stop_checkpoint(sbi, false, STOP_CP_REASON_FAULT_INJECT);
-=======
-	if (f2fs_cp_error(sbi))
-		return;
-
-	if (time_to_inject(sbi, FAULT_CHECKPOINT)) {
-		f2fs_show_injection_info(sbi, FAULT_CHECKPOINT);
-		f2fs_stop_checkpoint(sbi, false);
-	}
->>>>>>> f5eb8b91
 
 	/* balance_fs_bg is able to be pending */
 	if (need && excess_cached_nats(sbi))
@@ -2548,7 +2541,7 @@
 	spin_unlock(&free_i->segmap_lock);
 
 	if (ret) {
-		f2fs_stop_checkpoint(sbi, false);
+		f2fs_stop_checkpoint(sbi, false, STOP_CP_REASON_NO_SEGMENT);
 		f2fs_bug_on(sbi, 1);
 	}
 	return ret;
@@ -2560,14 +2553,11 @@
 	struct summary_footer *sum_footer;
 	unsigned short seg_type = curseg->seg_type;
 
-<<<<<<< HEAD
-	curseg->inited = true;
-=======
 	/* only happen when get_new_segment() fails */
 	if (curseg->next_segno == NULL_SEGNO)
 		return;
 
->>>>>>> f5eb8b91
+	curseg->inited = true;
 	curseg->segno = curseg->next_segno;
 	curseg->zone = GET_ZONE_FROM_SEG(sbi, curseg->segno);
 	curseg->next_blkoff = 0;
@@ -3242,7 +3232,6 @@
 	return type;
 }
 
-<<<<<<< HEAD
 static void f2fs_randomize_chunk(struct f2fs_sb_info *sbi,
 		struct curseg_info *seg)
 {
@@ -3256,10 +3245,7 @@
 		prandom_u32() % sbi->max_fragment_hole + 1;
 }
 
-void f2fs_allocate_data_block(struct f2fs_sb_info *sbi, struct page *page,
-=======
 int f2fs_allocate_data_block(struct f2fs_sb_info *sbi, struct page *page,
->>>>>>> f5eb8b91
 		block_t old_blkaddr, block_t *new_blkaddr,
 		struct f2fs_summary *sum, int type,
 		struct f2fs_io_info *fio)
@@ -3276,18 +3262,15 @@
 	mutex_lock(&curseg->curseg_mutex);
 	down_write(&sit_i->sentry_lock);
 
-<<<<<<< HEAD
+	if (curseg->segno == NULL_SEGNO)
+		goto out_err;
+
 	if (from_gc) {
 		f2fs_bug_on(sbi, GET_SEGNO(sbi, old_blkaddr) == NULL_SEGNO);
 		se = get_seg_entry(sbi, GET_SEGNO(sbi, old_blkaddr));
 		sanity_check_seg_type(sbi, se->type);
 		f2fs_bug_on(sbi, IS_NODESEG(se->type));
 	}
-=======
-	if (curseg->segno == NULL_SEGNO)
-		goto out_err;
-
->>>>>>> f5eb8b91
 	*new_blkaddr = NEXT_FREE_BLKADDR(sbi, curseg);
 
 	f2fs_bug_on(sbi, curseg->next_blkoff >= sbi->blocks_per_seg);
@@ -3371,31 +3354,15 @@
 	}
 
 	mutex_unlock(&curseg->curseg_mutex);
-<<<<<<< HEAD
 
 	f2fs_up_read(&SM_I(sbi)->curseg_lock);
-=======
-	up_read(&SM_I(sbi)->curseg_lock);
-
-	if (IS_DATASEG(type))
-		up_write(&sbi->node_write);
-
-	if (put_pin_sem)
-		up_read(&sbi->pin_sem);
 	return 0;
 out_err:
 	*new_blkaddr = NULL_ADDR;
-
 	up_write(&sit_i->sentry_lock);
 	mutex_unlock(&curseg->curseg_mutex);
-	up_read(&SM_I(sbi)->curseg_lock);
-	if (IS_DATASEG(type))
-		up_write(&sbi->node_write);
-
-	if (put_pin_sem)
-		up_read(&sbi->pin_sem);
+	f2fs_up_read(&SM_I(sbi)->curseg_lock);
 	return -ENOSPC;
->>>>>>> f5eb8b91
 }
 
 void f2fs_update_device_state(struct f2fs_sb_info *sbi, nid_t ino,
@@ -3431,18 +3398,10 @@
 	bool keep_order = (f2fs_lfs_mode(fio->sbi) && type == CURSEG_COLD_DATA);
 
 	if (keep_order)
-<<<<<<< HEAD
 		f2fs_down_read(&fio->sbi->io_order_lock);
 reallocate:
-	f2fs_allocate_data_block(fio->sbi, fio->page, fio->old_blkaddr,
-			&fio->new_blkaddr, sum, type, fio);
-	if (GET_SEGNO(fio->sbi, fio->old_blkaddr) != NULL_SEGNO) {
-=======
-		down_read(&fio->sbi->io_order_lock);
-
-reallocate:
 	if (f2fs_allocate_data_block(fio->sbi, fio->page, fio->old_blkaddr,
-			&fio->new_blkaddr, sum, type, fio, true)) {
+			&fio->new_blkaddr, sum, type, fio)) {
 		if (fscrypt_inode_uses_fs_layer_crypto(fio->page->mapping->host))
 			fscrypt_finalize_bounce_page(&fio->encrypted_page);
 		if (PageWriteback(fio->page))
@@ -3451,9 +3410,7 @@
 			f2fs_del_fsync_node_entry(fio->sbi, fio->page);
 		goto out;
 	}
-
-	if (GET_SEGNO(fio->sbi, fio->old_blkaddr) != NULL_SEGNO)
->>>>>>> f5eb8b91
+	if (GET_SEGNO(fio->sbi, fio->old_blkaddr) != NULL_SEGNO) {
 		invalidate_mapping_pages(META_MAPPING(fio->sbi),
 					fio->old_blkaddr, fio->old_blkaddr);
 		f2fs_invalidate_compress_page(fio->sbi, fio->old_blkaddr);
@@ -3466,13 +3423,9 @@
 		goto reallocate;
 	}
 
-<<<<<<< HEAD
 	f2fs_update_device_state(fio->sbi, fio->ino, fio->new_blkaddr, 1);
 
-=======
-	update_device_state(fio);
 out:
->>>>>>> f5eb8b91
 	if (keep_order)
 		f2fs_up_read(&fio->sbi->io_order_lock);
 }
