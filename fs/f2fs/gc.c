// SPDX-License-Identifier: GPL-2.0
/*
 * fs/f2fs/gc.c
 *
 * Copyright (c) 2012 Samsung Electronics Co., Ltd.
 *             http://www.samsung.com/
 */
#include <linux/fs.h>
#include <linux/module.h>
#include <linux/backing-dev.h>
#include <linux/init.h>
#include <linux/f2fs_fs.h>
#include <linux/kthread.h>
#include <linux/delay.h>
#include <linux/freezer.h>
#include <linux/sched/signal.h>
#include <linux/random.h>

#include "f2fs.h"
#include "node.h"
#include "segment.h"
#include "gc.h"
#include "iostat.h"
#include <trace/events/f2fs.h>

static struct kmem_cache *victim_entry_slab;

static unsigned int count_bits(const unsigned long *addr,
				unsigned int offset, unsigned int len);

static int gc_thread_func(void *data)
{
	struct f2fs_sb_info *sbi = data;
	struct f2fs_gc_kthread *gc_th = sbi->gc_thread;
	wait_queue_head_t *wq = &sbi->gc_thread->gc_wait_queue_head;
	wait_queue_head_t *fggc_wq = &sbi->gc_thread->fggc_wq;
	unsigned int wait_ms;
	struct f2fs_gc_control gc_control = {
		.victim_segno = NULL_SEGNO,
		.should_migrate_blocks = false,
		.err_gc_skipped = false };

	wait_ms = gc_th->min_sleep_time;

	set_freezable();
	do {
		bool sync_mode, foreground = false;

		wait_event_interruptible_timeout(*wq,
				kthread_should_stop() || freezing(current) ||
				waitqueue_active(fggc_wq) ||
				gc_th->gc_wake,
				msecs_to_jiffies(wait_ms));

		if (test_opt(sbi, GC_MERGE) && waitqueue_active(fggc_wq))
			foreground = true;

		/* give it a try one time */
		if (gc_th->gc_wake)
			gc_th->gc_wake = false;

		if (try_to_freeze()) {
			stat_other_skip_bggc_count(sbi);
			continue;
		}
		if (kthread_should_stop())
			break;

		if (sbi->sb->s_writers.frozen >= SB_FREEZE_WRITE) {
			increase_sleep_time(gc_th, &wait_ms);
			stat_other_skip_bggc_count(sbi);
			continue;
		}

		if (time_to_inject(sbi, FAULT_CHECKPOINT))
			f2fs_stop_checkpoint(sbi, false,
					STOP_CP_REASON_FAULT_INJECT);

		if (!sb_start_write_trylock(sbi->sb)) {
			stat_other_skip_bggc_count(sbi);
			continue;
		}

		/*
		 * [GC triggering condition]
		 * 0. GC is not conducted currently.
		 * 1. There are enough dirty segments.
		 * 2. IO subsystem is idle by checking the # of writeback pages.
		 * 3. IO subsystem is idle by checking the # of requests in
		 *    bdev's request list.
		 *
		 * Note) We have to avoid triggering GCs frequently.
		 * Because it is possible that some segments can be
		 * invalidated soon after by user update or deletion.
		 * So, I'd like to wait some time to collect dirty segments.
		 */
		if (sbi->gc_mode == GC_URGENT_HIGH ||
				sbi->gc_mode == GC_URGENT_MID) {
			wait_ms = gc_th->urgent_sleep_time;
			f2fs_down_write(&sbi->gc_lock);
			goto do_gc;
		}

		if (foreground) {
			f2fs_down_write(&sbi->gc_lock);
			goto do_gc;
		} else if (!f2fs_down_write_trylock(&sbi->gc_lock)) {
			stat_other_skip_bggc_count(sbi);
			goto next;
		}

		if (!is_idle(sbi, GC_TIME)) {
			increase_sleep_time(gc_th, &wait_ms);
			f2fs_up_write(&sbi->gc_lock);
			stat_io_skip_bggc_count(sbi);
			goto next;
		}

		if (has_enough_invalid_blocks(sbi))
			decrease_sleep_time(gc_th, &wait_ms);
		else
			increase_sleep_time(gc_th, &wait_ms);
do_gc:
		if (!foreground)
			stat_inc_bggc_count(sbi->stat_info);

		sync_mode = F2FS_OPTION(sbi).bggc_mode == BGGC_MODE_SYNC;

		/* foreground GC was been triggered via f2fs_balance_fs() */
		if (foreground)
			sync_mode = false;

		gc_control.init_gc_type = sync_mode ? FG_GC : BG_GC;
		gc_control.no_bg_gc = foreground;
		gc_control.nr_free_secs = foreground ? 1 : 0;

		/* if return value is not zero, no victim was selected */
		if (f2fs_gc(sbi, &gc_control)) {
			/* don't bother wait_ms by foreground gc */
			if (!foreground)
				wait_ms = gc_th->no_gc_sleep_time;
		} else {
			/* reset wait_ms to default sleep time */
			if (wait_ms == gc_th->no_gc_sleep_time)
				wait_ms = gc_th->min_sleep_time;
		}

		if (foreground)
			wake_up_all(&gc_th->fggc_wq);

		trace_f2fs_background_gc(sbi->sb, wait_ms,
				prefree_segments(sbi), free_segments(sbi));

		/* balancing f2fs's metadata periodically */
		f2fs_balance_fs_bg(sbi, true);
next:
		if (sbi->gc_mode != GC_NORMAL) {
			spin_lock(&sbi->gc_remaining_trials_lock);
			if (sbi->gc_remaining_trials) {
				sbi->gc_remaining_trials--;
				if (!sbi->gc_remaining_trials)
					sbi->gc_mode = GC_NORMAL;
			}
			spin_unlock(&sbi->gc_remaining_trials_lock);
		}
		sb_end_write(sbi->sb);

	} while (!kthread_should_stop());
	return 0;
}

int f2fs_start_gc_thread(struct f2fs_sb_info *sbi)
{
	struct f2fs_gc_kthread *gc_th;
	dev_t dev = sbi->sb->s_bdev->bd_dev;

	gc_th = f2fs_kmalloc(sbi, sizeof(struct f2fs_gc_kthread), GFP_KERNEL);
	if (!gc_th)
		return -ENOMEM;

	gc_th->urgent_sleep_time = DEF_GC_THREAD_URGENT_SLEEP_TIME;
	gc_th->min_sleep_time = DEF_GC_THREAD_MIN_SLEEP_TIME;
	gc_th->max_sleep_time = DEF_GC_THREAD_MAX_SLEEP_TIME;
	gc_th->no_gc_sleep_time = DEF_GC_THREAD_NOGC_SLEEP_TIME;

	gc_th->gc_wake = false;

	sbi->gc_thread = gc_th;
	init_waitqueue_head(&sbi->gc_thread->gc_wait_queue_head);
	init_waitqueue_head(&sbi->gc_thread->fggc_wq);
	sbi->gc_thread->f2fs_gc_task = kthread_run(gc_thread_func, sbi,
			"f2fs_gc-%u:%u", MAJOR(dev), MINOR(dev));
	if (IS_ERR(gc_th->f2fs_gc_task)) {
		int err = PTR_ERR(gc_th->f2fs_gc_task);

		kfree(gc_th);
		sbi->gc_thread = NULL;
		return err;
	}

	return 0;
}

void f2fs_stop_gc_thread(struct f2fs_sb_info *sbi)
{
	struct f2fs_gc_kthread *gc_th = sbi->gc_thread;

	if (!gc_th)
		return;
	kthread_stop(gc_th->f2fs_gc_task);
	wake_up_all(&gc_th->fggc_wq);
	kfree(gc_th);
	sbi->gc_thread = NULL;
}

static int select_gc_type(struct f2fs_sb_info *sbi, int gc_type)
{
	int gc_mode;

	if (gc_type == BG_GC) {
		if (sbi->am.atgc_enabled)
			gc_mode = GC_AT;
		else
			gc_mode = GC_CB;
	} else {
		gc_mode = GC_GREEDY;
	}

	switch (sbi->gc_mode) {
	case GC_IDLE_CB:
		gc_mode = GC_CB;
		break;
	case GC_IDLE_GREEDY:
	case GC_URGENT_HIGH:
		gc_mode = GC_GREEDY;
		break;
	case GC_IDLE_AT:
		gc_mode = GC_AT;
		break;
	}

	return gc_mode;
}

static void select_policy(struct f2fs_sb_info *sbi, int gc_type,
			int type, struct victim_sel_policy *p)
{
	struct dirty_seglist_info *dirty_i = DIRTY_I(sbi);

	if (p->alloc_mode == SSR) {
		p->gc_mode = GC_GREEDY;
		p->dirty_bitmap = dirty_i->dirty_segmap[type];
		p->max_search = dirty_i->nr_dirty[type];
		p->ofs_unit = 1;
	} else if (p->alloc_mode == AT_SSR) {
		p->gc_mode = GC_GREEDY;
		p->dirty_bitmap = dirty_i->dirty_segmap[type];
		p->max_search = dirty_i->nr_dirty[type];
		p->ofs_unit = 1;
	} else {
		p->gc_mode = select_gc_type(sbi, gc_type);
		p->ofs_unit = sbi->segs_per_sec;
		if (__is_large_section(sbi)) {
			p->dirty_bitmap = dirty_i->dirty_secmap;
			p->max_search = count_bits(p->dirty_bitmap,
						0, MAIN_SECS(sbi));
		} else {
			p->dirty_bitmap = dirty_i->dirty_segmap[DIRTY];
			p->max_search = dirty_i->nr_dirty[DIRTY];
		}
	}

	/*
	 * adjust candidates range, should select all dirty segments for
	 * foreground GC and urgent GC cases.
	 */
	if (gc_type != FG_GC &&
			(sbi->gc_mode != GC_URGENT_HIGH) &&
			(p->gc_mode != GC_AT && p->alloc_mode != AT_SSR) &&
			p->max_search > sbi->max_victim_search)
		p->max_search = sbi->max_victim_search;

	/* let's select beginning hot/small space first in no_heap mode*/
	if (f2fs_need_rand_seg(sbi))
		p->offset = prandom_u32() % (MAIN_SECS(sbi) * sbi->segs_per_sec);
	else if (test_opt(sbi, NOHEAP) &&
		(type == CURSEG_HOT_DATA || IS_NODESEG(type)))
		p->offset = 0;
	else
		p->offset = SIT_I(sbi)->last_victim[p->gc_mode];
}

static unsigned int get_max_cost(struct f2fs_sb_info *sbi,
				struct victim_sel_policy *p)
{
	/* SSR allocates in a segment unit */
	if (p->alloc_mode == SSR)
		return sbi->blocks_per_seg;
	else if (p->alloc_mode == AT_SSR)
		return UINT_MAX;

	/* LFS */
	if (p->gc_mode == GC_GREEDY)
		return 2 * sbi->blocks_per_seg * p->ofs_unit;
	else if (p->gc_mode == GC_CB)
		return UINT_MAX;
	else if (p->gc_mode == GC_AT)
		return UINT_MAX;
	else /* No other gc_mode */
		return 0;
}

static unsigned int check_bg_victims(struct f2fs_sb_info *sbi)
{
	struct dirty_seglist_info *dirty_i = DIRTY_I(sbi);
	unsigned int secno;

	/*
	 * If the gc_type is FG_GC, we can select victim segments
	 * selected by background GC before.
	 * Those segments guarantee they have small valid blocks.
	 */
	for_each_set_bit(secno, dirty_i->victim_secmap, MAIN_SECS(sbi)) {
		if (sec_usage_check(sbi, secno))
			continue;
		clear_bit(secno, dirty_i->victim_secmap);
		return GET_SEG_FROM_SEC(sbi, secno);
	}
	return NULL_SEGNO;
}

static unsigned int get_cb_cost(struct f2fs_sb_info *sbi, unsigned int segno)
{
	struct sit_info *sit_i = SIT_I(sbi);
	unsigned int secno = GET_SEC_FROM_SEG(sbi, segno);
	unsigned int start = GET_SEG_FROM_SEC(sbi, secno);
	unsigned long long mtime = 0;
	unsigned int vblocks;
	unsigned char age = 0;
	unsigned char u;
	unsigned int i;
	unsigned int usable_segs_per_sec = f2fs_usable_segs_in_sec(sbi, segno);

	for (i = 0; i < usable_segs_per_sec; i++)
		mtime += get_seg_entry(sbi, start + i)->mtime;
	vblocks = get_valid_blocks(sbi, segno, true);

	mtime = div_u64(mtime, usable_segs_per_sec);
	vblocks = div_u64(vblocks, usable_segs_per_sec);

	u = (vblocks * 100) >> sbi->log_blocks_per_seg;

	/* Handle if the system time has changed by the user */
	if (mtime < sit_i->min_mtime)
		sit_i->min_mtime = mtime;
	if (mtime > sit_i->max_mtime)
		sit_i->max_mtime = mtime;
	if (sit_i->max_mtime != sit_i->min_mtime)
		age = 100 - div64_u64(100 * (mtime - sit_i->min_mtime),
				sit_i->max_mtime - sit_i->min_mtime);

	return UINT_MAX - ((100 * (100 - u) * age) / (100 + u));
}

static inline unsigned int get_gc_cost(struct f2fs_sb_info *sbi,
			unsigned int segno, struct victim_sel_policy *p)
{
	if (p->alloc_mode == SSR)
		return get_seg_entry(sbi, segno)->ckpt_valid_blocks;

	/* alloc_mode == LFS */
	if (p->gc_mode == GC_GREEDY)
		return get_valid_blocks(sbi, segno, true);
	else if (p->gc_mode == GC_CB)
		return get_cb_cost(sbi, segno);

	f2fs_bug_on(sbi, 1);
	return 0;
}

static unsigned int count_bits(const unsigned long *addr,
				unsigned int offset, unsigned int len)
{
	unsigned int end = offset + len, sum = 0;

	while (offset < end) {
		if (test_bit(offset++, addr))
			++sum;
	}
	return sum;
}

static struct victim_entry *attach_victim_entry(struct f2fs_sb_info *sbi,
				unsigned long long mtime, unsigned int segno,
				struct rb_node *parent, struct rb_node **p,
				bool left_most)
{
	struct atgc_management *am = &sbi->am;
	struct victim_entry *ve;

	ve =  f2fs_kmem_cache_alloc(victim_entry_slab,
				GFP_NOFS, true, NULL);

	ve->mtime = mtime;
	ve->segno = segno;

	rb_link_node(&ve->rb_node, parent, p);
	rb_insert_color_cached(&ve->rb_node, &am->root, left_most);

	list_add_tail(&ve->list, &am->victim_list);

	am->victim_count++;

	return ve;
}

static void insert_victim_entry(struct f2fs_sb_info *sbi,
				unsigned long long mtime, unsigned int segno)
{
	struct atgc_management *am = &sbi->am;
	struct rb_node **p;
	struct rb_node *parent = NULL;
	bool left_most = true;

	p = f2fs_lookup_rb_tree_ext(sbi, &am->root, &parent, mtime, &left_most);
	attach_victim_entry(sbi, mtime, segno, parent, p, left_most);
}

static void add_victim_entry(struct f2fs_sb_info *sbi,
				struct victim_sel_policy *p, unsigned int segno)
{
	struct sit_info *sit_i = SIT_I(sbi);
	unsigned int secno = GET_SEC_FROM_SEG(sbi, segno);
	unsigned int start = GET_SEG_FROM_SEC(sbi, secno);
	unsigned long long mtime = 0;
	unsigned int i;

	if (unlikely(is_sbi_flag_set(sbi, SBI_CP_DISABLED))) {
		if (p->gc_mode == GC_AT &&
			get_valid_blocks(sbi, segno, true) == 0)
			return;
	}

	for (i = 0; i < sbi->segs_per_sec; i++)
		mtime += get_seg_entry(sbi, start + i)->mtime;
	mtime = div_u64(mtime, sbi->segs_per_sec);

	/* Handle if the system time has changed by the user */
	if (mtime < sit_i->min_mtime)
		sit_i->min_mtime = mtime;
	if (mtime > sit_i->max_mtime)
		sit_i->max_mtime = mtime;
	if (mtime < sit_i->dirty_min_mtime)
		sit_i->dirty_min_mtime = mtime;
	if (mtime > sit_i->dirty_max_mtime)
		sit_i->dirty_max_mtime = mtime;

	/* don't choose young section as candidate */
	if (sit_i->dirty_max_mtime - mtime < p->age_threshold)
		return;

	insert_victim_entry(sbi, mtime, segno);
}

static struct rb_node *lookup_central_victim(struct f2fs_sb_info *sbi,
						struct victim_sel_policy *p)
{
	struct atgc_management *am = &sbi->am;
	struct rb_node *parent = NULL;
	bool left_most;

	f2fs_lookup_rb_tree_ext(sbi, &am->root, &parent, p->age, &left_most);

	return parent;
}

static void atgc_lookup_victim(struct f2fs_sb_info *sbi,
						struct victim_sel_policy *p)
{
	struct sit_info *sit_i = SIT_I(sbi);
	struct atgc_management *am = &sbi->am;
	struct rb_root_cached *root = &am->root;
	struct rb_node *node;
	struct rb_entry *re;
	struct victim_entry *ve;
	unsigned long long total_time;
	unsigned long long age, u, accu;
	unsigned long long max_mtime = sit_i->dirty_max_mtime;
	unsigned long long min_mtime = sit_i->dirty_min_mtime;
	unsigned int sec_blocks = CAP_BLKS_PER_SEC(sbi);
	unsigned int vblocks;
	unsigned int dirty_threshold = max(am->max_candidate_count,
					am->candidate_ratio *
					am->victim_count / 100);
	unsigned int age_weight = am->age_weight;
	unsigned int cost;
	unsigned int iter = 0;

	if (max_mtime < min_mtime)
		return;

	max_mtime += 1;
	total_time = max_mtime - min_mtime;

	accu = div64_u64(ULLONG_MAX, total_time);
	accu = min_t(unsigned long long, div_u64(accu, 100),
					DEFAULT_ACCURACY_CLASS);

	node = rb_first_cached(root);
next:
	re = rb_entry_safe(node, struct rb_entry, rb_node);
	if (!re)
		return;

	ve = (struct victim_entry *)re;

	if (ve->mtime >= max_mtime || ve->mtime < min_mtime)
		goto skip;

	/* age = 10000 * x% * 60 */
	age = div64_u64(accu * (max_mtime - ve->mtime), total_time) *
								age_weight;

	vblocks = get_valid_blocks(sbi, ve->segno, true);
	f2fs_bug_on(sbi, !vblocks || vblocks == sec_blocks);

	/* u = 10000 * x% * 40 */
	u = div64_u64(accu * (sec_blocks - vblocks), sec_blocks) *
							(100 - age_weight);

	f2fs_bug_on(sbi, age + u >= UINT_MAX);

	cost = UINT_MAX - (age + u);
	iter++;

	if (cost < p->min_cost ||
			(cost == p->min_cost && age > p->oldest_age)) {
		p->min_cost = cost;
		p->oldest_age = age;
		p->min_segno = ve->segno;
	}
skip:
	if (iter < dirty_threshold) {
		node = rb_next(node);
		goto next;
	}
}

/*
 * select candidates around source section in range of
 * [target - dirty_threshold, target + dirty_threshold]
 */
static void atssr_lookup_victim(struct f2fs_sb_info *sbi,
						struct victim_sel_policy *p)
{
	struct sit_info *sit_i = SIT_I(sbi);
	struct atgc_management *am = &sbi->am;
	struct rb_node *node;
	struct rb_entry *re;
	struct victim_entry *ve;
	unsigned long long age;
	unsigned long long max_mtime = sit_i->dirty_max_mtime;
	unsigned long long min_mtime = sit_i->dirty_min_mtime;
	unsigned int seg_blocks = sbi->blocks_per_seg;
	unsigned int vblocks;
	unsigned int dirty_threshold = max(am->max_candidate_count,
					am->candidate_ratio *
					am->victim_count / 100);
	unsigned int cost;
	unsigned int iter = 0;
	int stage = 0;

	if (max_mtime < min_mtime)
		return;
	max_mtime += 1;
next_stage:
	node = lookup_central_victim(sbi, p);
next_node:
	re = rb_entry_safe(node, struct rb_entry, rb_node);
	if (!re) {
		if (stage == 0)
			goto skip_stage;
		return;
	}

	ve = (struct victim_entry *)re;

	if (ve->mtime >= max_mtime || ve->mtime < min_mtime)
		goto skip_node;

	age = max_mtime - ve->mtime;

	vblocks = get_seg_entry(sbi, ve->segno)->ckpt_valid_blocks;
	f2fs_bug_on(sbi, !vblocks);

	/* rare case */
	if (vblocks == seg_blocks)
		goto skip_node;

	iter++;

	age = max_mtime - abs(p->age - age);
	cost = UINT_MAX - vblocks;

	if (cost < p->min_cost ||
			(cost == p->min_cost && age > p->oldest_age)) {
		p->min_cost = cost;
		p->oldest_age = age;
		p->min_segno = ve->segno;
	}
skip_node:
	if (iter < dirty_threshold) {
		if (stage == 0)
			node = rb_prev(node);
		else if (stage == 1)
			node = rb_next(node);
		goto next_node;
	}
skip_stage:
	if (stage < 1) {
		stage++;
		iter = 0;
		goto next_stage;
	}
}
static void lookup_victim_by_age(struct f2fs_sb_info *sbi,
						struct victim_sel_policy *p)
{
	f2fs_bug_on(sbi, !f2fs_check_rb_tree_consistence(sbi,
						&sbi->am.root, true));

	if (p->gc_mode == GC_AT)
		atgc_lookup_victim(sbi, p);
	else if (p->alloc_mode == AT_SSR)
		atssr_lookup_victim(sbi, p);
	else
		f2fs_bug_on(sbi, 1);
}

static void release_victim_entry(struct f2fs_sb_info *sbi)
{
	struct atgc_management *am = &sbi->am;
	struct victim_entry *ve, *tmp;

	list_for_each_entry_safe(ve, tmp, &am->victim_list, list) {
		list_del(&ve->list);
		kmem_cache_free(victim_entry_slab, ve);
		am->victim_count--;
	}

	am->root = RB_ROOT_CACHED;

	f2fs_bug_on(sbi, am->victim_count);
	f2fs_bug_on(sbi, !list_empty(&am->victim_list));
}

static bool f2fs_pin_section(struct f2fs_sb_info *sbi, unsigned int segno)
{
	struct dirty_seglist_info *dirty_i = DIRTY_I(sbi);
	unsigned int secno = GET_SEC_FROM_SEG(sbi, segno);

	if (!dirty_i->enable_pin_section)
		return false;
	if (!test_and_set_bit(secno, dirty_i->pinned_secmap))
		dirty_i->pinned_secmap_cnt++;
	return true;
}

static bool f2fs_pinned_section_exists(struct dirty_seglist_info *dirty_i)
{
	return dirty_i->pinned_secmap_cnt;
}

static bool f2fs_section_is_pinned(struct dirty_seglist_info *dirty_i,
						unsigned int secno)
{
	return dirty_i->enable_pin_section &&
		f2fs_pinned_section_exists(dirty_i) &&
		test_bit(secno, dirty_i->pinned_secmap);
}

static void f2fs_unpin_all_sections(struct f2fs_sb_info *sbi, bool enable)
{
	unsigned int bitmap_size = f2fs_bitmap_size(MAIN_SECS(sbi));

	if (f2fs_pinned_section_exists(DIRTY_I(sbi))) {
		memset(DIRTY_I(sbi)->pinned_secmap, 0, bitmap_size);
		DIRTY_I(sbi)->pinned_secmap_cnt = 0;
	}
	DIRTY_I(sbi)->enable_pin_section = enable;
}

static int f2fs_gc_pinned_control(struct inode *inode, int gc_type,
							unsigned int segno)
{
	if (!f2fs_is_pinned_file(inode))
		return 0;
	if (gc_type != FG_GC)
		return -EBUSY;
	if (!f2fs_pin_section(F2FS_I_SB(inode), segno))
		f2fs_pin_file_control(inode, true);
	return -EAGAIN;
}

/*
 * This function is called from two paths.
 * One is garbage collection and the other is SSR segment selection.
 * When it is called during GC, it just gets a victim segment
 * and it does not remove it from dirty seglist.
 * When it is called from SSR segment selection, it finds a segment
 * which has minimum valid blocks and removes it from dirty seglist.
 */
static int get_victim_by_default(struct f2fs_sb_info *sbi,
			unsigned int *result, int gc_type, int type,
			char alloc_mode, unsigned long long age)
{
	struct dirty_seglist_info *dirty_i = DIRTY_I(sbi);
	struct sit_info *sm = SIT_I(sbi);
	struct victim_sel_policy p;
	unsigned int secno, last_victim;
	unsigned int last_segment;
	unsigned int nsearched;
	bool is_atgc;
	int ret = 0;

	mutex_lock(&dirty_i->seglist_lock);
	last_segment = MAIN_SECS(sbi) * sbi->segs_per_sec;

	p.alloc_mode = alloc_mode;
	p.age = age;
	p.age_threshold = sbi->am.age_threshold;

retry:
	select_policy(sbi, gc_type, type, &p);
	p.min_segno = NULL_SEGNO;
	p.oldest_age = 0;
	p.min_cost = get_max_cost(sbi, &p);

	is_atgc = (p.gc_mode == GC_AT || p.alloc_mode == AT_SSR);
	nsearched = 0;

	if (is_atgc)
		SIT_I(sbi)->dirty_min_mtime = ULLONG_MAX;

	if (*result != NULL_SEGNO) {
		if (!get_valid_blocks(sbi, *result, false)) {
			ret = -ENODATA;
			goto out;
		}

		if (sec_usage_check(sbi, GET_SEC_FROM_SEG(sbi, *result)))
			ret = -EBUSY;
		else
			p.min_segno = *result;
		goto out;
	}

	ret = -ENODATA;
	if (p.max_search == 0)
		goto out;

	if (__is_large_section(sbi) && p.alloc_mode == LFS) {
		if (sbi->next_victim_seg[BG_GC] != NULL_SEGNO) {
			p.min_segno = sbi->next_victim_seg[BG_GC];
			*result = p.min_segno;
			sbi->next_victim_seg[BG_GC] = NULL_SEGNO;
			goto got_result;
		}
		if (gc_type == FG_GC &&
				sbi->next_victim_seg[FG_GC] != NULL_SEGNO) {
			p.min_segno = sbi->next_victim_seg[FG_GC];
			*result = p.min_segno;
			sbi->next_victim_seg[FG_GC] = NULL_SEGNO;
			goto got_result;
		}
	}

	last_victim = sm->last_victim[p.gc_mode];
	if (p.alloc_mode == LFS && gc_type == FG_GC) {
		p.min_segno = check_bg_victims(sbi);
		if (p.min_segno != NULL_SEGNO)
			goto got_it;
	}

	while (1) {
		unsigned long cost, *dirty_bitmap;
		unsigned int unit_no, segno;

		dirty_bitmap = p.dirty_bitmap;
		unit_no = find_next_bit(dirty_bitmap,
				last_segment / p.ofs_unit,
				p.offset / p.ofs_unit);
		segno = unit_no * p.ofs_unit;
		if (segno >= last_segment) {
			if (sm->last_victim[p.gc_mode]) {
				last_segment =
					sm->last_victim[p.gc_mode];
				sm->last_victim[p.gc_mode] = 0;
				p.offset = 0;
				continue;
			}
			break;
		}

		p.offset = segno + p.ofs_unit;
		nsearched++;

#ifdef CONFIG_F2FS_CHECK_FS
		/*
		 * skip selecting the invalid segno (that is failed due to block
		 * validity check failure during GC) to avoid endless GC loop in
		 * such cases.
		 */
		if (test_bit(segno, sm->invalid_segmap))
			goto next;
#endif

		secno = GET_SEC_FROM_SEG(sbi, segno);

		if (sec_usage_check(sbi, secno))
			goto next;

		/* Don't touch checkpointed data */
		if (unlikely(is_sbi_flag_set(sbi, SBI_CP_DISABLED))) {
			if (p.alloc_mode == LFS) {
				/*
				 * LFS is set to find source section during GC.
				 * The victim should have no checkpointed data.
				 */
				if (get_ckpt_valid_blocks(sbi, segno, true))
					goto next;
			} else {
				/*
				 * SSR | AT_SSR are set to find target segment
				 * for writes which can be full by checkpointed
				 * and newly written blocks.
				 */
				if (!f2fs_segment_has_free_slot(sbi, segno))
					goto next;
			}
		}

		if (gc_type == BG_GC && test_bit(secno, dirty_i->victim_secmap))
			goto next;

		if (gc_type == FG_GC && f2fs_section_is_pinned(dirty_i, secno))
			goto next;

		if (is_atgc) {
			add_victim_entry(sbi, &p, segno);
			goto next;
		}

		cost = get_gc_cost(sbi, segno, &p);

		if (p.min_cost > cost) {
			p.min_segno = segno;
			p.min_cost = cost;
		}
next:
		if (nsearched >= p.max_search) {
			if (!sm->last_victim[p.gc_mode] && segno <= last_victim)
				sm->last_victim[p.gc_mode] =
					last_victim + p.ofs_unit;
			else
				sm->last_victim[p.gc_mode] = segno + p.ofs_unit;
			sm->last_victim[p.gc_mode] %=
				(MAIN_SECS(sbi) * sbi->segs_per_sec);
			break;
		}
	}

	/* get victim for GC_AT/AT_SSR */
	if (is_atgc) {
		lookup_victim_by_age(sbi, &p);
		release_victim_entry(sbi);
	}

	if (is_atgc && p.min_segno == NULL_SEGNO &&
			sm->elapsed_time < p.age_threshold) {
		p.age_threshold = 0;
		goto retry;
	}

	if (p.min_segno != NULL_SEGNO) {
got_it:
		*result = (p.min_segno / p.ofs_unit) * p.ofs_unit;
got_result:
		if (p.alloc_mode == LFS) {
			secno = GET_SEC_FROM_SEG(sbi, p.min_segno);
			if (gc_type == FG_GC)
				sbi->cur_victim_sec = secno;
			else
				set_bit(secno, dirty_i->victim_secmap);
		}
		ret = 0;

	}
out:
	if (p.min_segno != NULL_SEGNO)
		trace_f2fs_get_victim(sbi->sb, type, gc_type, &p,
				sbi->cur_victim_sec,
				prefree_segments(sbi), free_segments(sbi));
	mutex_unlock(&dirty_i->seglist_lock);

	return ret;
}

static const struct victim_selection default_v_ops = {
	.get_victim = get_victim_by_default,
};

static struct inode *find_gc_inode(struct gc_inode_list *gc_list, nid_t ino)
{
	struct inode_entry *ie;

	ie = radix_tree_lookup(&gc_list->iroot, ino);
	if (ie)
		return ie->inode;
	return NULL;
}

static void add_gc_inode(struct gc_inode_list *gc_list, struct inode *inode)
{
	struct inode_entry *new_ie;

	if (inode == find_gc_inode(gc_list, inode->i_ino)) {
		iput(inode);
		return;
	}
	new_ie = f2fs_kmem_cache_alloc(f2fs_inode_entry_slab,
					GFP_NOFS, true, NULL);
	new_ie->inode = inode;

	f2fs_radix_tree_insert(&gc_list->iroot, inode->i_ino, new_ie);
	list_add_tail(&new_ie->list, &gc_list->ilist);
}

static void put_gc_inode(struct gc_inode_list *gc_list)
{
	struct inode_entry *ie, *next_ie;

	list_for_each_entry_safe(ie, next_ie, &gc_list->ilist, list) {
		radix_tree_delete(&gc_list->iroot, ie->inode->i_ino);
		iput(ie->inode);
		list_del(&ie->list);
		kmem_cache_free(f2fs_inode_entry_slab, ie);
	}
}

static int check_valid_map(struct f2fs_sb_info *sbi,
				unsigned int segno, int offset)
{
	struct sit_info *sit_i = SIT_I(sbi);
	struct seg_entry *sentry;
	int ret;

	down_read(&sit_i->sentry_lock);
	sentry = get_seg_entry(sbi, segno);
	ret = f2fs_test_bit(offset, sentry->cur_valid_map);
	up_read(&sit_i->sentry_lock);
	return ret;
}

/*
 * This function compares node address got in summary with that in NAT.
 * On validity, copy that node with cold status, otherwise (invalid node)
 * ignore that.
 */
static int gc_node_segment(struct f2fs_sb_info *sbi,
		struct f2fs_summary *sum, unsigned int segno, int gc_type)
{
	struct f2fs_summary *entry;
	block_t start_addr;
	int off;
	int phase = 0;
	bool fggc = (gc_type == FG_GC);
	int submitted = 0;
	unsigned int usable_blks_in_seg = f2fs_usable_blks_in_seg(sbi, segno);

	start_addr = START_BLOCK(sbi, segno);

next_step:
	entry = sum;

	if (fggc && phase == 2)
		atomic_inc(&sbi->wb_sync_req[NODE]);

	for (off = 0; off < usable_blks_in_seg; off++, entry++) {
		nid_t nid = le32_to_cpu(entry->nid);
		struct page *node_page;
		struct node_info ni;
		int err;

		/* stop BG_GC if there is not enough free sections. */
		if (gc_type == BG_GC && has_not_enough_free_secs(sbi, 0, 0))
			return submitted;

		if (check_valid_map(sbi, segno, off) == 0)
			continue;

		if (phase == 0) {
			f2fs_ra_meta_pages(sbi, NAT_BLOCK_OFFSET(nid), 1,
							META_NAT, true);
			continue;
		}

		if (phase == 1) {
			f2fs_ra_node_page(sbi, nid);
			continue;
		}

		/* phase == 2 */
		node_page = f2fs_get_node_page(sbi, nid);
		if (IS_ERR(node_page))
			continue;

		/* block may become invalid during f2fs_get_node_page */
		if (check_valid_map(sbi, segno, off) == 0) {
			f2fs_put_page(node_page, 1);
			continue;
		}

		if (f2fs_get_node_info(sbi, nid, &ni, false)) {
			f2fs_put_page(node_page, 1);
			continue;
		}

		if (ni.blk_addr != start_addr + off) {
			f2fs_put_page(node_page, 1);
			continue;
		}

		err = f2fs_move_node_page(node_page, gc_type);
		if (!err && gc_type == FG_GC)
			submitted++;
		stat_inc_node_blk_count(sbi, 1, gc_type);
	}

	if (++phase < 3)
		goto next_step;

	if (fggc)
		atomic_dec(&sbi->wb_sync_req[NODE]);
	return submitted;
}

/*
 * Calculate start block index indicating the given node offset.
 * Be careful, caller should give this node offset only indicating direct node
 * blocks. If any node offsets, which point the other types of node blocks such
 * as indirect or double indirect node blocks, are given, it must be a caller's
 * bug.
 */
block_t f2fs_start_bidx_of_node(unsigned int node_ofs, struct inode *inode)
{
	unsigned int indirect_blks = 2 * NIDS_PER_BLOCK + 4;
	unsigned int bidx;

	if (node_ofs == 0)
		return 0;

	if (node_ofs <= 2) {
		bidx = node_ofs - 1;
	} else if (node_ofs <= indirect_blks) {
		int dec = (node_ofs - 4) / (NIDS_PER_BLOCK + 1);

		bidx = node_ofs - 2 - dec;
	} else {
		int dec = (node_ofs - indirect_blks - 3) / (NIDS_PER_BLOCK + 1);

		bidx = node_ofs - 5 - dec;
	}
	return bidx * ADDRS_PER_BLOCK(inode) + ADDRS_PER_INODE(inode);
}

static bool is_alive(struct f2fs_sb_info *sbi, struct f2fs_summary *sum,
		struct node_info *dni, block_t blkaddr, unsigned int *nofs)
{
	struct page *node_page;
	nid_t nid;
	unsigned int ofs_in_node, max_addrs, base;
	block_t source_blkaddr;

	nid = le32_to_cpu(sum->nid);
	ofs_in_node = le16_to_cpu(sum->ofs_in_node);

	node_page = f2fs_get_node_page(sbi, nid);
	if (IS_ERR(node_page))
		return false;

	if (f2fs_get_node_info(sbi, nid, dni, false)) {
		f2fs_put_page(node_page, 1);
		return false;
	}

	if (sum->version != dni->version) {
		f2fs_warn(sbi, "%s: valid data with mismatched node version.",
			  __func__);
		set_sbi_flag(sbi, SBI_NEED_FSCK);
	}

	if (f2fs_check_nid_range(sbi, dni->ino)) {
		f2fs_put_page(node_page, 1);
		return false;
	}

	if (IS_INODE(node_page)) {
		base = offset_in_addr(F2FS_INODE(node_page));
		max_addrs = DEF_ADDRS_PER_INODE;
	} else {
		base = 0;
		max_addrs = DEF_ADDRS_PER_BLOCK;
	}

	if (base + ofs_in_node >= max_addrs) {
		f2fs_err(sbi, "Inconsistent blkaddr offset: base:%u, ofs_in_node:%u, max:%u, ino:%u, nid:%u",
			base, ofs_in_node, max_addrs, dni->ino, dni->nid);
		f2fs_put_page(node_page, 1);
		return false;
	}

	*nofs = ofs_of_node(node_page);
	source_blkaddr = data_blkaddr(NULL, node_page, ofs_in_node);
	f2fs_put_page(node_page, 1);

	if (source_blkaddr != blkaddr) {
#ifdef CONFIG_F2FS_CHECK_FS
		unsigned int segno = GET_SEGNO(sbi, blkaddr);
		unsigned long offset = GET_BLKOFF_FROM_SEG0(sbi, blkaddr);

		if (unlikely(check_valid_map(sbi, segno, offset))) {
			if (!test_and_set_bit(segno, SIT_I(sbi)->invalid_segmap)) {
				f2fs_err(sbi, "mismatched blkaddr %u (source_blkaddr %u) in seg %u",
					 blkaddr, source_blkaddr, segno);
				set_sbi_flag(sbi, SBI_NEED_FSCK);
			}
		}
#endif
		return false;
	}
	return true;
}

static int ra_data_block(struct inode *inode, pgoff_t index)
{
	struct f2fs_sb_info *sbi = F2FS_I_SB(inode);
	struct address_space *mapping = inode->i_mapping;
	struct dnode_of_data dn;
	struct page *page;
	struct f2fs_io_info fio = {
		.sbi = sbi,
		.ino = inode->i_ino,
		.type = DATA,
		.temp = COLD,
		.op = REQ_OP_READ,
		.op_flags = 0,
		.encrypted_page = NULL,
		.in_list = 0,
		.retry = 0,
	};
	int err;

	page = f2fs_grab_cache_page(mapping, index, true);
	if (!page)
		return -ENOMEM;

	if (f2fs_lookup_read_extent_cache_block(inode, index,
						&dn.data_blkaddr)) {
		if (unlikely(!f2fs_is_valid_blkaddr(sbi, dn.data_blkaddr,
						DATA_GENERIC_ENHANCE_READ))) {
			err = -EFSCORRUPTED;
			f2fs_handle_error(sbi, ERROR_INVALID_BLKADDR);
			goto put_page;
		}
		goto got_it;
	}

	set_new_dnode(&dn, inode, NULL, NULL, 0);
	err = f2fs_get_dnode_of_data(&dn, index, LOOKUP_NODE);
	if (err)
		goto put_page;
	f2fs_put_dnode(&dn);

	if (!__is_valid_data_blkaddr(dn.data_blkaddr)) {
		err = -ENOENT;
		goto put_page;
	}
	if (unlikely(!f2fs_is_valid_blkaddr(sbi, dn.data_blkaddr,
						DATA_GENERIC_ENHANCE))) {
		err = -EFSCORRUPTED;
		f2fs_handle_error(sbi, ERROR_INVALID_BLKADDR);
		goto put_page;
	}
got_it:
	/* read page */
	fio.page = page;
	fio.new_blkaddr = fio.old_blkaddr = dn.data_blkaddr;

	/*
	 * don't cache encrypted data into meta inode until previous dirty
	 * data were writebacked to avoid racing between GC and flush.
	 */
	f2fs_wait_on_page_writeback(page, DATA, true, true);

	f2fs_wait_on_block_writeback(inode, dn.data_blkaddr);

	fio.encrypted_page = f2fs_pagecache_get_page(META_MAPPING(sbi),
					dn.data_blkaddr,
					FGP_LOCK | FGP_CREAT, GFP_NOFS);
	if (!fio.encrypted_page) {
		err = -ENOMEM;
		goto put_page;
	}

	err = f2fs_submit_page_bio(&fio);
	if (err)
		goto put_encrypted_page;
	f2fs_put_page(fio.encrypted_page, 0);
	f2fs_put_page(page, 1);

	f2fs_update_iostat(sbi, FS_DATA_READ_IO, F2FS_BLKSIZE);
	f2fs_update_iostat(sbi, FS_GDATA_READ_IO, F2FS_BLKSIZE);

	return 0;
put_encrypted_page:
	f2fs_put_page(fio.encrypted_page, 1);
put_page:
	f2fs_put_page(page, 1);
	return err;
}

/*
 * Move data block via META_MAPPING while keeping locked data page.
 * This can be used to move blocks, aka LBAs, directly on disk.
 */
static int move_data_block(struct inode *inode, block_t bidx,
				int gc_type, unsigned int segno, int off)
{
	struct f2fs_io_info fio = {
		.sbi = F2FS_I_SB(inode),
		.ino = inode->i_ino,
		.type = DATA,
		.temp = COLD,
		.op = REQ_OP_READ,
		.op_flags = 0,
		.encrypted_page = NULL,
		.in_list = 0,
		.retry = 0,
	};
	struct dnode_of_data dn;
	struct f2fs_summary sum;
	struct node_info ni;
	struct page *page, *mpage;
	block_t newaddr;
	int err = 0;
	bool lfs_mode = f2fs_lfs_mode(fio.sbi);
	int type = fio.sbi->am.atgc_enabled && (gc_type == BG_GC) &&
				(fio.sbi->gc_mode != GC_URGENT_HIGH) ?
				CURSEG_ALL_DATA_ATGC : CURSEG_COLD_DATA;

	/* do not read out */
	page = f2fs_grab_cache_page(inode->i_mapping, bidx, false);
	if (!page)
		return -ENOMEM;

	if (!check_valid_map(F2FS_I_SB(inode), segno, off)) {
		err = -ENOENT;
		goto out;
	}

	err = f2fs_gc_pinned_control(inode, gc_type, segno);
	if (err)
		goto out;

	set_new_dnode(&dn, inode, NULL, NULL, 0);
	err = f2fs_get_dnode_of_data(&dn, bidx, LOOKUP_NODE);
	if (err)
		goto out;

	if (unlikely(dn.data_blkaddr == NULL_ADDR)) {
		ClearPageUptodate(page);
		err = -ENOENT;
		goto put_out;
	}

	/*
	 * don't cache encrypted data into meta inode until previous dirty
	 * data were writebacked to avoid racing between GC and flush.
	 */
	f2fs_wait_on_page_writeback(page, DATA, true, true);

	f2fs_wait_on_block_writeback(inode, dn.data_blkaddr);

	err = f2fs_get_node_info(fio.sbi, dn.nid, &ni, false);
	if (err)
		goto put_out;

	/* read page */
	fio.page = page;
	fio.new_blkaddr = fio.old_blkaddr = dn.data_blkaddr;

	if (lfs_mode)
		f2fs_down_write(&fio.sbi->io_order_lock);

	mpage = f2fs_grab_cache_page(META_MAPPING(fio.sbi),
					fio.old_blkaddr, false);
	if (!mpage) {
		err = -ENOMEM;
		goto up_out;
	}

	fio.encrypted_page = mpage;

	/* read source block in mpage */
	if (!PageUptodate(mpage)) {
		err = f2fs_submit_page_bio(&fio);
		if (err) {
			f2fs_put_page(mpage, 1);
			goto up_out;
		}

		f2fs_update_iostat(fio.sbi, FS_DATA_READ_IO, F2FS_BLKSIZE);
		f2fs_update_iostat(fio.sbi, FS_GDATA_READ_IO, F2FS_BLKSIZE);

		lock_page(mpage);
		if (unlikely(mpage->mapping != META_MAPPING(fio.sbi) ||
						!PageUptodate(mpage))) {
			err = -EIO;
			f2fs_put_page(mpage, 1);
			goto up_out;
		}
	}

<<<<<<< HEAD
	set_summary(&sum, dn.nid, dn.ofs_in_node, ni.version);

	/* allocate block address */
	f2fs_allocate_data_block(fio.sbi, NULL, fio.old_blkaddr, &newaddr,
				&sum, type, NULL);
=======
	/* allocate block address */
	err = f2fs_allocate_data_block(fio.sbi, NULL, fio.old_blkaddr, &newaddr,
				&sum, CURSEG_COLD_DATA, NULL, false);
	if (err) {
		f2fs_put_page(mpage, 1);
		/* filesystem should shutdown, no need to recovery block */
		goto up_out;
	}
>>>>>>> f5eb8b91

	fio.encrypted_page = f2fs_pagecache_get_page(META_MAPPING(fio.sbi),
				newaddr, FGP_LOCK | FGP_CREAT, GFP_NOFS);
	if (!fio.encrypted_page) {
		err = -ENOMEM;
		f2fs_put_page(mpage, 1);
		goto recover_block;
	}

	/* write target block */
	f2fs_wait_on_page_writeback(fio.encrypted_page, DATA, true, true);
	memcpy(page_address(fio.encrypted_page),
				page_address(mpage), PAGE_SIZE);
	f2fs_put_page(mpage, 1);
	invalidate_mapping_pages(META_MAPPING(fio.sbi),
				fio.old_blkaddr, fio.old_blkaddr);
	f2fs_invalidate_compress_page(fio.sbi, fio.old_blkaddr);

	set_page_dirty(fio.encrypted_page);
	if (clear_page_dirty_for_io(fio.encrypted_page))
		dec_page_count(fio.sbi, F2FS_DIRTY_META);

	set_page_writeback(fio.encrypted_page);

	fio.op = REQ_OP_WRITE;
	fio.op_flags = REQ_SYNC;
	fio.new_blkaddr = newaddr;
	f2fs_submit_page_write(&fio);
	if (fio.retry) {
		err = -EAGAIN;
		if (PageWriteback(fio.encrypted_page))
			end_page_writeback(fio.encrypted_page);
		goto put_page_out;
	}

	f2fs_update_iostat(fio.sbi, FS_GC_DATA_IO, F2FS_BLKSIZE);

	f2fs_update_data_blkaddr(&dn, newaddr);
	set_inode_flag(inode, FI_APPEND_WRITE);
	if (page->index == 0)
		set_inode_flag(inode, FI_FIRST_BLOCK_WRITTEN);
put_page_out:
	f2fs_put_page(fio.encrypted_page, 1);
recover_block:
	if (err)
		f2fs_do_replace_block(fio.sbi, &sum, newaddr, fio.old_blkaddr,
							true, true, true);
up_out:
	if (lfs_mode)
		f2fs_up_write(&fio.sbi->io_order_lock);
put_out:
	f2fs_put_dnode(&dn);
out:
	f2fs_put_page(page, 1);
	return err;
}

static int move_data_page(struct inode *inode, block_t bidx, int gc_type,
							unsigned int segno, int off)
{
	struct page *page;
	int err = 0;

	page = f2fs_get_lock_data_page(inode, bidx, true);
	if (IS_ERR(page))
		return PTR_ERR(page);

	if (!check_valid_map(F2FS_I_SB(inode), segno, off)) {
		err = -ENOENT;
		goto out;
	}

	err = f2fs_gc_pinned_control(inode, gc_type, segno);
	if (err)
		goto out;

	if (gc_type == BG_GC) {
		if (PageWriteback(page)) {
			err = -EAGAIN;
			goto out;
		}
		set_page_dirty(page);
		set_page_private_gcing(page);
	} else {
		struct f2fs_io_info fio = {
			.sbi = F2FS_I_SB(inode),
			.ino = inode->i_ino,
			.type = DATA,
			.temp = COLD,
			.op = REQ_OP_WRITE,
			.op_flags = REQ_SYNC,
			.old_blkaddr = NULL_ADDR,
			.page = page,
			.encrypted_page = NULL,
			.need_lock = LOCK_REQ,
			.io_type = FS_GC_DATA_IO,
		};
		bool is_dirty = PageDirty(page);

retry:
		f2fs_wait_on_page_writeback(page, DATA, true, true);

		set_page_dirty(page);
		if (clear_page_dirty_for_io(page)) {
			inode_dec_dirty_pages(inode);
			f2fs_remove_dirty_inode(inode);
		}

		set_page_private_gcing(page);

		err = f2fs_do_write_data_page(&fio);
		if (err) {
			clear_page_private_gcing(page);
			if (err == -ENOMEM) {
				congestion_wait(BLK_RW_ASYNC,
						DEFAULT_IO_TIMEOUT);
				goto retry;
			}
			if (is_dirty)
				set_page_dirty(page);
		}
	}
out:
	f2fs_put_page(page, 1);
	return err;
}

/*
 * This function tries to get parent node of victim data block, and identifies
 * data block validity. If the block is valid, copy that with cold status and
 * modify parent node.
 * If the parent node is not valid or the data block address is different,
 * the victim data block is ignored.
 */
static int gc_data_segment(struct f2fs_sb_info *sbi, struct f2fs_summary *sum,
		struct gc_inode_list *gc_list, unsigned int segno, int gc_type,
		bool force_migrate)
{
	struct super_block *sb = sbi->sb;
	struct f2fs_summary *entry;
	block_t start_addr;
	int off;
	int phase = 0;
	int submitted = 0;
	unsigned int usable_blks_in_seg = f2fs_usable_blks_in_seg(sbi, segno);

	start_addr = START_BLOCK(sbi, segno);

next_step:
	entry = sum;

	for (off = 0; off < usable_blks_in_seg; off++, entry++) {
		struct page *data_page;
		struct inode *inode;
		struct node_info dni; /* dnode info for the data */
		unsigned int ofs_in_node, nofs;
		block_t start_bidx;
		nid_t nid = le32_to_cpu(entry->nid);

		/*
		 * stop BG_GC if there is not enough free sections.
		 * Or, stop GC if the segment becomes fully valid caused by
		 * race condition along with SSR block allocation.
		 */
		if ((gc_type == BG_GC && has_not_enough_free_secs(sbi, 0, 0)) ||
			(!force_migrate && get_valid_blocks(sbi, segno, true) ==
							CAP_BLKS_PER_SEC(sbi)))
			return submitted;

		if (check_valid_map(sbi, segno, off) == 0)
			continue;

		if (phase == 0) {
			f2fs_ra_meta_pages(sbi, NAT_BLOCK_OFFSET(nid), 1,
							META_NAT, true);
			continue;
		}

		if (phase == 1) {
			f2fs_ra_node_page(sbi, nid);
			continue;
		}

		/* Get an inode by ino with checking validity */
		if (!is_alive(sbi, entry, &dni, start_addr + off, &nofs))
			continue;

		if (phase == 2) {
			f2fs_ra_node_page(sbi, dni.ino);
			continue;
		}

		ofs_in_node = le16_to_cpu(entry->ofs_in_node);

		if (phase == 3) {
			int err;

			inode = f2fs_iget(sb, dni.ino);
			if (IS_ERR(inode) || is_bad_inode(inode) ||
					special_file(inode->i_mode))
				continue;

			err = f2fs_gc_pinned_control(inode, gc_type, segno);
			if (err == -EAGAIN) {
				iput(inode);
				return submitted;
			}

			if (!f2fs_down_write_trylock(
				&F2FS_I(inode)->i_gc_rwsem[WRITE])) {
				iput(inode);
				sbi->skipped_gc_rwsem++;
				continue;
			}

			start_bidx = f2fs_start_bidx_of_node(nofs, inode) +
								ofs_in_node;

			if (f2fs_post_read_required(inode)) {
				int err = ra_data_block(inode, start_bidx);

				f2fs_up_write(&F2FS_I(inode)->i_gc_rwsem[WRITE]);
				if (err) {
					iput(inode);
					continue;
				}
				add_gc_inode(gc_list, inode);
				continue;
			}

			data_page = f2fs_get_read_data_page(inode, start_bidx,
							REQ_RAHEAD, true, NULL);
			f2fs_up_write(&F2FS_I(inode)->i_gc_rwsem[WRITE]);
			if (IS_ERR(data_page)) {
				iput(inode);
				continue;
			}

			f2fs_put_page(data_page, 0);
			add_gc_inode(gc_list, inode);
			continue;
		}

		/* phase 4 */
		inode = find_gc_inode(gc_list, dni.ino);
		if (inode) {
			struct f2fs_inode_info *fi = F2FS_I(inode);
			bool locked = false;
			int err;

			if (S_ISREG(inode->i_mode)) {
				if (!f2fs_down_write_trylock(&fi->i_gc_rwsem[READ])) {
					sbi->skipped_gc_rwsem++;
					continue;
				}
				if (!f2fs_down_write_trylock(
						&fi->i_gc_rwsem[WRITE])) {
					sbi->skipped_gc_rwsem++;
					f2fs_up_write(&fi->i_gc_rwsem[READ]);
					continue;
				}
				locked = true;

				/* wait for all inflight aio data */
				inode_dio_wait(inode);
			}

			start_bidx = f2fs_start_bidx_of_node(nofs, inode)
								+ ofs_in_node;
			if (f2fs_post_read_required(inode))
				err = move_data_block(inode, start_bidx,
							gc_type, segno, off);
			else
				err = move_data_page(inode, start_bidx, gc_type,
								segno, off);

			if (!err && (gc_type == FG_GC ||
					f2fs_post_read_required(inode)))
				submitted++;

			if (locked) {
				f2fs_up_write(&fi->i_gc_rwsem[WRITE]);
				f2fs_up_write(&fi->i_gc_rwsem[READ]);
			}

			stat_inc_data_blk_count(sbi, 1, gc_type);
		}
	}

	if (++phase < 5)
		goto next_step;

	return submitted;
}

static int __get_victim(struct f2fs_sb_info *sbi, unsigned int *victim,
			int gc_type)
{
	struct sit_info *sit_i = SIT_I(sbi);
	int ret;

	down_write(&sit_i->sentry_lock);
	ret = DIRTY_I(sbi)->v_ops->get_victim(sbi, victim, gc_type,
					      NO_CHECK_TYPE, LFS, 0);
	up_write(&sit_i->sentry_lock);
	return ret;
}

static int do_garbage_collect(struct f2fs_sb_info *sbi,
				unsigned int start_segno,
				struct gc_inode_list *gc_list, int gc_type,
				bool force_migrate)
{
	struct page *sum_page;
	struct f2fs_summary_block *sum;
	struct blk_plug plug;
	unsigned int segno = start_segno;
	unsigned int end_segno = start_segno + sbi->segs_per_sec;
	int seg_freed = 0, migrated = 0;
	unsigned char type = IS_DATASEG(get_seg_entry(sbi, segno)->type) ?
						SUM_TYPE_DATA : SUM_TYPE_NODE;
	int submitted = 0;

	if (__is_large_section(sbi))
		end_segno = rounddown(end_segno, sbi->segs_per_sec);

	/*
	 * zone-capacity can be less than zone-size in zoned devices,
	 * resulting in less than expected usable segments in the zone,
	 * calculate the end segno in the zone which can be garbage collected
	 */
	if (f2fs_sb_has_blkzoned(sbi))
		end_segno -= sbi->segs_per_sec -
					f2fs_usable_segs_in_sec(sbi, segno);

	sanity_check_seg_type(sbi, get_seg_entry(sbi, segno)->type);

	/* readahead multi ssa blocks those have contiguous address */
	if (__is_large_section(sbi))
		f2fs_ra_meta_pages(sbi, GET_SUM_BLOCK(sbi, segno),
					end_segno - segno, META_SSA, true);

	/* reference all summary page */
	while (segno < end_segno) {
		sum_page = f2fs_get_sum_page(sbi, segno++);
		if (IS_ERR(sum_page)) {
			int err = PTR_ERR(sum_page);

			end_segno = segno - 1;
			for (segno = start_segno; segno < end_segno; segno++) {
				sum_page = find_get_page(META_MAPPING(sbi),
						GET_SUM_BLOCK(sbi, segno));
				f2fs_put_page(sum_page, 0);
				f2fs_put_page(sum_page, 0);
			}
			return err;
		}
		unlock_page(sum_page);
	}

	blk_start_plug(&plug);

	for (segno = start_segno; segno < end_segno; segno++) {

		/* find segment summary of victim */
		sum_page = find_get_page(META_MAPPING(sbi),
					GET_SUM_BLOCK(sbi, segno));
		f2fs_put_page(sum_page, 0);

		if (get_valid_blocks(sbi, segno, false) == 0)
			goto freed;
		if (gc_type == BG_GC && __is_large_section(sbi) &&
				migrated >= sbi->migration_granularity)
			goto skip;
		if (!PageUptodate(sum_page) || unlikely(f2fs_cp_error(sbi)))
			goto skip;

		sum = page_address(sum_page);
		if (type != GET_SUM_TYPE((&sum->footer))) {
			f2fs_err(sbi, "Inconsistent segment (%u) type [%d, %d] in SSA and SIT",
				 segno, type, GET_SUM_TYPE((&sum->footer)));
			set_sbi_flag(sbi, SBI_NEED_FSCK);
			f2fs_stop_checkpoint(sbi, false,
				STOP_CP_REASON_CORRUPTED_SUMMARY);
			goto skip;
		}

		/*
		 * this is to avoid deadlock:
		 * - lock_page(sum_page)         - f2fs_replace_block
		 *  - check_valid_map()            - down_write(sentry_lock)
		 *   - down_read(sentry_lock)     - change_curseg()
		 *                                  - lock_page(sum_page)
		 */
		if (type == SUM_TYPE_NODE)
			submitted += gc_node_segment(sbi, sum->entries, segno,
								gc_type);
		else
			submitted += gc_data_segment(sbi, sum->entries, gc_list,
							segno, gc_type,
							force_migrate);

		stat_inc_seg_count(sbi, type, gc_type);
		sbi->gc_reclaimed_segs[sbi->gc_mode]++;
		migrated++;

freed:
		if (gc_type == FG_GC &&
				get_valid_blocks(sbi, segno, false) == 0)
			seg_freed++;

		if (__is_large_section(sbi))
			sbi->next_victim_seg[gc_type] =
				(segno + 1 < end_segno) ? segno + 1 : NULL_SEGNO;
skip:
		f2fs_put_page(sum_page, 0);
	}

	if (submitted)
		f2fs_submit_merged_write(sbi,
				(type == SUM_TYPE_NODE) ? NODE : DATA);

	blk_finish_plug(&plug);

	stat_inc_call_count(sbi->stat_info);

	return seg_freed;
}

int f2fs_gc(struct f2fs_sb_info *sbi, struct f2fs_gc_control *gc_control)
{
	int gc_type = gc_control->init_gc_type;
	unsigned int segno = gc_control->victim_segno;
	int sec_freed = 0, seg_freed = 0, total_freed = 0;
	int ret = 0;
	struct cp_control cpc;
	struct gc_inode_list gc_list = {
		.ilist = LIST_HEAD_INIT(gc_list.ilist),
		.iroot = RADIX_TREE_INIT(gc_list.iroot, GFP_NOFS),
	};
	unsigned int skipped_round = 0, round = 0;

	trace_f2fs_gc_begin(sbi->sb, gc_type, gc_control->no_bg_gc,
				gc_control->nr_free_secs,
				get_pages(sbi, F2FS_DIRTY_NODES),
				get_pages(sbi, F2FS_DIRTY_DENTS),
				get_pages(sbi, F2FS_DIRTY_IMETA),
				free_sections(sbi),
				free_segments(sbi),
				reserved_segments(sbi),
				prefree_segments(sbi));

	cpc.reason = __get_cp_reason(sbi);
	sbi->skipped_gc_rwsem = 0;
gc_more:
	if (unlikely(!(sbi->sb->s_flags & SB_ACTIVE))) {
		ret = -EINVAL;
		goto stop;
	}
	if (unlikely(f2fs_cp_error(sbi))) {
		ret = -EIO;
		goto stop;
	}

	if (gc_type == BG_GC && has_not_enough_free_secs(sbi, 0, 0)) {
		/*
		 * For example, if there are many prefree_segments below given
		 * threshold, we can make them free by checkpoint. Then, we
		 * secure free segments which doesn't need fggc any more.
		 */
		if (prefree_segments(sbi)) {
			ret = f2fs_write_checkpoint(sbi, &cpc);
			if (ret)
				goto stop;
		}
		if (has_not_enough_free_secs(sbi, 0, 0))
			gc_type = FG_GC;
	}

	/* f2fs_balance_fs doesn't need to do BG_GC in critical path. */
	if (gc_type == BG_GC && gc_control->no_bg_gc) {
		ret = -EINVAL;
		goto stop;
	}
retry:
	ret = __get_victim(sbi, &segno, gc_type);
	if (ret) {
		/* allow to search victim from sections has pinned data */
		if (ret == -ENODATA && gc_type == FG_GC &&
				f2fs_pinned_section_exists(DIRTY_I(sbi))) {
			f2fs_unpin_all_sections(sbi, false);
			goto retry;
		}
		goto stop;
	}

	seg_freed = do_garbage_collect(sbi, segno, &gc_list, gc_type,
				gc_control->should_migrate_blocks);
	total_freed += seg_freed;

	if (seg_freed == f2fs_usable_segs_in_sec(sbi, segno))
		sec_freed++;

	if (gc_type == FG_GC)
		sbi->cur_victim_sec = NULL_SEGNO;

	if (gc_control->init_gc_type == FG_GC ||
	    !has_not_enough_free_secs(sbi,
				(gc_type == FG_GC) ? sec_freed : 0, 0)) {
		if (gc_type == FG_GC && sec_freed < gc_control->nr_free_secs)
			goto go_gc_more;
		goto stop;
	}

	/* FG_GC stops GC by skip_count */
	if (gc_type == FG_GC) {
		if (sbi->skipped_gc_rwsem)
			skipped_round++;
		round++;
		if (skipped_round > MAX_SKIP_GC_COUNT &&
				skipped_round * 2 >= round) {
			ret = f2fs_write_checkpoint(sbi, &cpc);
			goto stop;
		}
	}

	/* Write checkpoint to reclaim prefree segments */
	if (free_sections(sbi) < NR_CURSEG_PERSIST_TYPE &&
				prefree_segments(sbi)) {
		ret = f2fs_write_checkpoint(sbi, &cpc);
		if (ret)
			goto stop;
	}
go_gc_more:
	segno = NULL_SEGNO;
	goto gc_more;

stop:
	SIT_I(sbi)->last_victim[ALLOC_NEXT] = 0;
	SIT_I(sbi)->last_victim[FLUSH_DEVICE] = gc_control->victim_segno;

	if (gc_type == FG_GC)
		f2fs_unpin_all_sections(sbi, true);

	trace_f2fs_gc_end(sbi->sb, ret, total_freed, sec_freed,
				get_pages(sbi, F2FS_DIRTY_NODES),
				get_pages(sbi, F2FS_DIRTY_DENTS),
				get_pages(sbi, F2FS_DIRTY_IMETA),
				free_sections(sbi),
				free_segments(sbi),
				reserved_segments(sbi),
				prefree_segments(sbi));

	f2fs_up_write(&sbi->gc_lock);

	put_gc_inode(&gc_list);

	if (gc_control->err_gc_skipped && !ret)
		ret = sec_freed ? 0 : -EAGAIN;
	return ret;
}

int __init f2fs_create_garbage_collection_cache(void)
{
	victim_entry_slab = f2fs_kmem_cache_create("f2fs_victim_entry",
					sizeof(struct victim_entry));
	return victim_entry_slab ? 0 : -ENOMEM;
}

void f2fs_destroy_garbage_collection_cache(void)
{
	kmem_cache_destroy(victim_entry_slab);
}

static void init_atgc_management(struct f2fs_sb_info *sbi)
{
	struct atgc_management *am = &sbi->am;

	if (test_opt(sbi, ATGC) &&
		SIT_I(sbi)->elapsed_time >= DEF_GC_THREAD_AGE_THRESHOLD)
		am->atgc_enabled = true;

	am->root = RB_ROOT_CACHED;
	INIT_LIST_HEAD(&am->victim_list);
	am->victim_count = 0;

	am->candidate_ratio = DEF_GC_THREAD_CANDIDATE_RATIO;
	am->max_candidate_count = DEF_GC_THREAD_MAX_CANDIDATE_COUNT;
	am->age_weight = DEF_GC_THREAD_AGE_WEIGHT;
	am->age_threshold = DEF_GC_THREAD_AGE_THRESHOLD;
}

void f2fs_build_gc_manager(struct f2fs_sb_info *sbi)
{
	DIRTY_I(sbi)->v_ops = &default_v_ops;

	sbi->gc_pin_file_threshold = DEF_GC_FAILED_PINNED_FILES;

	/* give warm/cold data area from slower device */
	if (f2fs_is_multi_device(sbi) && !__is_large_section(sbi))
		SIT_I(sbi)->last_victim[ALLOC_NEXT] =
				GET_SEGNO(sbi, FDEV(0).end_blk) + 1;

	init_atgc_management(sbi);
}

static int free_segment_range(struct f2fs_sb_info *sbi,
				unsigned int secs, bool gc_only)
{
	unsigned int segno, next_inuse, start, end;
	struct cp_control cpc = { CP_RESIZE, 0, 0, 0 };
	int gc_mode, gc_type;
	int err = 0;
	int type;

	/* Force block allocation for GC */
	MAIN_SECS(sbi) -= secs;
	start = MAIN_SECS(sbi) * sbi->segs_per_sec;
	end = MAIN_SEGS(sbi) - 1;

	mutex_lock(&DIRTY_I(sbi)->seglist_lock);
	for (gc_mode = 0; gc_mode < MAX_GC_POLICY; gc_mode++)
		if (SIT_I(sbi)->last_victim[gc_mode] >= start)
			SIT_I(sbi)->last_victim[gc_mode] = 0;

	for (gc_type = BG_GC; gc_type <= FG_GC; gc_type++)
		if (sbi->next_victim_seg[gc_type] >= start)
			sbi->next_victim_seg[gc_type] = NULL_SEGNO;
	mutex_unlock(&DIRTY_I(sbi)->seglist_lock);

	/* Move out cursegs from the target range */
	for (type = CURSEG_HOT_DATA; type < NR_CURSEG_PERSIST_TYPE; type++)
		f2fs_allocate_segment_for_resize(sbi, type, start, end);

	/* do GC to move out valid blocks in the range */
	for (segno = start; segno <= end; segno += sbi->segs_per_sec) {
		struct gc_inode_list gc_list = {
			.ilist = LIST_HEAD_INIT(gc_list.ilist),
			.iroot = RADIX_TREE_INIT(gc_list.iroot, GFP_NOFS),
		};

		do_garbage_collect(sbi, segno, &gc_list, FG_GC, true);
		put_gc_inode(&gc_list);

		if (!gc_only && get_valid_blocks(sbi, segno, true)) {
			err = -EAGAIN;
			goto out;
		}
		if (fatal_signal_pending(current)) {
			err = -ERESTARTSYS;
			goto out;
		}
	}
	if (gc_only)
		goto out;

	err = f2fs_write_checkpoint(sbi, &cpc);
	if (err)
		goto out;

	next_inuse = find_next_inuse(FREE_I(sbi), end + 1, start);
	if (next_inuse <= end) {
		f2fs_err(sbi, "segno %u should be free but still inuse!",
			 next_inuse);
		f2fs_bug_on(sbi, 1);
	}
out:
	MAIN_SECS(sbi) += secs;
	return err;
}

static void update_sb_metadata(struct f2fs_sb_info *sbi, int secs)
{
	struct f2fs_super_block *raw_sb = F2FS_RAW_SUPER(sbi);
	int section_count;
	int segment_count;
	int segment_count_main;
	long long block_count;
	int segs = secs * sbi->segs_per_sec;

	f2fs_down_write(&sbi->sb_lock);

	section_count = le32_to_cpu(raw_sb->section_count);
	segment_count = le32_to_cpu(raw_sb->segment_count);
	segment_count_main = le32_to_cpu(raw_sb->segment_count_main);
	block_count = le64_to_cpu(raw_sb->block_count);

	raw_sb->section_count = cpu_to_le32(section_count + secs);
	raw_sb->segment_count = cpu_to_le32(segment_count + segs);
	raw_sb->segment_count_main = cpu_to_le32(segment_count_main + segs);
	raw_sb->block_count = cpu_to_le64(block_count +
					(long long)segs * sbi->blocks_per_seg);
	if (f2fs_is_multi_device(sbi)) {
		int last_dev = sbi->s_ndevs - 1;
		int dev_segs =
			le32_to_cpu(raw_sb->devs[last_dev].total_segments);

		raw_sb->devs[last_dev].total_segments =
						cpu_to_le32(dev_segs + segs);
	}

	f2fs_up_write(&sbi->sb_lock);
}

static void update_fs_metadata(struct f2fs_sb_info *sbi, int secs)
{
	int segs = secs * sbi->segs_per_sec;
	long long blks = (long long)segs * sbi->blocks_per_seg;
	long long user_block_count =
				le64_to_cpu(F2FS_CKPT(sbi)->user_block_count);

	SM_I(sbi)->segment_count = (int)SM_I(sbi)->segment_count + segs;
	MAIN_SEGS(sbi) = (int)MAIN_SEGS(sbi) + segs;
	MAIN_SECS(sbi) += secs;
	FREE_I(sbi)->free_sections = (int)FREE_I(sbi)->free_sections + secs;
	FREE_I(sbi)->free_segments = (int)FREE_I(sbi)->free_segments + segs;
	F2FS_CKPT(sbi)->user_block_count = cpu_to_le64(user_block_count + blks);

	if (f2fs_is_multi_device(sbi)) {
		int last_dev = sbi->s_ndevs - 1;

		FDEV(last_dev).total_segments =
				(int)FDEV(last_dev).total_segments + segs;
		FDEV(last_dev).end_blk =
				(long long)FDEV(last_dev).end_blk + blks;
#ifdef CONFIG_BLK_DEV_ZONED
		FDEV(last_dev).nr_blkz = (int)FDEV(last_dev).nr_blkz +
					(int)(blks >> sbi->log_blocks_per_blkz);
#endif
	}
}

int f2fs_resize_fs(struct f2fs_sb_info *sbi, __u64 block_count)
{
	__u64 old_block_count, shrunk_blocks;
	struct cp_control cpc = { CP_RESIZE, 0, 0, 0 };
	unsigned int secs;
	int err = 0;
	__u32 rem;

	old_block_count = le64_to_cpu(F2FS_RAW_SUPER(sbi)->block_count);
	if (block_count > old_block_count)
		return -EINVAL;

	if (f2fs_is_multi_device(sbi)) {
		int last_dev = sbi->s_ndevs - 1;
		__u64 last_segs = FDEV(last_dev).total_segments;

		if (block_count + last_segs * sbi->blocks_per_seg <=
								old_block_count)
			return -EINVAL;
	}

	/* new fs size should align to section size */
	div_u64_rem(block_count, BLKS_PER_SEC(sbi), &rem);
	if (rem)
		return -EINVAL;

	if (block_count == old_block_count)
		return 0;

	if (is_sbi_flag_set(sbi, SBI_NEED_FSCK)) {
		f2fs_err(sbi, "Should run fsck to repair first.");
		return -EFSCORRUPTED;
	}

	if (test_opt(sbi, DISABLE_CHECKPOINT)) {
		f2fs_err(sbi, "Checkpoint should be enabled.");
		return -EINVAL;
	}

	shrunk_blocks = old_block_count - block_count;
	secs = div_u64(shrunk_blocks, BLKS_PER_SEC(sbi));

	/* stop other GC */
	if (!f2fs_down_write_trylock(&sbi->gc_lock))
		return -EAGAIN;

	/* stop CP to protect MAIN_SEC in free_segment_range */
	f2fs_lock_op(sbi);

	spin_lock(&sbi->stat_lock);
	if (shrunk_blocks + valid_user_blocks(sbi) +
		sbi->current_reserved_blocks + sbi->unusable_block_count +
		F2FS_OPTION(sbi).root_reserved_blocks > sbi->user_block_count)
		err = -ENOSPC;
	spin_unlock(&sbi->stat_lock);

	if (err)
		goto out_unlock;

	err = free_segment_range(sbi, secs, true);

out_unlock:
	f2fs_unlock_op(sbi);
	f2fs_up_write(&sbi->gc_lock);
	if (err)
		return err;

	freeze_super(sbi->sb);
	f2fs_down_write(&sbi->gc_lock);
	f2fs_down_write(&sbi->cp_global_sem);

	spin_lock(&sbi->stat_lock);
	if (shrunk_blocks + valid_user_blocks(sbi) +
		sbi->current_reserved_blocks + sbi->unusable_block_count +
		F2FS_OPTION(sbi).root_reserved_blocks > sbi->user_block_count)
		err = -ENOSPC;
	else
		sbi->user_block_count -= shrunk_blocks;
	spin_unlock(&sbi->stat_lock);
	if (err)
		goto out_err;

	set_sbi_flag(sbi, SBI_IS_RESIZEFS);
	err = free_segment_range(sbi, secs, false);
	if (err)
		goto recover_out;

	update_sb_metadata(sbi, -secs);

	err = f2fs_commit_super(sbi, false);
	if (err) {
		update_sb_metadata(sbi, secs);
		goto recover_out;
	}

	update_fs_metadata(sbi, -secs);
	clear_sbi_flag(sbi, SBI_IS_RESIZEFS);
	set_sbi_flag(sbi, SBI_IS_DIRTY);

	err = f2fs_write_checkpoint(sbi, &cpc);
	if (err) {
		update_fs_metadata(sbi, secs);
		update_sb_metadata(sbi, secs);
		f2fs_commit_super(sbi, false);
	}
recover_out:
	clear_sbi_flag(sbi, SBI_IS_RESIZEFS);
	if (err) {
		set_sbi_flag(sbi, SBI_NEED_FSCK);
		f2fs_err(sbi, "resize_fs failed, should run fsck to repair!");

		spin_lock(&sbi->stat_lock);
		sbi->user_block_count += shrunk_blocks;
		spin_unlock(&sbi->stat_lock);
	}
out_err:
	f2fs_up_write(&sbi->cp_global_sem);
	f2fs_up_write(&sbi->gc_lock);
	thaw_super(sbi->sb);
	return err;
}<|MERGE_RESOLUTION|>--- conflicted
+++ resolved
@@ -1332,22 +1332,16 @@
 		}
 	}
 
-<<<<<<< HEAD
 	set_summary(&sum, dn.nid, dn.ofs_in_node, ni.version);
 
-	/* allocate block address */
-	f2fs_allocate_data_block(fio.sbi, NULL, fio.old_blkaddr, &newaddr,
-				&sum, type, NULL);
-=======
 	/* allocate block address */
 	err = f2fs_allocate_data_block(fio.sbi, NULL, fio.old_blkaddr, &newaddr,
-				&sum, CURSEG_COLD_DATA, NULL, false);
+ 				&sum, type, NULL);
 	if (err) {
 		f2fs_put_page(mpage, 1);
 		/* filesystem should shutdown, no need to recovery block */
 		goto up_out;
 	}
->>>>>>> f5eb8b91
 
 	fio.encrypted_page = f2fs_pagecache_get_page(META_MAPPING(fio.sbi),
 				newaddr, FGP_LOCK | FGP_CREAT, GFP_NOFS);
