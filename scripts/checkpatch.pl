#!/usr/bin/env perl
# SPDX-License-Identifier: GPL-2.0
#
# (c) 2001, Dave Jones. (the file handling bit)
# (c) 2005, Joel Schopp <jschopp@austin.ibm.com> (the ugly bit)
# (c) 2007,2008, Andy Whitcroft <apw@uk.ibm.com> (new conditions, test suite)
# (c) 2008-2010 Andy Whitcroft <apw@canonical.com>
# (c) 2010-2018 Joe Perches <joe@perches.com>

use strict;
use warnings;
use POSIX;
use File::Basename;
use Cwd 'abs_path';
use Term::ANSIColor qw(:constants);
use Encode qw(decode encode);

use constant BEFORE_SHORTTEXT => 0;
use constant IN_SHORTTEXT_BLANKLINE => 1;
use constant IN_SHORTTEXT => 2;
use constant AFTER_SHORTTEXT => 3;
use constant CHECK_NEXT_SHORTTEXT => 4;
use constant SHORTTEXT_LIMIT => 75;

my $P = $0;
my $D = dirname(abs_path($P));

my $V = '0.32';

use Getopt::Long qw(:config no_auto_abbrev);

my $quiet = 0;
my $verbose = 0;
my %verbose_messages = ();
my %verbose_emitted = ();
my $tree = 1;
my $chk_signoff = 1;
my $chk_patch = 1;
my $tst_only;
my $emacs = 0;
my $terse = 0;
my $showfile = 0;
my $file = 0;
my $git = 0;
my %git_commits = ();
my $check = 0;
my $check_orig = 0;
my $summary = 1;
my $mailback = 0;
my $summary_file = 0;
my $show_types = 0;
my $list_types = 0;
my $fix = 0;
my $fix_inplace = 0;
my $root;
my $gitroot = $ENV{'GIT_DIR'};
$gitroot = ".git" if !defined($gitroot);
my %debug;
my %camelcase = ();
my %use_type = ();
my @use = ();
my %ignore_type = ();
my @ignore = ();
my $help = 0;
my $configuration_file = ".checkpatch.conf";
my $max_line_length = 100;
my $ignore_perl_version = 0;
my $minimum_perl_version = 5.10.0;
my $min_conf_desc_length = 4;
my $spelling_file = "$D/spelling.txt";
my $codespell = 0;
my $codespellfile = "/usr/share/codespell/dictionary.txt";
my $user_codespellfile = "";
my $conststructsfile = "$D/const_structs.checkpatch";
my $docsfile = "$D/../Documentation/dev-tools/checkpatch.rst";
my $typedefsfile;
my $color = "auto";
my $allow_c99_comments = 1; # Can be overridden by --ignore C99_COMMENT_TOLERANCE
# git output parsing needs US English output, so first set backtick child process LANGUAGE
my $git_command ='export LANGUAGE=en_US.UTF-8; git';
my $tabsize = 8;
my ${CONFIG_} = "CONFIG_";

my %maybe_linker_symbol; # for externs in c exceptions, when seen in *vmlinux.lds.h

sub help {
	my ($exitcode) = @_;

	print << "EOM";
Usage: $P [OPTION]... [FILE]...
Version: $V

Options:
  -q, --quiet                quiet
  -v, --verbose              verbose mode
  --no-tree                  run without a kernel tree
  --no-signoff               do not check for 'Signed-off-by' line
  --patch                    treat FILE as patchfile (default)
  --emacs                    emacs compile window format
  --terse                    one line per report
  --showfile                 emit diffed file position, not input file position
  -g, --git                  treat FILE as a single commit or git revision range
                             single git commit with:
                               <rev>
                               <rev>^
                               <rev>~n
                             multiple git commits with:
                               <rev1>..<rev2>
                               <rev1>...<rev2>
                               <rev>-<count>
                             git merges are ignored
  -f, --file                 treat FILE as regular source file
  --subjective, --strict     enable more subjective tests
  --list-types               list the possible message types
  --types TYPE(,TYPE2...)    show only these comma separated message types
  --ignore TYPE(,TYPE2...)   ignore various comma separated message types
  --show-types               show the specific message type in the output
  --max-line-length=n        set the maximum line length, (default $max_line_length)
                             if exceeded, warn on patches
                             requires --strict for use with --file
  --min-conf-desc-length=n   set the min description length, if shorter, warn
  --tab-size=n               set the number of spaces for tab (default $tabsize)
  --root=PATH                PATH to the kernel tree root
  --no-summary               suppress the per-file summary
  --mailback                 only produce a report in case of warnings/errors
  --summary-file             include the filename in summary
  --debug KEY=[0|1]          turn on/off debugging of KEY, where KEY is one of
                             'values', 'possible', 'type', and 'attr' (default
                             is all off)
  --test-only=WORD           report only warnings/errors containing WORD
                             literally
  --fix                      EXPERIMENTAL - may create horrible results
                             If correctable single-line errors exist, create
                             "<inputfile>.EXPERIMENTAL-checkpatch-fixes"
                             with potential errors corrected to the preferred
                             checkpatch style
  --fix-inplace              EXPERIMENTAL - may create horrible results
                             Is the same as --fix, but overwrites the input
                             file.  It's your fault if there's no backup or git
  --ignore-perl-version      override checking of perl version.  expect
                             runtime errors.
  --codespell                Use the codespell dictionary for spelling/typos
                             (default:$codespellfile)
  --codespellfile            Use this codespell dictionary
  --typedefsfile             Read additional types from this file
  --color[=WHEN]             Use colors 'always', 'never', or only when output
                             is a terminal ('auto'). Default is 'auto'.
  --kconfig-prefix=WORD      use WORD as a prefix for Kconfig symbols (default
                             ${CONFIG_})
  -h, --help, --version      display this help and exit

When FILE is - read standard input.
EOM

	exit($exitcode);
}

sub uniq {
	my %seen;
	return grep { !$seen{$_}++ } @_;
}

sub list_types {
	my ($exitcode) = @_;

	my $count = 0;

	local $/ = undef;

	open(my $script, '<', abs_path($P)) or
	    die "$P: Can't read '$P' $!\n";

	my $text = <$script>;
	close($script);

	my %types = ();
	# Also catch when type or level is passed through a variable
	while ($text =~ /(?:(\bCHK|\bWARN|\bERROR|&\{\$msg_level})\s*\(|\$msg_type\s*=)\s*"([^"]+)"/g) {
		if (defined($1)) {
			if (exists($types{$2})) {
				$types{$2} .= ",$1" if ($types{$2} ne $1);
			} else {
				$types{$2} = $1;
			}
		} else {
			$types{$2} = "UNDETERMINED";
		}
	}

	print("#\tMessage type\n\n");
	if ($color) {
		print(" ( Color coding: ");
		print(RED . "ERROR" . RESET);
		print(" | ");
		print(YELLOW . "WARNING" . RESET);
		print(" | ");
		print(GREEN . "CHECK" . RESET);
		print(" | ");
		print("Multiple levels / Undetermined");
		print(" )\n\n");
	}

	foreach my $type (sort keys %types) {
		my $orig_type = $type;
		if ($color) {
			my $level = $types{$type};
			if ($level eq "ERROR") {
				$type = RED . $type . RESET;
			} elsif ($level eq "WARN") {
				$type = YELLOW . $type . RESET;
			} elsif ($level eq "CHK") {
				$type = GREEN . $type . RESET;
			}
		}
		print(++$count . "\t" . $type . "\n");
		if ($verbose && exists($verbose_messages{$orig_type})) {
			my $message = $verbose_messages{$orig_type};
			$message =~ s/\n/\n\t/g;
			print("\t" . $message . "\n\n");
		}
	}

	exit($exitcode);
}

my $conf = which_conf($configuration_file);
if (-f $conf) {
	my @conf_args;
	open(my $conffile, '<', "$conf")
	    or warn "$P: Can't find a readable $configuration_file file $!\n";

	while (<$conffile>) {
		my $line = $_;

		$line =~ s/\s*\n?$//g;
		$line =~ s/^\s*//g;
		$line =~ s/\s+/ /g;

		next if ($line =~ m/^\s*#/);
		next if ($line =~ m/^\s*$/);

		my @words = split(" ", $line);
		foreach my $word (@words) {
			last if ($word =~ m/^#/);
			push (@conf_args, $word);
		}
	}
	close($conffile);
	unshift(@ARGV, @conf_args) if @conf_args;
}

sub load_docs {
	open(my $docs, '<', "$docsfile")
	    or warn "$P: Can't read the documentation file $docsfile $!\n";

	my $type = '';
	my $desc = '';
	my $in_desc = 0;

	while (<$docs>) {
		chomp;
		my $line = $_;
		$line =~ s/\s+$//;

		if ($line =~ /^\s*\*\*(.+)\*\*$/) {
			if ($desc ne '') {
				$verbose_messages{$type} = trim($desc);
			}
			$type = $1;
			$desc = '';
			$in_desc = 1;
		} elsif ($in_desc) {
			if ($line =~ /^(?:\s{4,}|$)/) {
				$line =~ s/^\s{4}//;
				$desc .= $line;
				$desc .= "\n";
			} else {
				$verbose_messages{$type} = trim($desc);
				$type = '';
				$desc = '';
				$in_desc = 0;
			}
		}
	}

	if ($desc ne '') {
		$verbose_messages{$type} = trim($desc);
	}
	close($docs);
}

# Perl's Getopt::Long allows options to take optional arguments after a space.
# Prevent --color by itself from consuming other arguments
foreach (@ARGV) {
	if ($_ eq "--color" || $_ eq "-color") {
		$_ = "--color=$color";
	}
}

GetOptions(
	'q|quiet+'	=> \$quiet,
	'v|verbose!'	=> \$verbose,
	'tree!'		=> \$tree,
	'signoff!'	=> \$chk_signoff,
	'patch!'	=> \$chk_patch,
	'emacs!'	=> \$emacs,
	'terse!'	=> \$terse,
	'showfile!'	=> \$showfile,
	'f|file!'	=> \$file,
	'g|git!'	=> \$git,
	'subjective!'	=> \$check,
	'strict!'	=> \$check,
	'ignore=s'	=> \@ignore,
	'types=s'	=> \@use,
	'show-types!'	=> \$show_types,
	'list-types!'	=> \$list_types,
	'max-line-length=i' => \$max_line_length,
	'min-conf-desc-length=i' => \$min_conf_desc_length,
	'tab-size=i'	=> \$tabsize,
	'root=s'	=> \$root,
	'summary!'	=> \$summary,
	'mailback!'	=> \$mailback,
	'summary-file!'	=> \$summary_file,
	'fix!'		=> \$fix,
	'fix-inplace!'	=> \$fix_inplace,
	'ignore-perl-version!' => \$ignore_perl_version,
	'debug=s'	=> \%debug,
	'test-only=s'	=> \$tst_only,
	'codespell!'	=> \$codespell,
	'codespellfile=s'	=> \$user_codespellfile,
	'typedefsfile=s'	=> \$typedefsfile,
	'color=s'	=> \$color,
	'no-color'	=> \$color,	#keep old behaviors of -nocolor
	'nocolor'	=> \$color,	#keep old behaviors of -nocolor
	'kconfig-prefix=s'	=> \${CONFIG_},
	'h|help'	=> \$help,
	'version'	=> \$help
) or $help = 2;

if ($user_codespellfile) {
	# Use the user provided codespell file unconditionally
	$codespellfile = $user_codespellfile;
} elsif (!(-f $codespellfile)) {
	# If /usr/share/codespell/dictionary.txt is not present, try to find it
	# under codespell's install directory: <codespell_root>/data/dictionary.txt
	if (($codespell || $help) && which("python3") ne "") {
		my $python_codespell_dict = << "EOF";

import os.path as op
import codespell_lib
codespell_dir = op.dirname(codespell_lib.__file__)
codespell_file = op.join(codespell_dir, 'data', 'dictionary.txt')
print(codespell_file, end='')
EOF

		my $codespell_dict = `python3 -c "$python_codespell_dict" 2> /dev/null`;
		$codespellfile = $codespell_dict if (-f $codespell_dict);
	}
}

# $help is 1 if either -h, --help or --version is passed as option - exitcode: 0
# $help is 2 if invalid option is passed - exitcode: 1
help($help - 1) if ($help);

die "$P: --git cannot be used with --file or --fix\n" if ($git && ($file || $fix));
die "$P: --verbose cannot be used with --terse\n" if ($verbose && $terse);

if ($color =~ /^[01]$/) {
	$color = !$color;
} elsif ($color =~ /^always$/i) {
	$color = 1;
} elsif ($color =~ /^never$/i) {
	$color = 0;
} elsif ($color =~ /^auto$/i) {
	$color = (-t STDOUT);
} else {
	die "$P: Invalid color mode: $color\n";
}

load_docs() if ($verbose);
list_types(0) if ($list_types);

$fix = 1 if ($fix_inplace);
$check_orig = $check;

my $exit = 0;

my $perl_version_ok = 1;
if ($^V && $^V lt $minimum_perl_version) {
	$perl_version_ok = 0;
	printf "$P: requires at least perl version %vd\n", $minimum_perl_version;
	exit(1) if (!$ignore_perl_version);
}

#if no filenames are given, push '-' to read patch from stdin
if ($#ARGV < 0) {
	push(@ARGV, '-');
}

# skip TAB size 1 to avoid additional checks on $tabsize - 1
die "$P: Invalid TAB size: $tabsize\n" if ($tabsize < 2);

sub hash_save_array_words {
	my ($hashRef, $arrayRef) = @_;

	my @array = split(/,/, join(',', @$arrayRef));
	foreach my $word (@array) {
		$word =~ s/\s*\n?$//g;
		$word =~ s/^\s*//g;
		$word =~ s/\s+/ /g;
		$word =~ tr/[a-z]/[A-Z]/;

		next if ($word =~ m/^\s*#/);
		next if ($word =~ m/^\s*$/);

		$hashRef->{$word}++;
	}
}

sub hash_show_words {
	my ($hashRef, $prefix) = @_;

	if (keys %$hashRef) {
		print "\nNOTE: $prefix message types:";
		foreach my $word (sort keys %$hashRef) {
			print " $word";
		}
		print "\n";
	}
}

hash_save_array_words(\%ignore_type, \@ignore);
hash_save_array_words(\%use_type, \@use);

my $dbg_values = 0;
my $dbg_possible = 0;
my $dbg_type = 0;
my $dbg_attr = 0;
for my $key (keys %debug) {
	## no critic
	eval "\${dbg_$key} = '$debug{$key}';";
	die "$@" if ($@);
}

my $rpt_cleaners = 0;

if ($terse) {
	$emacs = 1;
	$quiet++;
}

if ($tree) {
	if (defined $root) {
		if (!top_of_kernel_tree($root)) {
			die "$P: $root: --root does not point at a valid tree\n";
		}
	} else {
		if (top_of_kernel_tree('.')) {
			$root = '.';
		} elsif ($0 =~ m@(.*)/scripts/[^/]*$@ &&
						top_of_kernel_tree($1)) {
			$root = $1;
		}
	}

	if (!defined $root) {
		print "Must be run from the top-level dir. of a kernel tree\n";
		exit(2);
	}
}

my $emitted_corrupt = 0;

our $Ident	= qr{
			[A-Za-z_][A-Za-z\d_]*
			(?:\s*\#\#\s*[A-Za-z_][A-Za-z\d_]*)*
		}x;
our $Storage	= qr{extern|static|asmlinkage};
our $Sparse	= qr{
			__user|
			__kernel|
			__force|
			__iomem|
			__must_check|
			__kprobes|
			__ref|
			__refconst|
			__refdata|
			__rcu|
			__private
		}x;
our $InitAttributePrefix = qr{__(?:mem|cpu|dev|net_|)};
our $InitAttributeData = qr{$InitAttributePrefix(?:initdata\b)};
our $InitAttributeConst = qr{$InitAttributePrefix(?:initconst\b)};
our $InitAttributeInit = qr{$InitAttributePrefix(?:init\b)};
our $InitAttribute = qr{$InitAttributeData|$InitAttributeConst|$InitAttributeInit};

# Notes to $Attribute:
# We need \b after 'init' otherwise 'initconst' will cause a false positive in a check
our $Attribute	= qr{
			const|
			volatile|
			__percpu|
			__nocast|
			__safe|
			__bitwise|
			__packed__|
			__packed2__|
			__naked|
			__maybe_unused|
			__always_unused|
			__noreturn|
			__used|
			__cold|
			__pure|
			__noclone|
			__deprecated|
			__read_mostly|
			__ro_after_init|
			__kprobes|
			$InitAttribute|
			____cacheline_aligned|
			____cacheline_aligned_in_smp|
			____cacheline_internodealigned_in_smp|
			__weak|
			__alloc_size\s*\(\s*\d+\s*(?:,\s*\d+\s*)?\)
		  }x;
our $Modifier;
our $Inline	= qr{inline|__always_inline|noinline|__inline|__inline__};
our $Member	= qr{->$Ident|\.$Ident|\[[^]]*\]};
our $Lval	= qr{$Ident(?:$Member)*};

our $Int_type	= qr{(?i)llu|ull|ll|lu|ul|l|u};
our $Binary	= qr{(?i)0b[01]+$Int_type?};
our $Hex	= qr{(?i)0x[0-9a-f]+$Int_type?};
our $Int	= qr{[0-9]+$Int_type?};
our $Octal	= qr{0[0-7]+$Int_type?};
our $String	= qr{(?:\b[Lu])?"[X\t]*"};
our $Float_hex	= qr{(?i)0x[0-9a-f]+p-?[0-9]+[fl]?};
our $Float_dec	= qr{(?i)(?:[0-9]+\.[0-9]*|[0-9]*\.[0-9]+)(?:e-?[0-9]+)?[fl]?};
our $Float_int	= qr{(?i)[0-9]+e-?[0-9]+[fl]?};
our $Float	= qr{$Float_hex|$Float_dec|$Float_int};
our $Constant	= qr{$Float|$Binary|$Octal|$Hex|$Int};
our $Assignment	= qr{\*\=|/=|%=|\+=|-=|<<=|>>=|&=|\^=|\|=|=};
our $Compare    = qr{<=|>=|==|!=|<|(?<!-)>};
our $Arithmetic = qr{\+|-|\*|\/|%};
our $Operators	= qr{
			<=|>=|==|!=|
			=>|->|<<|>>|<|>|!|~|
			&&|\|\||,|\^|\+\+|--|&|\||$Arithmetic
		  }x;

our $c90_Keywords = qr{do|for|while|if|else|return|goto|continue|switch|default|case|break}x;

our $BasicType;
our $NonptrType;
our $NonptrTypeMisordered;
our $NonptrTypeWithAttr;
our $Type;
our $TypeMisordered;
our $Declare;
our $DeclareMisordered;

our $NON_ASCII_UTF8	= qr{
	[\xC2-\xDF][\x80-\xBF]               # non-overlong 2-byte
	|  \xE0[\xA0-\xBF][\x80-\xBF]        # excluding overlongs
	| [\xE1-\xEC\xEE\xEF][\x80-\xBF]{2}  # straight 3-byte
	|  \xED[\x80-\x9F][\x80-\xBF]        # excluding surrogates
	|  \xF0[\x90-\xBF][\x80-\xBF]{2}     # planes 1-3
	| [\xF1-\xF3][\x80-\xBF]{3}          # planes 4-15
	|  \xF4[\x80-\x8F][\x80-\xBF]{2}     # plane 16
}x;

our $UTF8	= qr{
	[\x09\x0A\x0D\x20-\x7E]              # ASCII
	| $NON_ASCII_UTF8
}x;

our $typeC99Typedefs = qr{(?:__)?(?:[us]_?)?int_?(?:8|16|32|64)_t};
our $typeOtherOSTypedefs = qr{(?x:
	u_(?:char|short|int|long) |          # bsd
	u(?:nchar|short|int|long)            # sysv
)};
our $typeKernelTypedefs = qr{(?x:
	(?:__)?(?:u|s|be|le)(?:8|16|32|64)|
	atomic_t
)};
our $typeStdioTypedefs = qr{(?x:
	FILE
)};
our $typeTypedefs = qr{(?x:
	$typeC99Typedefs\b|
	$typeOtherOSTypedefs\b|
	$typeKernelTypedefs\b|
	$typeStdioTypedefs\b
)};

our $zero_initializer = qr{(?:(?:0[xX])?0+$Int_type?|NULL|false)\b};

our $logFunctions = qr{(?x:
	printk(?:_ratelimited|_once|_deferred_once|_deferred|)|
	(?:[a-z0-9]+_){1,2}(?:printk|emerg|alert|crit|err|warning|warn|notice|info|debug|dbg|vdbg|devel|cont|WARN)(?:_ratelimited|_once|)|
	TP_printk|
	WARN(?:_RATELIMIT|_ONCE|)|
	panic|
	MODULE_[A-Z_]+|
	seq_vprintf|seq_printf|seq_puts
)};

our $allocFunctions = qr{(?x:
	(?:(?:devm_)?
		(?:kv|k|v)[czm]alloc(?:_array)?(?:_node)? |
		kstrdup(?:_const)? |
		kmemdup(?:_nul)?) |
	(?:\w+)?alloc_skb(?:_ip_align)? |
				# dev_alloc_skb/netdev_alloc_skb, et al
	dma_alloc_coherent
)};

our $signature_tags = qr{(?xi:
	Signed-off-by:|
	Co-developed-by:|
	Acked-by:|
	Tested-by:|
	Reviewed-by:|
	Reported-by:|
	Suggested-by:|
	To:|
	Cc:
)};

our @link_tags = qw(Link Closes);

#Create a search and print patterns for all these strings to be used directly below
our $link_tags_search = "";
our $link_tags_print = "";
foreach my $entry (@link_tags) {
	if ($link_tags_search ne "") {
		$link_tags_search .= '|';
		$link_tags_print .= ' or ';
	}
	$entry .= ':';
	$link_tags_search .= $entry;
	$link_tags_print .= "'$entry'";
}
$link_tags_search = "(?:${link_tags_search})";

our $tracing_logging_tags = qr{(?xi:
	[=-]*> |
	<[=-]* |
	\[ |
	\] |
	start |
	called |
	entered |
	entry |
	enter |
	in |
	inside |
	here |
	begin |
	exit |
	end |
	done |
	leave |
	completed |
	out |
	return |
	[\.\!:\s]*
)};

sub edit_distance_min {
	my (@arr) = @_;
	my $len = scalar @arr;
	if ((scalar @arr) < 1) {
		# if underflow, return
		return;
	}
	my $min = $arr[0];
	for my $i (0 .. ($len-1)) {
		if ($arr[$i] < $min) {
			$min = $arr[$i];
		}
	}
	return $min;
}

sub get_edit_distance {
	my ($str1, $str2) = @_;
	$str1 = lc($str1);
	$str2 = lc($str2);
	$str1 =~ s/-//g;
	$str2 =~ s/-//g;
	my $len1 = length($str1);
	my $len2 = length($str2);
	# two dimensional array storing minimum edit distance
	my @distance;
	for my $i (0 .. $len1) {
		for my $j (0 .. $len2) {
			if ($i == 0) {
				$distance[$i][$j] = $j;
			} elsif ($j == 0) {
				$distance[$i][$j] = $i;
			} elsif (substr($str1, $i-1, 1) eq substr($str2, $j-1, 1)) {
				$distance[$i][$j] = $distance[$i - 1][$j - 1];
			} else {
				my $dist1 = $distance[$i][$j - 1]; #insert distance
				my $dist2 = $distance[$i - 1][$j]; # remove
				my $dist3 = $distance[$i - 1][$j - 1]; #replace
				$distance[$i][$j] = 1 + edit_distance_min($dist1, $dist2, $dist3);
			}
		}
	}
	return $distance[$len1][$len2];
}

sub find_standard_signature {
	my ($sign_off) = @_;
	my @standard_signature_tags = (
		'Signed-off-by:', 'Co-developed-by:', 'Acked-by:', 'Tested-by:',
		'Reviewed-by:', 'Reported-by:', 'Suggested-by:'
	);
	foreach my $signature (@standard_signature_tags) {
		return $signature if (get_edit_distance($sign_off, $signature) <= 2);
	}

	return "";
}

our $obsolete_archives = qr{(?xi:
	\Qfreedesktop.org/archives/dri-devel\E |
	\Qlists.infradead.org\E |
	\Qlkml.org\E |
	\Qmail-archive.com\E |
	\Qmailman.alsa-project.org/pipermail\E |
	\Qmarc.info\E |
	\Qozlabs.org/pipermail\E |
	\Qspinics.net\E
)};

our @typeListMisordered = (
	qr{char\s+(?:un)?signed},
	qr{int\s+(?:(?:un)?signed\s+)?short\s},
	qr{int\s+short(?:\s+(?:un)?signed)},
	qr{short\s+int(?:\s+(?:un)?signed)},
	qr{(?:un)?signed\s+int\s+short},
	qr{short\s+(?:un)?signed},
	qr{long\s+int\s+(?:un)?signed},
	qr{int\s+long\s+(?:un)?signed},
	qr{long\s+(?:un)?signed\s+int},
	qr{int\s+(?:un)?signed\s+long},
	qr{int\s+(?:un)?signed},
	qr{int\s+long\s+long\s+(?:un)?signed},
	qr{long\s+long\s+int\s+(?:un)?signed},
	qr{long\s+long\s+(?:un)?signed\s+int},
	qr{long\s+long\s+(?:un)?signed},
	qr{long\s+(?:un)?signed},
);

our @typeList = (
	qr{void},
	qr{(?:(?:un)?signed\s+)?char},
	qr{(?:(?:un)?signed\s+)?short\s+int},
	qr{(?:(?:un)?signed\s+)?short},
	qr{(?:(?:un)?signed\s+)?int},
	qr{(?:(?:un)?signed\s+)?long\s+int},
	qr{(?:(?:un)?signed\s+)?long\s+long\s+int},
	qr{(?:(?:un)?signed\s+)?long\s+long},
	qr{(?:(?:un)?signed\s+)?long},
	qr{(?:un)?signed},
	qr{float},
	qr{double},
	qr{bool},
	qr{struct\s+$Ident},
	qr{union\s+$Ident},
	qr{enum\s+$Ident},
	qr{${Ident}_t},
	qr{${Ident}_handler},
	qr{${Ident}_handler_fn},
	@typeListMisordered,
);

our $C90_int_types = qr{(?x:
	long\s+long\s+int\s+(?:un)?signed|
	long\s+long\s+(?:un)?signed\s+int|
	long\s+long\s+(?:un)?signed|
	(?:(?:un)?signed\s+)?long\s+long\s+int|
	(?:(?:un)?signed\s+)?long\s+long|
	int\s+long\s+long\s+(?:un)?signed|
	int\s+(?:(?:un)?signed\s+)?long\s+long|

	long\s+int\s+(?:un)?signed|
	long\s+(?:un)?signed\s+int|
	long\s+(?:un)?signed|
	(?:(?:un)?signed\s+)?long\s+int|
	(?:(?:un)?signed\s+)?long|
	int\s+long\s+(?:un)?signed|
	int\s+(?:(?:un)?signed\s+)?long|

	int\s+(?:un)?signed|
	(?:(?:un)?signed\s+)?int
)};

our @typeListFile = ();
our @typeListWithAttr = (
	@typeList,
	qr{struct\s+$InitAttribute\s+$Ident},
	qr{union\s+$InitAttribute\s+$Ident},
);

our @modifierList = (
	qr{fastcall},
);
our @modifierListFile = ();

our @mode_permission_funcs = (
	["module_param", 3],
	["module_param_(?:array|named|string)", 4],
	["module_param_array_named", 5],
	["debugfs_create_(?:file|u8|u16|u32|u64|x8|x16|x32|x64|size_t|atomic_t|bool|blob|regset32|u32_array)", 2],
	["proc_create(?:_data|)", 2],
	["(?:CLASS|DEVICE|SENSOR|SENSOR_DEVICE|IIO_DEVICE)_ATTR", 2],
	["IIO_DEV_ATTR_[A-Z_]+", 1],
	["SENSOR_(?:DEVICE_|)ATTR_2", 2],
	["SENSOR_TEMPLATE(?:_2|)", 3],
	["__ATTR", 2],
);

my $word_pattern = '\b[A-Z]?[a-z]{2,}\b';

#Create a search pattern for all these functions to speed up a loop below
our $mode_perms_search = "";
foreach my $entry (@mode_permission_funcs) {
	$mode_perms_search .= '|' if ($mode_perms_search ne "");
	$mode_perms_search .= $entry->[0];
}
$mode_perms_search = "(?:${mode_perms_search})";

our %deprecated_apis = (
	"synchronize_rcu_bh"			=> "synchronize_rcu",
	"synchronize_rcu_bh_expedited"		=> "synchronize_rcu_expedited",
	"call_rcu_bh"				=> "call_rcu",
	"rcu_barrier_bh"			=> "rcu_barrier",
	"synchronize_sched"			=> "synchronize_rcu",
	"synchronize_sched_expedited"		=> "synchronize_rcu_expedited",
	"call_rcu_sched"			=> "call_rcu",
	"rcu_barrier_sched"			=> "rcu_barrier",
	"get_state_synchronize_sched"		=> "get_state_synchronize_rcu",
	"cond_synchronize_sched"		=> "cond_synchronize_rcu",
	"kmap"					=> "kmap_local_page",
	"kunmap"				=> "kunmap_local",
	"kmap_atomic"				=> "kmap_local_page",
	"kunmap_atomic"				=> "kunmap_local",
);

#Create a search pattern for all these strings to speed up a loop below
our $deprecated_apis_search = "";
foreach my $entry (keys %deprecated_apis) {
	$deprecated_apis_search .= '|' if ($deprecated_apis_search ne "");
	$deprecated_apis_search .= $entry;
}
$deprecated_apis_search = "(?:${deprecated_apis_search})";

our $mode_perms_world_writable = qr{
	S_IWUGO		|
	S_IWOTH		|
	S_IRWXUGO	|
	S_IALLUGO	|
	0[0-7][0-7][2367]
}x;

our %mode_permission_string_types = (
	"S_IRWXU" => 0700,
	"S_IRUSR" => 0400,
	"S_IWUSR" => 0200,
	"S_IXUSR" => 0100,
	"S_IRWXG" => 0070,
	"S_IRGRP" => 0040,
	"S_IWGRP" => 0020,
	"S_IXGRP" => 0010,
	"S_IRWXO" => 0007,
	"S_IROTH" => 0004,
	"S_IWOTH" => 0002,
	"S_IXOTH" => 0001,
	"S_IRWXUGO" => 0777,
	"S_IRUGO" => 0444,
	"S_IWUGO" => 0222,
	"S_IXUGO" => 0111,
);

#Create a search pattern for all these strings to speed up a loop below
our $mode_perms_string_search = "";
foreach my $entry (keys %mode_permission_string_types) {
	$mode_perms_string_search .= '|' if ($mode_perms_string_search ne "");
	$mode_perms_string_search .= $entry;
}
our $single_mode_perms_string_search = "(?:${mode_perms_string_search})";
our $multi_mode_perms_string_search = qr{
	${single_mode_perms_string_search}
	(?:\s*\|\s*${single_mode_perms_string_search})*
}x;

sub perms_to_octal {
	my ($string) = @_;

	return trim($string) if ($string =~ /^\s*0[0-7]{3,3}\s*$/);

	my $val = "";
	my $oval = "";
	my $to = 0;
	my $curpos = 0;
	my $lastpos = 0;
	while ($string =~ /\b(($single_mode_perms_string_search)\b(?:\s*\|\s*)?\s*)/g) {
		$curpos = pos($string);
		my $match = $2;
		my $omatch = $1;
		last if ($lastpos > 0 && ($curpos - length($omatch) != $lastpos));
		$lastpos = $curpos;
		$to |= $mode_permission_string_types{$match};
		$val .= '\s*\|\s*' if ($val ne "");
		$val .= $match;
		$oval .= $omatch;
	}
	$oval =~ s/^\s*\|\s*//;
	$oval =~ s/\s*\|\s*$//;
	return sprintf("%04o", $to);
}

our $allowed_asm_includes = qr{(?x:
	irq|
	memory|
	time|
	reboot
)};
# memory.h: ARM has a custom one

# Load common spelling mistakes and build regular expression list.
my $misspellings;
my %spelling_fix;

if (open(my $spelling, '<', $spelling_file)) {
	while (<$spelling>) {
		my $line = $_;

		$line =~ s/\s*\n?$//g;
		$line =~ s/^\s*//g;

		next if ($line =~ m/^\s*#/);
		next if ($line =~ m/^\s*$/);

		my ($suspect, $fix) = split(/\|\|/, $line);

		$spelling_fix{$suspect} = $fix;
	}
	close($spelling);
} else {
	warn "No typos will be found - file '$spelling_file': $!\n";
}

if ($codespell) {
	if (open(my $spelling, '<', $codespellfile)) {
		while (<$spelling>) {
			my $line = $_;

			$line =~ s/\s*\n?$//g;
			$line =~ s/^\s*//g;

			next if ($line =~ m/^\s*#/);
			next if ($line =~ m/^\s*$/);
			next if ($line =~ m/, disabled/i);

			$line =~ s/,.*$//;

			my ($suspect, $fix) = split(/->/, $line);

			$spelling_fix{$suspect} = $fix;
		}
		close($spelling);
	} else {
		warn "No codespell typos will be found - file '$codespellfile': $!\n";
	}
}

$misspellings = join("|", sort keys %spelling_fix) if keys %spelling_fix;

sub read_words {
	my ($wordsRef, $file) = @_;

	if (open(my $words, '<', $file)) {
		while (<$words>) {
			my $line = $_;

			$line =~ s/\s*\n?$//g;
			$line =~ s/^\s*//g;

			next if ($line =~ m/^\s*#/);
			next if ($line =~ m/^\s*$/);
			if ($line =~ /\s/) {
				print("$file: '$line' invalid - ignored\n");
				next;
			}

			$$wordsRef .= '|' if (defined $$wordsRef);
			$$wordsRef .= $line;
		}
		close($file);
		return 1;
	}

	return 0;
}

my $const_structs;
if (show_type("CONST_STRUCT")) {
	read_words(\$const_structs, $conststructsfile)
	    or warn "No structs that should be const will be found - file '$conststructsfile': $!\n";
}

if (defined($typedefsfile)) {
	my $typeOtherTypedefs;
	read_words(\$typeOtherTypedefs, $typedefsfile)
	    or warn "No additional types will be considered - file '$typedefsfile': $!\n";
	$typeTypedefs .= '|' . $typeOtherTypedefs if (defined $typeOtherTypedefs);
}

sub build_types {
	my $mods = "(?x:  \n" . join("|\n  ", (@modifierList, @modifierListFile)) . "\n)";
	my $all = "(?x:  \n" . join("|\n  ", (@typeList, @typeListFile)) . "\n)";
	my $Misordered = "(?x:  \n" . join("|\n  ", @typeListMisordered) . "\n)";
	my $allWithAttr = "(?x:  \n" . join("|\n  ", @typeListWithAttr) . "\n)";
	$Modifier	= qr{(?:$Attribute|$Sparse|$mods)};
	$BasicType	= qr{
				(?:$typeTypedefs\b)|
				(?:${all}\b)
		}x;
	$NonptrType	= qr{
			(?:$Modifier\s+|const\s+)*
			(?:
				(?:typeof|__typeof__)\s*\([^\)]*\)|
				(?:$typeTypedefs\b)|
				(?:${all}\b)
			)
			(?:\s+$Modifier|\s+const)*
		  }x;
	$NonptrTypeMisordered	= qr{
			(?:$Modifier\s+|const\s+)*
			(?:
				(?:${Misordered}\b)
			)
			(?:\s+$Modifier|\s+const)*
		  }x;
	$NonptrTypeWithAttr	= qr{
			(?:$Modifier\s+|const\s+)*
			(?:
				(?:typeof|__typeof__)\s*\([^\)]*\)|
				(?:$typeTypedefs\b)|
				(?:${allWithAttr}\b)
			)
			(?:\s+$Modifier|\s+const)*
		  }x;
	$Type	= qr{
			$NonptrType
			(?:(?:\s|\*|\[\])+\s*const|(?:\s|\*\s*(?:const\s*)?|\[\])+|(?:\s*\[\s*\])+){0,4}
			(?:\s+$Inline|\s+$Modifier)*
		  }x;
	$TypeMisordered	= qr{
			$NonptrTypeMisordered
			(?:(?:\s|\*|\[\])+\s*const|(?:\s|\*\s*(?:const\s*)?|\[\])+|(?:\s*\[\s*\])+){0,4}
			(?:\s+$Inline|\s+$Modifier)*
		  }x;
	$Declare	= qr{(?:$Storage\s+(?:$Inline\s+)?)?$Type};
	$DeclareMisordered	= qr{(?:$Storage\s+(?:$Inline\s+)?)?$TypeMisordered};
}
build_types();

our $Typecast	= qr{\s*(\(\s*$NonptrType\s*\)){0,1}\s*};

# Using $balanced_parens, $LvalOrFunc, or $FuncArg
# requires at least perl version v5.10.0
# Any use must be runtime checked with $^V

our $balanced_parens = qr/(\((?:[^\(\)]++|(?-1))*\))/;
our $LvalOrFunc	= qr{((?:[\&\*]\s*)?$Lval)\s*($balanced_parens{0,1})\s*};
our $FuncArg = qr{$Typecast{0,1}($LvalOrFunc|$Constant|$String)};

our $declaration_macros = qr{(?x:
	(?:$Storage\s+)?(?:[A-Z_][A-Z0-9]*_){0,2}(?:DEFINE|DECLARE)(?:_[A-Z0-9]+){1,6}\s*\(|
	(?:$Storage\s+)?[HLP]?LIST_HEAD\s*\(|
	(?:SKCIPHER_REQUEST|SHASH_DESC|AHASH_REQUEST)_ON_STACK\s*\(|
	(?:$Storage\s+)?(?:XA_STATE|XA_STATE_ORDER)\s*\(
)};

our %allow_repeated_words = (
	add => '',
	added => '',
	bad => '',
	be => '',
);

sub deparenthesize {
	my ($string) = @_;
	return "" if (!defined($string));

	while ($string =~ /^\s*\(.*\)\s*$/) {
		$string =~ s@^\s*\(\s*@@;
		$string =~ s@\s*\)\s*$@@;
	}

	$string =~ s@\s+@ @g;

	return $string;
}

sub seed_camelcase_file {
	my ($file) = @_;

	return if (!(-f $file));

	local $/;

	open(my $include_file, '<', "$file")
	    or warn "$P: Can't read '$file' $!\n";
	my $text = <$include_file>;
	close($include_file);

	my @lines = split('\n', $text);

	foreach my $line (@lines) {
		next if ($line !~ /(?:[A-Z][a-z]|[a-z][A-Z])/);
		if ($line =~ /^[ \t]*(?:#[ \t]*define|typedef\s+$Type)\s+(\w*(?:[A-Z][a-z]|[a-z][A-Z])\w*)/) {
			$camelcase{$1} = 1;
		} elsif ($line =~ /^\s*$Declare\s+(\w*(?:[A-Z][a-z]|[a-z][A-Z])\w*)\s*[\(\[,;]/) {
			$camelcase{$1} = 1;
		} elsif ($line =~ /^\s*(?:union|struct|enum)\s+(\w*(?:[A-Z][a-z]|[a-z][A-Z])\w*)\s*[;\{]/) {
			$camelcase{$1} = 1;
		}
	}
}

our %maintained_status = ();

sub is_maintained_obsolete {
	my ($filename) = @_;

	return 0 if (!$tree || !(-e "$root/scripts/get_maintainer.pl"));

	if (!exists($maintained_status{$filename})) {
		$maintained_status{$filename} = `perl $root/scripts/get_maintainer.pl --status --nom --nol --nogit --nogit-fallback -f $filename 2>&1`;
	}

	return $maintained_status{$filename} =~ /obsolete/i;
}

sub is_SPDX_License_valid {
	my ($license) = @_;

	return 1 if (!$tree || which("python3") eq "" || !(-x "$root/scripts/spdxcheck.py") || !(-e "$gitroot"));

	my $root_path = abs_path($root);
	my $status = `cd "$root_path"; echo "$license" | scripts/spdxcheck.py -`;
	return 0 if ($status ne "");
	return 1;
}

my $camelcase_seeded = 0;
sub seed_camelcase_includes {
	return if ($camelcase_seeded);

	my $files;
	my $camelcase_cache = "";
	my @include_files = ();

	$camelcase_seeded = 1;

	if (-e "$gitroot") {
		my $git_last_include_commit = `${git_command} log --no-merges --pretty=format:"%h%n" -1 -- include`;
		chomp $git_last_include_commit;
		$camelcase_cache = ".checkpatch-camelcase.git.$git_last_include_commit";
	} else {
		my $last_mod_date = 0;
		$files = `find $root/include -name "*.h"`;
		@include_files = split('\n', $files);
		foreach my $file (@include_files) {
			my $date = POSIX::strftime("%Y%m%d%H%M",
						   localtime((stat $file)[9]));
			$last_mod_date = $date if ($last_mod_date < $date);
		}
		$camelcase_cache = ".checkpatch-camelcase.date.$last_mod_date";
	}

	if ($camelcase_cache ne "" && -f $camelcase_cache) {
		open(my $camelcase_file, '<', "$camelcase_cache")
		    or warn "$P: Can't read '$camelcase_cache' $!\n";
		while (<$camelcase_file>) {
			chomp;
			$camelcase{$_} = 1;
		}
		close($camelcase_file);

		return;
	}

	if (-e "$gitroot") {
		$files = `${git_command} ls-files "include/*.h"`;
		@include_files = split('\n', $files);
	}

	foreach my $file (@include_files) {
		seed_camelcase_file($file);
	}

	if ($camelcase_cache ne "") {
		unlink glob ".checkpatch-camelcase.*";
		open(my $camelcase_file, '>', "$camelcase_cache")
		    or warn "$P: Can't write '$camelcase_cache' $!\n";
		foreach (sort { lc($a) cmp lc($b) } keys(%camelcase)) {
			print $camelcase_file ("$_\n");
		}
		close($camelcase_file);
	}
}

sub git_is_single_file {
	my ($filename) = @_;

	return 0 if ((which("git") eq "") || !(-e "$gitroot"));

	my $output = `${git_command} ls-files -- $filename 2>/dev/null`;
	my $count = $output =~ tr/\n//;
	return $count eq 1 && $output =~ m{^${filename}$};
}

sub git_commit_info {
	my ($commit, $id, $desc) = @_;

	return ($id, $desc) if ((which("git") eq "") || !(-e "$gitroot"));

	my $output = `${git_command} log --no-color --format='%H %s' -1 $commit 2>&1`;
	$output =~ s/^\s*//gm;
	my @lines = split("\n", $output);

	return ($id, $desc) if ($#lines < 0);

	if ($lines[0] =~ /^error: short SHA1 $commit is ambiguous/) {
# Maybe one day convert this block of bash into something that returns
# all matching commit ids, but it's very slow...
#
#		echo "checking commits $1..."
#		git rev-list --remotes | grep -i "^$1" |
#		while read line ; do
#		    git log --format='%H %s' -1 $line |
#		    echo "commit $(cut -c 1-12,41-)"
#		done
	} elsif ($lines[0] =~ /^fatal: ambiguous argument '$commit': unknown revision or path not in the working tree\./ ||
		 $lines[0] =~ /^fatal: bad object $commit/) {
		$id = undef;
	} else {
		$id = substr($lines[0], 0, 12);
		$desc = substr($lines[0], 41);
	}

	return ($id, $desc);
}

$chk_signoff = 0 if ($file);

my @rawlines = ();
my @lines = ();
my @fixed = ();
my @fixed_inserted = ();
my @fixed_deleted = ();
my $fixlinenr = -1;

# If input is git commits, extract all commits from the commit expressions.
# For example, HEAD-3 means we need check 'HEAD, HEAD~1, HEAD~2'.
die "$P: No git repository found\n" if ($git && !-e "$gitroot");

if ($git) {
	my @commits = ();
	foreach my $commit_expr (@ARGV) {
		my $git_range;
		if ($commit_expr =~ m/^(.*)-(\d+)$/) {
			$git_range = "-$2 $1";
		} elsif ($commit_expr =~ m/\.\./) {
			$git_range = "$commit_expr";
		} else {
			$git_range = "-1 $commit_expr";
		}
		my $lines = `${git_command} log --no-color --no-merges --pretty=format:'%H %s' $git_range`;
		foreach my $line (split(/\n/, $lines)) {
			$line =~ /^([0-9a-fA-F]{40,40}) (.*)$/;
			next if (!defined($1) || !defined($2));
			my $sha1 = $1;
			my $subject = $2;
			unshift(@commits, $sha1);
			$git_commits{$sha1} = $subject;
		}
	}
	die "$P: no git commits after extraction!\n" if (@commits == 0);
	@ARGV = @commits;
}

my $vname;
$allow_c99_comments = !defined $ignore_type{"C99_COMMENT_TOLERANCE"};
for my $filename (@ARGV) {
	my $FILE;
	my $is_git_file = git_is_single_file($filename);
	my $oldfile = $file;
	$file = 1 if ($is_git_file);
	if ($git) {
		open($FILE, '-|', "git format-patch -M --stdout -1 $filename") ||
			die "$P: $filename: git format-patch failed - $!\n";
	} elsif ($file) {
		open($FILE, '-|', "diff -u /dev/null $filename") ||
			die "$P: $filename: diff failed - $!\n";
	} elsif ($filename eq '-') {
		open($FILE, '<&STDIN');
	} else {
		open($FILE, '<', "$filename") ||
			die "$P: $filename: open failed - $!\n";
	}
	if ($filename eq '-') {
		$vname = 'Your patch';
	} elsif ($git) {
		$vname = "Commit " . substr($filename, 0, 12) . ' ("' . $git_commits{$filename} . '")';
	} else {
		$vname = $filename;
	}
	while (<$FILE>) {
		chomp;
		push(@rawlines, $_);
		$vname = qq("$1") if ($filename eq '-' && $_ =~ m/^Subject:\s+(.+)/i);
	}
	close($FILE);

	if ($#ARGV > 0 && $quiet == 0) {
		print '-' x length($vname) . "\n";
		print "$vname\n";
		print '-' x length($vname) . "\n";
	}

	if (!process($filename)) {
		$exit = 1;
	}
	@rawlines = ();
	@lines = ();
	@fixed = ();
	@fixed_inserted = ();
	@fixed_deleted = ();
	$fixlinenr = -1;
	@modifierListFile = ();
	@typeListFile = ();
	build_types();
	$file = $oldfile if ($is_git_file);
}

if (!$quiet) {
	hash_show_words(\%use_type, "Used");
	hash_show_words(\%ignore_type, "Ignored");

	if (!$perl_version_ok) {
		print << "EOM"

NOTE: perl $^V is not modern enough to detect all possible issues.
      An upgrade to at least perl $minimum_perl_version is suggested.
EOM
	}
	if ($exit) {
		print << "EOM"

NOTE: If any of the errors are false positives, please report
      them to the maintainer, see CHECKPATCH in MAINTAINERS.
EOM
	}
}

exit($exit);

sub top_of_kernel_tree {
	my ($root) = @_;

	my @tree_check = (
		"COPYING", "CREDITS", "Kbuild", "MAINTAINERS", "Makefile",
		"README", "Documentation", "arch", "include", "drivers",
		"fs", "init", "ipc", "kernel", "lib", "scripts",
	);

	foreach my $check (@tree_check) {
		if (! -e $root . '/' . $check) {
			return 0;
		}
	}
	return 1;
}

sub parse_email {
	my ($formatted_email) = @_;

	my $name = "";
	my $quoted = "";
	my $name_comment = "";
	my $address = "";
	my $comment = "";

	if ($formatted_email =~ /^(.*)<(\S+\@\S+)>(.*)$/) {
		$name = $1;
		$address = $2;
		$comment = $3 if defined $3;
	} elsif ($formatted_email =~ /^\s*<(\S+\@\S+)>(.*)$/) {
		$address = $1;
		$comment = $2 if defined $2;
	} elsif ($formatted_email =~ /(\S+\@\S+)(.*)$/) {
		$address = $1;
		$comment = $2 if defined $2;
		$formatted_email =~ s/\Q$address\E.*$//;
		$name = $formatted_email;
		$name = trim($name);
		$name =~ s/^\"|\"$//g;
		# If there's a name left after stripping spaces and
		# leading quotes, and the address doesn't have both
		# leading and trailing angle brackets, the address
		# is invalid. ie:
		#   "joe smith joe@smith.com" bad
		#   "joe smith <joe@smith.com" bad
		if ($name ne "" && $address !~ /^<[^>]+>$/) {
			$name = "";
			$address = "";
			$comment = "";
		}
	}

	# Extract comments from names excluding quoted parts
	# "John D. (Doe)" - Do not extract
	if ($name =~ s/\"(.+)\"//) {
		$quoted = $1;
	}
	while ($name =~ s/\s*($balanced_parens)\s*/ /) {
		$name_comment .= trim($1);
	}
	$name =~ s/^[ \"]+|[ \"]+$//g;
	$name = trim("$quoted $name");

	$address = trim($address);
	$address =~ s/^\<|\>$//g;
	$comment = trim($comment);

	if ($name =~ /[^\w \-]/i) { ##has "must quote" chars
		$name =~ s/(?<!\\)"/\\"/g; ##escape quotes
		$name = "\"$name\"";
	}

	return ($name, $name_comment, $address, $comment);
}

sub format_email {
	my ($name, $name_comment, $address, $comment) = @_;

	my $formatted_email;

	$name =~ s/^[ \"]+|[ \"]+$//g;
	$address = trim($address);
	$address =~ s/(?:\.|\,|\")+$//; ##trailing commas, dots or quotes

	if ($name =~ /[^\w \-]/i) { ##has "must quote" chars
		$name =~ s/(?<!\\)"/\\"/g; ##escape quotes
		$name = "\"$name\"";
	}

	$name_comment = trim($name_comment);
	$name_comment = " $name_comment" if ($name_comment ne "");
	$comment = trim($comment);
	$comment = " $comment" if ($comment ne "");

	if ("$name" eq "") {
		$formatted_email = "$address";
	} else {
		$formatted_email = "$name$name_comment <$address>";
	}
	$formatted_email .= "$comment";
	return $formatted_email;
}

sub reformat_email {
	my ($email) = @_;

	my ($email_name, $name_comment, $email_address, $comment) = parse_email($email);
	return format_email($email_name, $name_comment, $email_address, $comment);
}

sub same_email_addresses {
	my ($email1, $email2) = @_;

	my ($email1_name, $name1_comment, $email1_address, $comment1) = parse_email($email1);
	my ($email2_name, $name2_comment, $email2_address, $comment2) = parse_email($email2);

	return $email1_name eq $email2_name &&
	       $email1_address eq $email2_address &&
	       $name1_comment eq $name2_comment &&
	       $comment1 eq $comment2;
}

sub which {
	my ($bin) = @_;

	foreach my $path (split(/:/, $ENV{PATH})) {
		if (-e "$path/$bin") {
			return "$path/$bin";
		}
	}

	return "";
}

sub which_conf {
	my ($conf) = @_;

	foreach my $path (split(/:/, ".:$ENV{HOME}:.scripts")) {
		if (-e "$path/$conf") {
			return "$path/$conf";
		}
	}

	return "";
}

sub expand_tabs {
	my ($str) = @_;

	my $res = '';
	my $n = 0;
	for my $c (split(//, $str)) {
		if ($c eq "\t") {
			$res .= ' ';
			$n++;
			for (; ($n % $tabsize) != 0; $n++) {
				$res .= ' ';
			}
			next;
		}
		$res .= $c;
		$n++;
	}

	return $res;
}
sub copy_spacing {
	(my $res = shift) =~ tr/\t/ /c;
	return $res;
}

sub line_stats {
	my ($line) = @_;

	# Drop the diff line leader and expand tabs
	$line =~ s/^.//;
	$line = expand_tabs($line);

	# Pick the indent from the front of the line.
	my ($white) = ($line =~ /^(\s*)/);

	return (length($line), length($white));
}

my $sanitise_quote = '';

sub sanitise_line_reset {
	my ($in_comment) = @_;

	if ($in_comment) {
		$sanitise_quote = '*/';
	} else {
		$sanitise_quote = '';
	}
}
sub sanitise_line {
	my ($line) = @_;

	my $res = '';
	my $l = '';

	my $qlen = 0;
	my $off = 0;
	my $c;

	# Always copy over the diff marker.
	$res = substr($line, 0, 1);

	for ($off = 1; $off < length($line); $off++) {
		$c = substr($line, $off, 1);

		# Comments we are whacking completely including the begin
		# and end, all to $;.
		if ($sanitise_quote eq '' && substr($line, $off, 2) eq '/*') {
			$sanitise_quote = '*/';

			substr($res, $off, 2, "$;$;");
			$off++;
			next;
		}
		if ($sanitise_quote eq '*/' && substr($line, $off, 2) eq '*/') {
			$sanitise_quote = '';
			substr($res, $off, 2, "$;$;");
			$off++;
			next;
		}
		if ($sanitise_quote eq '' && substr($line, $off, 2) eq '//') {
			$sanitise_quote = '//';

			substr($res, $off, 2, $sanitise_quote);
			$off++;
			next;
		}

		# A \ in a string means ignore the next character.
		if (($sanitise_quote eq "'" || $sanitise_quote eq '"') &&
		    $c eq "\\") {
			substr($res, $off, 2, 'XX');
			$off++;
			next;
		}
		# Regular quotes.
		if ($c eq "'" || $c eq '"') {
			if ($sanitise_quote eq '') {
				$sanitise_quote = $c;

				substr($res, $off, 1, $c);
				next;
			} elsif ($sanitise_quote eq $c) {
				$sanitise_quote = '';
			}
		}

		#print "c<$c> SQ<$sanitise_quote>\n";
		if ($off != 0 && $sanitise_quote eq '*/' && $c ne "\t") {
			substr($res, $off, 1, $;);
		} elsif ($off != 0 && $sanitise_quote eq '//' && $c ne "\t") {
			substr($res, $off, 1, $;);
		} elsif ($off != 0 && $sanitise_quote && $c ne "\t") {
			substr($res, $off, 1, 'X');
		} else {
			substr($res, $off, 1, $c);
		}
	}

	if ($sanitise_quote eq '//') {
		$sanitise_quote = '';
	}

	# The pathname on a #include may be surrounded by '<' and '>'.
	if ($res =~ /^.\s*\#\s*include\s+\<(.*)\>/) {
		my $clean = 'X' x length($1);
		$res =~ s@\<.*\>@<$clean>@;

	# The whole of a #error is a string.
	} elsif ($res =~ /^.\s*\#\s*(?:error|warning)\s+(.*)\b/) {
		my $clean = 'X' x length($1);
		$res =~ s@(\#\s*(?:error|warning)\s+).*@$1$clean@;
	}

	if ($allow_c99_comments && $res =~ m@(//.*$)@) {
		my $match = $1;
		$res =~ s/\Q$match\E/"$;" x length($match)/e;
	}

	return $res;
}

sub get_quoted_string {
	my ($line, $rawline) = @_;

	return "" if (!defined($line) || !defined($rawline));
	return "" if ($line !~ m/($String)/g);
	return substr($rawline, $-[0], $+[0] - $-[0]);
}

sub ctx_statement_block {
	my ($linenr, $remain, $off) = @_;
	my $line = $linenr - 1;
	my $blk = '';
	my $soff = $off;
	my $coff = $off - 1;
	my $coff_set = 0;

	my $loff = 0;

	my $type = '';
	my $level = 0;
	my @stack = ();
	my $p;
	my $c;
	my $len = 0;

	my $remainder;
	while (1) {
		@stack = (['', 0]) if ($#stack == -1);

		#warn "CSB: blk<$blk> remain<$remain>\n";
		# If we are about to drop off the end, pull in more
		# context.
		if ($off >= $len) {
			for (; $remain > 0; $line++) {
				last if (!defined $lines[$line]);
				next if ($lines[$line] =~ /^-/);
				$remain--;
				$loff = $len;
				$blk .= $lines[$line] . "\n";
				$len = length($blk);
				$line++;
				last;
			}
			# Bail if there is no further context.
			#warn "CSB: blk<$blk> off<$off> len<$len>\n";
			if ($off >= $len) {
				last;
			}
			if ($level == 0 && substr($blk, $off) =~ /^.\s*#\s*define/) {
				$level++;
				$type = '#';
			}
		}
		$p = $c;
		$c = substr($blk, $off, 1);
		$remainder = substr($blk, $off);

		#warn "CSB: c<$c> type<$type> level<$level> remainder<$remainder> coff_set<$coff_set>\n";

		# Handle nested #if/#else.
		if ($remainder =~ /^#\s*(?:ifndef|ifdef|if)\s/) {
			push(@stack, [ $type, $level ]);
		} elsif ($remainder =~ /^#\s*(?:else|elif)\b/) {
			($type, $level) = @{$stack[$#stack - 1]};
		} elsif ($remainder =~ /^#\s*endif\b/) {
			($type, $level) = @{pop(@stack)};
		}

		# Statement ends at the ';' or a close '}' at the
		# outermost level.
		if ($level == 0 && $c eq ';') {
			last;
		}

		# An else is really a conditional as long as its not else if
		if ($level == 0 && $coff_set == 0 &&
				(!defined($p) || $p =~ /(?:\s|\}|\+)/) &&
				$remainder =~ /^(else)(?:\s|{)/ &&
				$remainder !~ /^else\s+if\b/) {
			$coff = $off + length($1) - 1;
			$coff_set = 1;
			#warn "CSB: mark coff<$coff> soff<$soff> 1<$1>\n";
			#warn "[" . substr($blk, $soff, $coff - $soff + 1) . "]\n";
		}

		if (($type eq '' || $type eq '(') && $c eq '(') {
			$level++;
			$type = '(';
		}
		if ($type eq '(' && $c eq ')') {
			$level--;
			$type = ($level != 0)? '(' : '';

			if ($level == 0 && $coff < $soff) {
				$coff = $off;
				$coff_set = 1;
				#warn "CSB: mark coff<$coff>\n";
			}
		}
		if (($type eq '' || $type eq '{') && $c eq '{') {
			$level++;
			$type = '{';
		}
		if ($type eq '{' && $c eq '}') {
			$level--;
			$type = ($level != 0)? '{' : '';

			if ($level == 0) {
				if (substr($blk, $off + 1, 1) eq ';') {
					$off++;
				}
				last;
			}
		}
		# Preprocessor commands end at the newline unless escaped.
		if ($type eq '#' && $c eq "\n" && $p ne "\\") {
			$level--;
			$type = '';
			$off++;
			last;
		}
		$off++;
	}
	# We are truly at the end, so shuffle to the next line.
	if ($off == $len) {
		$loff = $len + 1;
		$line++;
		$remain--;
	}

	my $statement = substr($blk, $soff, $off - $soff + 1);
	my $condition = substr($blk, $soff, $coff - $soff + 1);

	#warn "STATEMENT<$statement>\n";
	#warn "CONDITION<$condition>\n";

	#print "coff<$coff> soff<$off> loff<$loff>\n";

	return ($statement, $condition,
			$line, $remain + 1, $off - $loff + 1, $level);
}

sub statement_lines {
	my ($stmt) = @_;

	# Strip the diff line prefixes and rip blank lines at start and end.
	$stmt =~ s/(^|\n)./$1/g;
	$stmt =~ s/^\s*//;
	$stmt =~ s/\s*$//;

	my @stmt_lines = ($stmt =~ /\n/g);

	return $#stmt_lines + 2;
}

sub statement_rawlines {
	my ($stmt) = @_;

	my @stmt_lines = ($stmt =~ /\n/g);

	return $#stmt_lines + 2;
}

sub statement_block_size {
	my ($stmt) = @_;

	$stmt =~ s/(^|\n)./$1/g;
	$stmt =~ s/^\s*{//;
	$stmt =~ s/}\s*$//;
	$stmt =~ s/^\s*//;
	$stmt =~ s/\s*$//;

	my @stmt_lines = ($stmt =~ /\n/g);
	my @stmt_statements = ($stmt =~ /;/g);

	my $stmt_lines = $#stmt_lines + 2;
	my $stmt_statements = $#stmt_statements + 1;

	if ($stmt_lines > $stmt_statements) {
		return $stmt_lines;
	} else {
		return $stmt_statements;
	}
}

sub ctx_statement_full {
	my ($linenr, $remain, $off) = @_;
	my ($statement, $condition, $level);

	my (@chunks);

	# Grab the first conditional/block pair.
	($statement, $condition, $linenr, $remain, $off, $level) =
				ctx_statement_block($linenr, $remain, $off);
	#print "F: c<$condition> s<$statement> remain<$remain>\n";
	push(@chunks, [ $condition, $statement ]);
	if (!($remain > 0 && $condition =~ /^\s*(?:\n[+-])?\s*(?:if|else|do)\b/s)) {
		return ($level, $linenr, @chunks);
	}

	# Pull in the following conditional/block pairs and see if they
	# could continue the statement.
	for (;;) {
		($statement, $condition, $linenr, $remain, $off, $level) =
				ctx_statement_block($linenr, $remain, $off);
		#print "C: c<$condition> s<$statement> remain<$remain>\n";
		last if (!($remain > 0 && $condition =~ /^(?:\s*\n[+-])*\s*(?:else|do)\b/s));
		#print "C: push\n";
		push(@chunks, [ $condition, $statement ]);
	}

	return ($level, $linenr, @chunks);
}

sub ctx_block_get {
	my ($linenr, $remain, $outer, $open, $close, $off) = @_;
	my $line;
	my $start = $linenr - 1;
	my $blk = '';
	my @o;
	my @c;
	my @res = ();

	my $level = 0;
	my @stack = ($level);
	for ($line = $start; $remain > 0; $line++) {
		next if ($rawlines[$line] =~ /^-/);
		$remain--;

		$blk .= $rawlines[$line];

		# Handle nested #if/#else.
		if ($lines[$line] =~ /^.\s*#\s*(?:ifndef|ifdef|if)\s/) {
			push(@stack, $level);
		} elsif ($lines[$line] =~ /^.\s*#\s*(?:else|elif)\b/) {
			$level = $stack[$#stack - 1];
		} elsif ($lines[$line] =~ /^.\s*#\s*endif\b/) {
			$level = pop(@stack);
		}

		foreach my $c (split(//, $lines[$line])) {
			##print "C<$c>L<$level><$open$close>O<$off>\n";
			if ($off > 0) {
				$off--;
				next;
			}

			if ($c eq $close && $level > 0) {
				$level--;
				last if ($level == 0);
			} elsif ($c eq $open) {
				$level++;
			}
		}

		if (!$outer || $level <= 1) {
			push(@res, $rawlines[$line]);
		}

		last if ($level == 0);
	}

	return ($level, @res);
}
sub ctx_block_outer {
	my ($linenr, $remain) = @_;

	my ($level, @r) = ctx_block_get($linenr, $remain, 1, '{', '}', 0);
	return @r;
}
sub ctx_block {
	my ($linenr, $remain) = @_;

	my ($level, @r) = ctx_block_get($linenr, $remain, 0, '{', '}', 0);
	return @r;
}
sub ctx_statement {
	my ($linenr, $remain, $off) = @_;

	my ($level, @r) = ctx_block_get($linenr, $remain, 0, '(', ')', $off);
	return @r;
}
sub ctx_block_level {
	my ($linenr, $remain) = @_;

	return ctx_block_get($linenr, $remain, 0, '{', '}', 0);
}
sub ctx_statement_level {
	my ($linenr, $remain, $off) = @_;

	return ctx_block_get($linenr, $remain, 0, '(', ')', $off);
}

sub ctx_locate_comment {
	my ($first_line, $end_line) = @_;

	# If c99 comment on the current line, or the line before or after
	my ($current_comment) = ($rawlines[$end_line - 1] =~ m@^\+.*(//.*$)@);
	return $current_comment if (defined $current_comment);
	($current_comment) = ($rawlines[$end_line - 2] =~ m@^[\+ ].*(//.*$)@);
	return $current_comment if (defined $current_comment);
	($current_comment) = ($rawlines[$end_line] =~ m@^[\+ ].*(//.*$)@);
	return $current_comment if (defined $current_comment);

	# Catch a comment on the end of the line itself.
	($current_comment) = ($rawlines[$end_line - 1] =~ m@.*(/\*.*\*/)\s*(?:\\\s*)?$@);
	return $current_comment if (defined $current_comment);

	# Look through the context and try and figure out if there is a
	# comment.
	my $in_comment = 0;
	$current_comment = '';
	for (my $linenr = $first_line; $linenr < $end_line; $linenr++) {
		my $line = $rawlines[$linenr - 1];
		#warn "           $line\n";
		if ($linenr == $first_line and $line =~ m@^.\s*\*@) {
			$in_comment = 1;
		}
		if ($line =~ m@/\*@) {
			$in_comment = 1;
		}
		if (!$in_comment && $current_comment ne '') {
			$current_comment = '';
		}
		$current_comment .= $line . "\n" if ($in_comment);
		if ($line =~ m@\*/@) {
			$in_comment = 0;
		}
	}

	chomp($current_comment);
	return($current_comment);
}
sub ctx_has_comment {
	my ($first_line, $end_line) = @_;
	my $cmt = ctx_locate_comment($first_line, $end_line);

	##print "LINE: $rawlines[$end_line - 1 ]\n";
	##print "CMMT: $cmt\n";

	return ($cmt ne '');
}

sub raw_line {
	my ($linenr, $cnt) = @_;

	my $offset = $linenr - 1;
	$cnt++;

	my $line;
	while ($cnt) {
		$line = $rawlines[$offset++];
		next if (defined($line) && $line =~ /^-/);
		$cnt--;
	}

	return $line;
}

sub get_stat_real {
	my ($linenr, $lc) = @_;

	my $stat_real = raw_line($linenr, 0);
	for (my $count = $linenr + 1; $count <= $lc; $count++) {
		$stat_real = $stat_real . "\n" . raw_line($count, 0);
	}

	return $stat_real;
}

sub get_stat_here {
	my ($linenr, $cnt, $here) = @_;

	my $herectx = $here . "\n";
	for (my $n = 0; $n < $cnt; $n++) {
		$herectx .= raw_line($linenr, $n) . "\n";
	}

	return $herectx;
}

sub cat_vet {
	my ($vet) = @_;
	my ($res, $coded);

	$res = '';
	while ($vet =~ /([^[:cntrl:]]*)([[:cntrl:]]|$)/g) {
		$res .= $1;
		if ($2 ne '') {
			$coded = sprintf("^%c", unpack('C', $2) + 64);
			$res .= $coded;
		}
	}
	$res =~ s/$/\$/;

	return $res;
}

my $av_preprocessor = 0;
my $av_pending;
my @av_paren_type;
my $av_pend_colon;

sub annotate_reset {
	$av_preprocessor = 0;
	$av_pending = '_';
	@av_paren_type = ('E');
	$av_pend_colon = 'O';
}

sub annotate_values {
	my ($stream, $type) = @_;

	my $res;
	my $var = '_' x length($stream);
	my $cur = $stream;

	print "$stream\n" if ($dbg_values > 1);

	while (length($cur)) {
		@av_paren_type = ('E') if ($#av_paren_type < 0);
		print " <" . join('', @av_paren_type) .
				"> <$type> <$av_pending>" if ($dbg_values > 1);
		if ($cur =~ /^(\s+)/o) {
			print "WS($1)\n" if ($dbg_values > 1);
			if ($1 =~ /\n/ && $av_preprocessor) {
				$type = pop(@av_paren_type);
				$av_preprocessor = 0;
			}

		} elsif ($cur =~ /^(\(\s*$Type\s*)\)/ && $av_pending eq '_') {
			print "CAST($1)\n" if ($dbg_values > 1);
			push(@av_paren_type, $type);
			$type = 'c';

		} elsif ($cur =~ /^($Type)\s*(?:$Ident|,|\)|\(|\s*$)/) {
			print "DECLARE($1)\n" if ($dbg_values > 1);
			$type = 'T';

		} elsif ($cur =~ /^($Modifier)\s*/) {
			print "MODIFIER($1)\n" if ($dbg_values > 1);
			$type = 'T';

		} elsif ($cur =~ /^(\#\s*define\s*$Ident)(\(?)/o) {
			print "DEFINE($1,$2)\n" if ($dbg_values > 1);
			$av_preprocessor = 1;
			push(@av_paren_type, $type);
			if ($2 ne '') {
				$av_pending = 'N';
			}
			$type = 'E';

		} elsif ($cur =~ /^(\#\s*(?:undef\s*$Ident|include\b))/o) {
			print "UNDEF($1)\n" if ($dbg_values > 1);
			$av_preprocessor = 1;
			push(@av_paren_type, $type);

		} elsif ($cur =~ /^(\#\s*(?:ifdef|ifndef|if))/o) {
			print "PRE_START($1)\n" if ($dbg_values > 1);
			$av_preprocessor = 1;

			push(@av_paren_type, $type);
			push(@av_paren_type, $type);
			$type = 'E';

		} elsif ($cur =~ /^(\#\s*(?:else|elif))/o) {
			print "PRE_RESTART($1)\n" if ($dbg_values > 1);
			$av_preprocessor = 1;

			push(@av_paren_type, $av_paren_type[$#av_paren_type]);

			$type = 'E';

		} elsif ($cur =~ /^(\#\s*(?:endif))/o) {
			print "PRE_END($1)\n" if ($dbg_values > 1);

			$av_preprocessor = 1;

			# Assume all arms of the conditional end as this
			# one does, and continue as if the #endif was not here.
			pop(@av_paren_type);
			push(@av_paren_type, $type);
			$type = 'E';

		} elsif ($cur =~ /^(\\\n)/o) {
			print "PRECONT($1)\n" if ($dbg_values > 1);

		} elsif ($cur =~ /^(__attribute__)\s*\(?/o) {
			print "ATTR($1)\n" if ($dbg_values > 1);
			$av_pending = $type;
			$type = 'N';

		} elsif ($cur =~ /^(sizeof)\s*(\()?/o) {
			print "SIZEOF($1)\n" if ($dbg_values > 1);
			if (defined $2) {
				$av_pending = 'V';
			}
			$type = 'N';

		} elsif ($cur =~ /^(if|while|for)\b/o) {
			print "COND($1)\n" if ($dbg_values > 1);
			$av_pending = 'E';
			$type = 'N';

		} elsif ($cur =~/^(case)/o) {
			print "CASE($1)\n" if ($dbg_values > 1);
			$av_pend_colon = 'C';
			$type = 'N';

		} elsif ($cur =~/^(return|else|goto|typeof|__typeof__)\b/o) {
			print "KEYWORD($1)\n" if ($dbg_values > 1);
			$type = 'N';

		} elsif ($cur =~ /^(\()/o) {
			print "PAREN('$1')\n" if ($dbg_values > 1);
			push(@av_paren_type, $av_pending);
			$av_pending = '_';
			$type = 'N';

		} elsif ($cur =~ /^(\))/o) {
			my $new_type = pop(@av_paren_type);
			if ($new_type ne '_') {
				$type = $new_type;
				print "PAREN('$1') -> $type\n"
							if ($dbg_values > 1);
			} else {
				print "PAREN('$1')\n" if ($dbg_values > 1);
			}

		} elsif ($cur =~ /^($Ident)\s*\(/o) {
			print "FUNC($1)\n" if ($dbg_values > 1);
			$type = 'V';
			$av_pending = 'V';

		} elsif ($cur =~ /^($Ident\s*):(?:\s*\d+\s*(,|=|;))?/) {
			if (defined $2 && $type eq 'C' || $type eq 'T') {
				$av_pend_colon = 'B';
			} elsif ($type eq 'E') {
				$av_pend_colon = 'L';
			}
			print "IDENT_COLON($1,$type>$av_pend_colon)\n" if ($dbg_values > 1);
			$type = 'V';

		} elsif ($cur =~ /^($Ident|$Constant)/o) {
			print "IDENT($1)\n" if ($dbg_values > 1);
			$type = 'V';

		} elsif ($cur =~ /^($Assignment)/o) {
			print "ASSIGN($1)\n" if ($dbg_values > 1);
			$type = 'N';

		} elsif ($cur =~/^(;|{|})/) {
			print "END($1)\n" if ($dbg_values > 1);
			$type = 'E';
			$av_pend_colon = 'O';

		} elsif ($cur =~/^(,)/) {
			print "COMMA($1)\n" if ($dbg_values > 1);
			$type = 'C';

		} elsif ($cur =~ /^(\?)/o) {
			print "QUESTION($1)\n" if ($dbg_values > 1);
			$type = 'N';

		} elsif ($cur =~ /^(:)/o) {
			print "COLON($1,$av_pend_colon)\n" if ($dbg_values > 1);

			substr($var, length($res), 1, $av_pend_colon);
			if ($av_pend_colon eq 'C' || $av_pend_colon eq 'L') {
				$type = 'E';
			} else {
				$type = 'N';
			}
			$av_pend_colon = 'O';

		} elsif ($cur =~ /^(\[)/o) {
			print "CLOSE($1)\n" if ($dbg_values > 1);
			$type = 'N';

		} elsif ($cur =~ /^(-(?![->])|\+(?!\+)|\*|\&\&|\&)/o) {
			my $variant;

			print "OPV($1)\n" if ($dbg_values > 1);
			if ($type eq 'V') {
				$variant = 'B';
			} else {
				$variant = 'U';
			}

			substr($var, length($res), 1, $variant);
			$type = 'N';

		} elsif ($cur =~ /^($Operators)/o) {
			print "OP($1)\n" if ($dbg_values > 1);
			if ($1 ne '++' && $1 ne '--') {
				$type = 'N';
			}

		} elsif ($cur =~ /(^.)/o) {
			print "C($1)\n" if ($dbg_values > 1);
		}
		if (defined $1) {
			$cur = substr($cur, length($1));
			$res .= $type x length($1);
		}
	}

	return ($res, $var);
}

sub possible {
	my ($possible, $line) = @_;
	my $notPermitted = qr{(?:
		^(?:
			$Modifier|
			$Storage|
			$Type|
			DEFINE_\S+
		)$|
		^(?:
			goto|
			return|
			case|
			else|
			asm|__asm__|
			do|
			\#|
			\#\#|
		)(?:\s|$)|
		^(?:typedef|struct|enum)\b
	    )}x;
	warn "CHECK<$possible> ($line)\n" if ($dbg_possible > 2);
	if ($possible !~ $notPermitted) {
		# Check for modifiers.
		$possible =~ s/\s*$Storage\s*//g;
		$possible =~ s/\s*$Sparse\s*//g;
		if ($possible =~ /^\s*$/) {

		} elsif ($possible =~ /\s/) {
			$possible =~ s/\s*$Type\s*//g;
			for my $modifier (split(' ', $possible)) {
				if ($modifier !~ $notPermitted) {
					warn "MODIFIER: $modifier ($possible) ($line)\n" if ($dbg_possible);
					push(@modifierListFile, $modifier);
				}
			}

		} else {
			warn "POSSIBLE: $possible ($line)\n" if ($dbg_possible);
			push(@typeListFile, $possible);
		}
		build_types();
	} else {
		warn "NOTPOSS: $possible ($line)\n" if ($dbg_possible > 1);
	}
}

my $prefix = '';

sub show_type {
	my ($type) = @_;

	$type =~ tr/[a-z]/[A-Z]/;

	return defined $use_type{$type} if (scalar keys %use_type > 0);

	return !defined $ignore_type{$type};
}

sub report {
	my ($level, $type, $msg) = @_;

	if (!show_type($type) ||
	    (defined $tst_only && $msg !~ /\Q$tst_only\E/)) {
		return 0;
	}
	my $output = '';
	if ($color) {
		if ($level eq 'ERROR') {
			$output .= RED;
		} elsif ($level eq 'WARNING') {
			$output .= YELLOW;
		} else {
			$output .= GREEN;
		}
	}
	$output .= $prefix . $level . ':';
	if ($show_types) {
		$output .= BLUE if ($color);
		$output .= "$type:";
	}
	$output .= RESET if ($color);
	$output .= ' ' . $msg . "\n";

	if ($showfile) {
		my @lines = split("\n", $output, -1);
		splice(@lines, 1, 1);
		$output = join("\n", @lines);
	}

	if ($terse) {
		$output = (split('\n', $output))[0] . "\n";
	}

	if ($verbose && exists($verbose_messages{$type}) &&
	    !exists($verbose_emitted{$type})) {
		$output .= $verbose_messages{$type} . "\n\n";
		$verbose_emitted{$type} = 1;
	}

	push(our @report, $output);

	return 1;
}

sub report_dump {
	our @report;
}

sub fixup_current_range {
	my ($lineRef, $offset, $length) = @_;

	if ($$lineRef =~ /^\@\@ -\d+,\d+ \+(\d+),(\d+) \@\@/) {
		my $o = $1;
		my $l = $2;
		my $no = $o + $offset;
		my $nl = $l + $length;
		$$lineRef =~ s/\+$o,$l \@\@/\+$no,$nl \@\@/;
	}
}

sub fix_inserted_deleted_lines {
	my ($linesRef, $insertedRef, $deletedRef) = @_;

	my $range_last_linenr = 0;
	my $delta_offset = 0;

	my $old_linenr = 0;
	my $new_linenr = 0;

	my $next_insert = 0;
	my $next_delete = 0;

	my @lines = ();

	my $inserted = @{$insertedRef}[$next_insert++];
	my $deleted = @{$deletedRef}[$next_delete++];

	foreach my $old_line (@{$linesRef}) {
		my $save_line = 1;
		my $line = $old_line;	#don't modify the array
		if ($line =~ /^(?:\+\+\+|\-\-\-)\s+\S+/) {	#new filename
			$delta_offset = 0;
		} elsif ($line =~ /^\@\@ -\d+,\d+ \+\d+,\d+ \@\@/) {	#new hunk
			$range_last_linenr = $new_linenr;
			fixup_current_range(\$line, $delta_offset, 0);
		}

		while (defined($deleted) && ${$deleted}{'LINENR'} == $old_linenr) {
			$deleted = @{$deletedRef}[$next_delete++];
			$save_line = 0;
			fixup_current_range(\$lines[$range_last_linenr], $delta_offset--, -1);
		}

		while (defined($inserted) && ${$inserted}{'LINENR'} == $old_linenr) {
			push(@lines, ${$inserted}{'LINE'});
			$inserted = @{$insertedRef}[$next_insert++];
			$new_linenr++;
			fixup_current_range(\$lines[$range_last_linenr], $delta_offset++, 1);
		}

		if ($save_line) {
			push(@lines, $line);
			$new_linenr++;
		}

		$old_linenr++;
	}

	return @lines;
}

sub fix_insert_line {
	my ($linenr, $line) = @_;

	my $inserted = {
		LINENR => $linenr,
		LINE => $line,
	};
	push(@fixed_inserted, $inserted);
}

sub fix_delete_line {
	my ($linenr, $line) = @_;

	my $deleted = {
		LINENR => $linenr,
		LINE => $line,
	};

	push(@fixed_deleted, $deleted);
}

sub ERROR {
	my ($type, $msg) = @_;

	if (report("ERROR", $type, $msg)) {
		our $clean = 0;
		our $cnt_error++;
		return 1;
	}
	return 0;
}
sub WARN {
	my ($type, $msg) = @_;

	if (report("WARNING", $type, $msg)) {
		our $clean = 0;
		our $cnt_warn++;
		return 1;
	}
	return 0;
}
sub CHK {
	my ($type, $msg) = @_;

	if ($check && report("CHECK", $type, $msg)) {
		our $clean = 0;
		our $cnt_chk++;
		return 1;
	}
	return 0;
}

sub check_absolute_file {
	my ($absolute, $herecurr) = @_;
	my $file = $absolute;

	##print "absolute<$absolute>\n";

	# See if any suffix of this path is a path within the tree.
	while ($file =~ s@^[^/]*/@@) {
		if (-f "$root/$file") {
			##print "file<$file>\n";
			last;
		}
	}
	if (! -f _)  {
		return 0;
	}

	# It is, so see if the prefix is acceptable.
	my $prefix = $absolute;
	substr($prefix, -length($file)) = '';

	##print "prefix<$prefix>\n";
	if ($prefix ne ".../") {
		WARN("USE_RELATIVE_PATH",
		     "use relative pathname instead of absolute in changelog text\n" . $herecurr);
	}
}

sub trim {
	my ($string) = @_;

	$string =~ s/^\s+|\s+$//g;

	return $string;
}

sub ltrim {
	my ($string) = @_;

	$string =~ s/^\s+//;

	return $string;
}

sub rtrim {
	my ($string) = @_;

	$string =~ s/\s+$//;

	return $string;
}

sub string_find_replace {
	my ($string, $find, $replace) = @_;

	$string =~ s/$find/$replace/g;

	return $string;
}

sub tabify {
	my ($leading) = @_;

	my $source_indent = $tabsize;
	my $max_spaces_before_tab = $source_indent - 1;
	my $spaces_to_tab = " " x $source_indent;

	#convert leading spaces to tabs
	1 while $leading =~ s@^([\t]*)$spaces_to_tab@$1\t@g;
	#Remove spaces before a tab
	1 while $leading =~ s@^([\t]*)( {1,$max_spaces_before_tab})\t@$1\t@g;

	return "$leading";
}

sub cleanup_continuation_headers {
	# Collapse any header-continuation lines into a single line so they
	# can be parsed meaningfully, as the parser only has one line
	# of context to work with.
	my $again;
	do {
		$again = 0;
		foreach my $n (0 .. scalar(@rawlines) - 2) {
			if ($rawlines[$n]=~/^\s*$/) {
				# A blank line means there's no more chance
				# of finding headers.  Shortcut to done.
				return;
			}
			if ($rawlines[$n]=~/^[\x21-\x39\x3b-\x7e]+:/ &&
			    $rawlines[$n+1]=~/^\s+/) {
				# Continuation header.  Collapse it.
				my $line = splice @rawlines, $n+1, 1;
				$line=~s/^\s+/ /;
				$rawlines[$n] .= $line;
				# We've 'destabilized' the list, so restart.
				$again = 1;
				last;
			}
		}
	} while ($again);
}

sub pos_last_openparen {
	my ($line) = @_;

	my $pos = 0;

	my $opens = $line =~ tr/\(/\(/;
	my $closes = $line =~ tr/\)/\)/;

	my $last_openparen = 0;

	if (($opens == 0) || ($closes >= $opens)) {
		return -1;
	}

	my $len = length($line);

	for ($pos = 0; $pos < $len; $pos++) {
		my $string = substr($line, $pos);
		if ($string =~ /^($FuncArg|$balanced_parens)/) {
			$pos += length($1) - 1;
		} elsif (substr($line, $pos, 1) eq '(') {
			$last_openparen = $pos;
		} elsif (index($string, '(') == -1) {
			last;
		}
	}

	return length(expand_tabs(substr($line, 0, $last_openparen))) + 1;
}

sub get_raw_comment {
	my ($line, $rawline) = @_;
	my $comment = '';

	for my $i (0 .. (length($line) - 1)) {
		if (substr($line, $i, 1) eq "$;") {
			$comment .= substr($rawline, $i, 1);
		}
	}

	return $comment;
}

sub exclude_global_initialisers {
	my ($realfile) = @_;

	# Do not check for BPF programs (tools/testing/selftests/bpf/progs/*.c, samples/bpf/*_kern.c, *.bpf.c).
	return $realfile =~ m@^tools/testing/selftests/bpf/progs/.*\.c$@ ||
		$realfile =~ m@^samples/bpf/.*_kern\.c$@ ||
		$realfile =~ m@/bpf/.*\.bpf\.c$@;
}

sub process {
	my $filename = shift;

	my $linenr=0;
	my $prevline="";
	my $prevrawline="";
	my $stashline="";
	my $stashrawline="";
	my $subjectline="";
	my $sublinenr="";

	my $length;
	my $indent;
	my $previndent=0;
	my $stashindent=0;

	our $clean = 1;
	my $signoff = 0;
	my $author = '';
	my $authorsignoff = 0;
	my $author_sob = '';
	my $is_patch = 0;
	my $is_binding_patch = -1;
	my $in_header_lines = $file ? 0 : 1;
	my $in_commit_log = 0;		#Scanning lines before patch
	my $has_patch_separator = 0;	#Found a --- line
	my $has_commit_log = 0;		#Encountered lines before patch
	my $commit_log_lines = 0;	#Number of commit log lines
	my $commit_log_possible_stack_dump = 0;
	my $commit_log_long_line = 0;
	my $commit_log_has_diff = 0;
	my $reported_maintainer_file = 0;
	my $non_utf8_charset = 0;

	my $last_git_commit_id_linenr = -1;

	my $last_blank_line = 0;
	my $last_coalesced_string_linenr = -1;

	our @report = ();
	our $cnt_lines = 0;
	our $cnt_error = 0;
	our $cnt_warn = 0;
	our $cnt_chk = 0;

	# Trace the real file/line as we go.
	my $realfile = '';
	my $realline = 0;
	my $realcnt = 0;
	my $here = '';
	my $context_function;		#undef'd unless there's a known function
	my $in_comment = 0;
	my $comment_edge = 0;
	my $first_line = 0;
	my $p1_prefix = '';

	my $prev_values = 'E';

	# suppression flags
	my %suppress_ifbraces;
	my %suppress_whiletrailers;
	my %suppress_export;
	my $suppress_statement = 0;

	my %signatures = ();

	# Pre-scan the patch sanitizing the lines.
	# Pre-scan the patch looking for any __setup documentation.
	#
	my @setup_docs = ();
	my $setup_docs = 0;

	my $camelcase_file_seeded = 0;
	my $shorttext = BEFORE_SHORTTEXT;
	my $shorttext_exspc = 0;
	my $commit_text_present = 0;

	my $checklicenseline = 1;

	sanitise_line_reset();
	cleanup_continuation_headers();
	my $line;

	foreach my $rawline (@rawlines) {
		$linenr++;
		$line = $rawline;

		push(@fixed, $rawline) if ($fix);

		if ($rawline=~/^\+\+\+\s+(\S+)/) {
			$setup_docs = 0;
			if ($1 =~ m@Documentation/admin-guide/kernel-parameters.txt$@) {
				$setup_docs = 1;
			}
			#next;
		}
		if ($rawline =~ /^\@\@ -\d+(?:,\d+)? \+(\d+)(,(\d+))? \@\@/) {
			$realline=$1-1;
			if (defined $2) {
				$realcnt=$3+1;
			} else {
				$realcnt=1+1;
			}
			$in_comment = 0;

			# Guestimate if this is a continuing comment.  Run
			# the context looking for a comment "edge".  If this
			# edge is a close comment then we must be in a comment
			# at context start.
			my $edge;
			my $cnt = $realcnt;
			for (my $ln = $linenr + 1; $cnt > 0; $ln++) {
				next if (defined $rawlines[$ln - 1] &&
					 $rawlines[$ln - 1] =~ /^-/);
				$cnt--;
				#print "RAW<$rawlines[$ln - 1]>\n";
				last if (!defined $rawlines[$ln - 1]);
				if ($rawlines[$ln - 1] =~ m@(/\*|\*/)@ &&
				    $rawlines[$ln - 1] !~ m@"[^"]*(?:/\*|\*/)[^"]*"@) {
					($edge) = $1;
					last;
				}
			}
			if (defined $edge && $edge eq '*/') {
				$in_comment = 1;
			}

			# Guestimate if this is a continuing comment.  If this
			# is the start of a diff block and this line starts
			# ' *' then it is very likely a comment.
			if (!defined $edge &&
			    $rawlines[$linenr] =~ m@^.\s*(?:\*\*+| \*)(?:\s|$)@)
			{
				$in_comment = 1;
			}

			##print "COMMENT:$in_comment edge<$edge> $rawline\n";
			sanitise_line_reset($in_comment);

		} elsif ($realcnt && $rawline =~ /^(?:\+| |$)/) {
			# Standardise the strings and chars within the input to
			# simplify matching -- only bother with positive lines.
			$line = sanitise_line($rawline);
		}
		push(@lines, $line);

		if ($realcnt > 1) {
			$realcnt-- if ($line =~ /^(?:\+| |$)/);
		} else {
			$realcnt = 0;
		}

		#print "==>$rawline\n";
		#print "-->$line\n";

		if ($setup_docs && $line =~ /^\+/) {
			push(@setup_docs, $line);
		}
	}

	$prefix = '';

	$realcnt = 0;
	$linenr = 0;
	$fixlinenr = -1;
	foreach my $line (@lines) {
		$linenr++;
		$fixlinenr++;
		my $sline = $line;	#copy of $line
		$sline =~ s/$;/ /g;	#with comments as spaces

		my $rawline = $rawlines[$linenr - 1];
		my $raw_comment = get_raw_comment($line, $rawline);

# check if it's a mode change, rename or start of a patch
		if (!$in_commit_log &&
		    ($line =~ /^ mode change [0-7]+ => [0-7]+ \S+\s*$/ ||
		    ($line =~ /^rename (?:from|to) \S+\s*$/ ||
		     $line =~ /^diff --git a\/[\w\/\.\_\-]+ b\/\S+\s*$/))) {
			$is_patch = 1;
		}

#extract the line range in the file after the patch is applied
		if (!$in_commit_log &&
		    $line =~ /^\@\@ -\d+(?:,\d+)? \+(\d+)(,(\d+))? \@\@(.*)/) {
			my $context = $4;
			$is_patch = 1;
			$first_line = $linenr + 1;
			$realline=$1-1;
			if (defined $2) {
				$realcnt=$3+1;
			} else {
				$realcnt=1+1;
			}
			annotate_reset();
			$prev_values = 'E';

			%suppress_ifbraces = ();
			%suppress_whiletrailers = ();
			%suppress_export = ();
			$suppress_statement = 0;
			if ($context =~ /\b(\w+)\s*\(/) {
				$context_function = $1;
			} else {
				undef $context_function;
			}
			next;

# track the line number as we move through the hunk, note that
# new versions of GNU diff omit the leading space on completely
# blank context lines so we need to count that too.
		} elsif ($line =~ /^( |\+|$)/) {
			$realline++;
			$realcnt-- if ($realcnt != 0);

			# Measure the line length and indent.
			($length, $indent) = line_stats($rawline);

			# Track the previous line.
			($prevline, $stashline) = ($stashline, $line);
			($previndent, $stashindent) = ($stashindent, $indent);
			($prevrawline, $stashrawline) = ($stashrawline, $rawline);

			#warn "line<$line>\n";

		} elsif ($realcnt == 1) {
			$realcnt--;
		}

		my $hunk_line = ($realcnt != 0);

		$here = "#$linenr: " if (!$file);
		$here = "#$realline: " if ($file);

		my $found_file = 0;
		# extract the filename as it passes
		if ($line =~ /^diff --git.*?(\S+)$/) {
			$realfile = $1;
			$realfile =~ s@^([^/]*)/@@ if (!$file);
			$in_commit_log = 0;
			$found_file = 1;
		} elsif ($line =~ /^\+\+\+\s+(\S+)/) {
			$realfile = $1;
			$realfile =~ s@^([^/]*)/@@ if (!$file);
			$in_commit_log = 0;

			$p1_prefix = $1;
			if (!$file && $tree && $p1_prefix ne '' &&
			    -e "$root/$p1_prefix") {
				WARN("PATCH_PREFIX",
				     "patch prefix '$p1_prefix' exists, appears to be a -p0 patch\n");
			}

			if ($realfile =~ m@^include/asm/@) {
				ERROR("MODIFIED_INCLUDE_ASM",
				      "do not modify files in include/asm, change architecture specific files in include/asm-<architecture>\n" . "$here$rawline\n");
			}
			$found_file = 1;
		}

#make up the handle for any error we report on this line
		if ($showfile) {
			$prefix = "$realfile:$realline: "
		} elsif ($emacs) {
			if ($file) {
				$prefix = "$filename:$realline: ";
			} else {
				$prefix = "$filename:$linenr: ";
			}
		}

		if ($found_file) {
			if (is_maintained_obsolete($realfile)) {
				WARN("OBSOLETE",
				     "$realfile is marked as 'obsolete' in the MAINTAINERS hierarchy.  No unnecessary modifications please.\n");
			}
			if ($realfile =~ m@^(?:drivers/net/|net/|drivers/staging/)@) {
				$check = 1;
			} else {
				$check = $check_orig;
			}
			$checklicenseline = 1;

			if ($realfile !~ /^MAINTAINERS/) {
				my $last_binding_patch = $is_binding_patch;

				$is_binding_patch = () = $realfile =~ m@^(?:Documentation/devicetree/|include/dt-bindings/)@;

				if (($last_binding_patch != -1) &&
				    ($last_binding_patch ^ $is_binding_patch)) {
					WARN("DT_SPLIT_BINDING_PATCH",
					     "DT binding docs and includes should be a separate patch. See: Documentation/devicetree/bindings/submitting-patches.rst\n");
				}
			}

			next;
		}
		$here .= "FILE: $realfile:$realline:" if ($realcnt != 0);

		my $hereline = "$here\n$rawline\n";
		my $herecurr = "$here\n$rawline\n";
		my $hereprev = "$here\n$prevrawline\n$rawline\n";

		if ($shorttext != AFTER_SHORTTEXT) {
			if ($shorttext == IN_SHORTTEXT_BLANKLINE && $line=~/\S/) {
				# the subject line was just processed,
				# a blank line must be next
				WARN("NONBLANK_AFTER_SUMMARY",
				     "non-blank line after summary line\n" . $herecurr);
				$shorttext = IN_SHORTTEXT;
				# this non-blank line may or may not be commit text -
				# a warning has been generated so assume it is commit
				# text and move on
				$commit_text_present = 1;
				# fall through and treat this line as IN_SHORTTEXT
			}
			if ($shorttext == IN_SHORTTEXT) {
				if ($line=~/^---/ || $line=~/^diff.*/) {
					if ($commit_text_present == 0) {
						WARN("NO_COMMIT_TEXT",
						     "please add commit text explaining " .
						     "*why* the change is needed\n" .
						     $herecurr);
					}
					$shorttext = AFTER_SHORTTEXT;
				} elsif ($line=~/^\s*change-id:/i ||
					 $line=~/^\s*signed-off-by:/i ||
					 $line=~/^\s*crs-fixed:/i ||
					 $line=~/^\s*acked-by:/i) {
					# this is a tag, there must be commit
					# text by now
					if ($commit_text_present == 0) {
						WARN("NO_COMMIT_TEXT",
						     "please add commit text explaining " .
						     "*why* the change is needed\n" .
						     $herecurr);
						# prevent duplicate warnings
						$commit_text_present = 1;
					}
				} elsif ($line=~/\S/) {
					$commit_text_present = 1;
				}
			} elsif ($shorttext == IN_SHORTTEXT_BLANKLINE) {
				# case of non-blank line in this state handled above
				$shorttext = IN_SHORTTEXT;
			} elsif ($shorttext == CHECK_NEXT_SHORTTEXT) {
# The Subject line doesn't have to be the last header in the patch.
# Avoid moving to the IN_SHORTTEXT state until clear of all headers.
# Per RFC5322, continuation lines must be folded, so any left-justified
# text which looks like a header is definitely a header.
				if ($line!~/^[\x21-\x39\x3b-\x7e]+:/) {
					$shorttext = IN_SHORTTEXT;
					# Check for Subject line followed by a blank line.
					if (length($line) != 0) {
						WARN("NONBLANK_AFTER_SUMMARY",
						     "non-blank line after " .
						     "summary line\n" .
						     $sublinenr . $here .
						     "\n" . $subjectline .
						     "\n" . $line . "\n");
						# this non-blank line may or may not
						# be commit text - a warning has been
						# generated so assume it is commit
						# text and move on
						$commit_text_present = 1;
					}
				}
			# The next two cases are BEFORE_SHORTTEXT.
			} elsif ($line=~/^Subject: \[[^\]]*\] (.*)/) {
				# This is the subject line. Go to
				# CHECK_NEXT_SHORTTEXT to wait for the commit
				# text to show up.
				$shorttext = CHECK_NEXT_SHORTTEXT;
				$subjectline = $line;
				$sublinenr = "#$linenr & ";
# Check for Subject line less than line limit
				if (length($1) > SHORTTEXT_LIMIT && !($1 =~ m/Revert\ \"/)) {
					WARN("LONG_SUMMARY_LINE",
					     "summary line over " .
					     SHORTTEXT_LIMIT .
					     " characters\n" . $herecurr);
				}
			} elsif ($line=~/^    (.*)/) {
				# Indented format, this must be the summary
				# line (i.e. git show). There will be no more
				# headers so we are now in the shorttext.
				$shorttext = IN_SHORTTEXT_BLANKLINE;
				$shorttext_exspc = 4;
				if (length($1) > SHORTTEXT_LIMIT && !($1 =~ m/Revert\ \"/)) {
					WARN("LONG_SUMMARY_LINE",
					     "summary line over " .
					     SHORTTEXT_LIMIT .
					     " characters\n" . $herecurr);
				}
			}
		}

		$cnt_lines++ if ($realcnt != 0);

# Verify the existence of a commit log if appropriate
# 2 is used because a $signature is counted in $commit_log_lines
		if ($in_commit_log) {
			if ($line !~ /^\s*$/) {
				$commit_log_lines++;	#could be a $signature
			}
		} elsif ($has_commit_log && $commit_log_lines < 2) {
			WARN("COMMIT_MESSAGE",
			     "Missing commit description - Add an appropriate one\n");
			$commit_log_lines = 2;	#warn only once
		}

# Check if the commit log has what seems like a diff which can confuse patch
		if ($in_commit_log && !$commit_log_has_diff &&
		    (($line =~ m@^\s+diff\b.*a/([\w/]+)@ &&
		      $line =~ m@^\s+diff\b.*a/[\w/]+\s+b/$1\b@) ||
		     $line =~ m@^\s*(?:\-\-\-\s+a/|\+\+\+\s+b/)@ ||
		     $line =~ m/^\s*\@\@ \-\d+,\d+ \+\d+,\d+ \@\@/)) {
			ERROR("DIFF_IN_COMMIT_MSG",
			      "Avoid using diff content in the commit message - patch(1) might not work\n" . $herecurr);
			$commit_log_has_diff = 1;
		}

# Check for incorrect file permissions
		if ($line =~ /^new (file )?mode.*[7531]\d{0,2}$/) {
			my $permhere = $here . "FILE: $realfile\n";
			if ($realfile !~ m@scripts/@ &&
			    $realfile !~ /\.(py|pl|awk|sh)$/) {
				ERROR("EXECUTE_PERMISSIONS",
				      "do not set execute permissions for source files\n" . $permhere);
			}
		}

# Check the patch for a From:
		if (decode("MIME-Header", $line) =~ /^From:\s*(.*)/) {
			$author = $1;
			my $curline = $linenr;
			while(defined($rawlines[$curline]) && ($rawlines[$curline++] =~ /^[ \t]\s*(.*)/)) {
				$author .= $1;
			}
			$author = encode("utf8", $author) if ($line =~ /=\?utf-8\?/i);
			$author =~ s/"//g;
			$author = reformat_email($author);
		}

# Check the patch for a signoff:
		if ($line =~ /^\s*signed-off-by:\s*(.*)/i) {
			$signoff++;
			$in_commit_log = 0;
			if ($author ne ''  && $authorsignoff != 1) {
				if (same_email_addresses($1, $author)) {
					$authorsignoff = 1;
				} else {
					my $ctx = $1;
					my ($email_name, $email_comment, $email_address, $comment1) = parse_email($ctx);
					my ($author_name, $author_comment, $author_address, $comment2) = parse_email($author);

					if (lc $email_address eq lc $author_address && $email_name eq $author_name) {
						$author_sob = $ctx;
						$authorsignoff = 2;
					} elsif (lc $email_address eq lc $author_address) {
						$author_sob = $ctx;
						$authorsignoff = 3;
					} elsif ($email_name eq $author_name) {
						$author_sob = $ctx;
						$authorsignoff = 4;

						my $address1 = $email_address;
						my $address2 = $author_address;

						if ($address1 =~ /(\S+)\+\S+(\@.*)/) {
							$address1 = "$1$2";
						}
						if ($address2 =~ /(\S+)\+\S+(\@.*)/) {
							$address2 = "$1$2";
						}
						if ($address1 eq $address2) {
							$authorsignoff = 5;
						}
					}
				}
			}
		}

# Check for patch separator
		if ($line =~ /^---$/) {
			$has_patch_separator = 1;
			$in_commit_log = 0;
		}

# Check if MAINTAINERS is being updated.  If so, there's probably no need to
# emit the "does MAINTAINERS need updating?" message on file add/move/delete
		if ($line =~ /^\s*MAINTAINERS\s*\|/) {
			$reported_maintainer_file = 1;
		}

# Check signature styles
		if (!$in_header_lines &&
		    $line =~ /^(\s*)([a-z0-9_-]+by:|$signature_tags)(\s*)(.*)/i) {
			my $space_before = $1;
			my $sign_off = $2;
			my $space_after = $3;
			my $email = $4;
			my $ucfirst_sign_off = ucfirst(lc($sign_off));

			if ($sign_off !~ /$signature_tags/) {
				my $suggested_signature = find_standard_signature($sign_off);
				if ($suggested_signature eq "") {
					WARN("BAD_SIGN_OFF",
					     "Non-standard signature: $sign_off\n" . $herecurr);
				} else {
					if (WARN("BAD_SIGN_OFF",
						 "Non-standard signature: '$sign_off' - perhaps '$suggested_signature'?\n" . $herecurr) &&
					    $fix) {
						$fixed[$fixlinenr] =~ s/$sign_off/$suggested_signature/;
					}
				}
			}
			if (defined $space_before && $space_before ne "") {
				if (WARN("BAD_SIGN_OFF",
					 "Do not use whitespace before $ucfirst_sign_off\n" . $herecurr) &&
				    $fix) {
					$fixed[$fixlinenr] =
					    "$ucfirst_sign_off $email";
				}
			}
			if ($sign_off =~ /-by:$/i && $sign_off ne $ucfirst_sign_off) {
				if (WARN("BAD_SIGN_OFF",
					 "'$ucfirst_sign_off' is the preferred signature form\n" . $herecurr) &&
				    $fix) {
					$fixed[$fixlinenr] =
					    "$ucfirst_sign_off $email";
				}

			}
			if (!defined $space_after || $space_after ne " ") {
				if (WARN("BAD_SIGN_OFF",
					 "Use a single space after $ucfirst_sign_off\n" . $herecurr) &&
				    $fix) {
					$fixed[$fixlinenr] =
					    "$ucfirst_sign_off $email";
				}
			}

			my ($email_name, $name_comment, $email_address, $comment) = parse_email($email);
			my $suggested_email = format_email(($email_name, $name_comment, $email_address, $comment));
			if ($suggested_email eq "") {
				ERROR("BAD_SIGN_OFF",
				      "Unrecognized email address: '$email'\n" . $herecurr);
			} else {
				my $dequoted = $suggested_email;
				$dequoted =~ s/^"//;
				$dequoted =~ s/" </ </;
				# Don't force email to have quotes
				# Allow just an angle bracketed address
				if (!same_email_addresses($email, $suggested_email)) {
					if (WARN("BAD_SIGN_OFF",
						 "email address '$email' might be better as '$suggested_email'\n" . $herecurr) &&
					    $fix) {
						$fixed[$fixlinenr] =~ s/\Q$email\E/$suggested_email/;
					}
				}

				# Address part shouldn't have comments
				my $stripped_address = $email_address;
				$stripped_address =~ s/\([^\(\)]*\)//g;
				if ($email_address ne $stripped_address) {
					if (WARN("BAD_SIGN_OFF",
						 "address part of email should not have comments: '$email_address'\n" . $herecurr) &&
					    $fix) {
						$fixed[$fixlinenr] =~ s/\Q$email_address\E/$stripped_address/;
					}
				}

				# Only one name comment should be allowed
				my $comment_count = () = $name_comment =~ /\([^\)]+\)/g;
				if ($comment_count > 1) {
					WARN("BAD_SIGN_OFF",
					     "Use a single name comment in email: '$email'\n" . $herecurr);
				}


				# stable@vger.kernel.org or stable@kernel.org shouldn't
				# have an email name. In addition comments should strictly
				# begin with a #
				if ($email =~ /^.*stable\@(?:vger\.)?kernel\.org/i) {
					if (($comment ne "" && $comment !~ /^#.+/) ||
					    ($email_name ne "")) {
						my $cur_name = $email_name;
						my $new_comment = $comment;
						$cur_name =~ s/[a-zA-Z\s\-\"]+//g;

						# Remove brackets enclosing comment text
						# and # from start of comments to get comment text
						$new_comment =~ s/^\((.*)\)$/$1/;
						$new_comment =~ s/^\[(.*)\]$/$1/;
						$new_comment =~ s/^[\s\#]+|\s+$//g;

						$new_comment = trim("$new_comment $cur_name") if ($cur_name ne $new_comment);
						$new_comment = " # $new_comment" if ($new_comment ne "");
						my $new_email = "$email_address$new_comment";

						if (WARN("BAD_STABLE_ADDRESS_STYLE",
							 "Invalid email format for stable: '$email', prefer '$new_email'\n" . $herecurr) &&
						    $fix) {
							$fixed[$fixlinenr] =~ s/\Q$email\E/$new_email/;
						}
					}
				} elsif ($comment ne "" && $comment !~ /^(?:#.+|\(.+\))$/) {
					my $new_comment = $comment;

					# Extract comment text from within brackets or
					# c89 style /*...*/ comments
					$new_comment =~ s/^\[(.*)\]$/$1/;
					$new_comment =~ s/^\/\*(.*)\*\/$/$1/;

					$new_comment = trim($new_comment);
					$new_comment =~ s/^[^\w]$//; # Single lettered comment with non word character is usually a typo
					$new_comment = "($new_comment)" if ($new_comment ne "");
					my $new_email = format_email($email_name, $name_comment, $email_address, $new_comment);

					if (WARN("BAD_SIGN_OFF",
						 "Unexpected content after email: '$email', should be: '$new_email'\n" . $herecurr) &&
					    $fix) {
						$fixed[$fixlinenr] =~ s/\Q$email\E/$new_email/;
					}
				}
			}

# Check for duplicate signatures
			my $sig_nospace = $line;
			$sig_nospace =~ s/\s//g;
			$sig_nospace = lc($sig_nospace);
			if (defined $signatures{$sig_nospace}) {
				WARN("DUPLICATE_SIGN_OFF",
				     "Duplicate signature\n" . $herecurr);
			} else {
				$signatures{$sig_nospace} = 1;
			}

# Check Co-developed-by: immediately followed by Signed-off-by: with same name and email
			if ($sign_off =~ /^co-developed-by:$/i) {
				if ($email eq $author) {
					WARN("BAD_SIGN_OFF",
					      "Co-developed-by: should not be used to attribute nominal patch author '$author'\n" . $herecurr);
				}
				if (!defined $lines[$linenr]) {
					WARN("BAD_SIGN_OFF",
					     "Co-developed-by: must be immediately followed by Signed-off-by:\n" . $herecurr);
				} elsif ($rawlines[$linenr] !~ /^signed-off-by:\s*(.*)/i) {
					WARN("BAD_SIGN_OFF",
					     "Co-developed-by: must be immediately followed by Signed-off-by:\n" . $herecurr . $rawlines[$linenr] . "\n");
				} elsif ($1 ne $email) {
					WARN("BAD_SIGN_OFF",
					     "Co-developed-by and Signed-off-by: name/email do not match\n" . $herecurr . $rawlines[$linenr] . "\n");
				}
			}

# check if Reported-by: is followed by a Closes: tag
			if ($sign_off =~ /^reported(?:|-and-tested)-by:$/i) {
				if (!defined $lines[$linenr]) {
					WARN("BAD_REPORTED_BY_LINK",
					     "Reported-by: should be immediately followed by Closes: with a URL to the report\n" . $herecurr . "\n");
				} elsif ($rawlines[$linenr] !~ /^closes:\s*/i) {
					WARN("BAD_REPORTED_BY_LINK",
					     "Reported-by: should be immediately followed by Closes: with a URL to the report\n" . $herecurr . $rawlines[$linenr] . "\n");
				}
			}
		}


# Check Fixes: styles is correct
		if (!$in_header_lines &&
		    $line =~ /^\s*fixes:?\s*(?:commit\s*)?[0-9a-f]{5,}\b/i) {
			my $orig_commit = "";
			my $id = "0123456789ab";
			my $title = "commit title";
			my $tag_case = 1;
			my $tag_space = 1;
			my $id_length = 1;
			my $id_case = 1;
			my $title_has_quotes = 0;

			if ($line =~ /(\s*fixes:?)\s+([0-9a-f]{5,})\s+($balanced_parens)/i) {
				my $tag = $1;
				$orig_commit = $2;
				$title = $3;

				$tag_case = 0 if $tag eq "Fixes:";
				$tag_space = 0 if ($line =~ /^fixes:? [0-9a-f]{5,} ($balanced_parens)/i);

				$id_length = 0 if ($orig_commit =~ /^[0-9a-f]{12}$/i);
				$id_case = 0 if ($orig_commit !~ /[A-F]/);

				# Always strip leading/trailing parens then double quotes if existing
				$title = substr($title, 1, -1);
				if ($title =~ /^".*"$/) {
					$title = substr($title, 1, -1);
					$title_has_quotes = 1;
				}
			}

			my ($cid, $ctitle) = git_commit_info($orig_commit, $id,
							     $title);

			if ($ctitle ne $title || $tag_case || $tag_space ||
			    $id_length || $id_case || !$title_has_quotes) {
				if (WARN("BAD_FIXES_TAG",
				     "Please use correct Fixes: style 'Fixes: <12 chars of sha1> (\"<title line>\")' - ie: 'Fixes: $cid (\"$ctitle\")'\n" . $herecurr) &&
				    $fix) {
					$fixed[$fixlinenr] = "Fixes: $cid (\"$ctitle\")";
				}
			}
		}

# Check email subject for common tools that don't need to be mentioned
		if ($in_header_lines &&
		    $line =~ /^Subject:.*\b(?:checkpatch|sparse|smatch)\b[^:]/i) {
			WARN("EMAIL_SUBJECT",
			     "A patch subject line should describe the change not the tool that found it\n" . $herecurr);
		}

# Check for Gerrit Change-Ids not in any patch context
		if ($realfile eq '' && !$has_patch_separator && $line =~ /^\s*change-id:/i) {
			if (ERROR("GERRIT_CHANGE_ID",
			          "Remove Gerrit Change-Id's before submitting upstream\n" . $herecurr) &&
			    $fix) {
				fix_delete_line($fixlinenr, $rawline);
			}
		}

# Check if the commit log is in a possible stack dump
		if ($in_commit_log && !$commit_log_possible_stack_dump &&
		    ($line =~ /^\s*(?:WARNING:|BUG:)/ ||
		     $line =~ /^\s*\[\s*\d+\.\d{6,6}\s*\]/ ||
					# timestamp
		     $line =~ /^\s*\[\<[0-9a-fA-F]{8,}\>\]/) ||
		     $line =~ /^(?:\s+\w+:\s+[0-9a-fA-F]+){3,3}/ ||
		     $line =~ /^\s*\#\d+\s*\[[0-9a-fA-F]+\]\s*\w+ at [0-9a-fA-F]+/) {
					# stack dump address styles
			$commit_log_possible_stack_dump = 1;
		}

# Check for line lengths > 75 in commit log, warn once
		if ($in_commit_log && !$commit_log_long_line &&
		    length($line) > 75 &&
		    !($line =~ /^\s*[a-zA-Z0-9_\/\.\-\,]+\s+\|\s+\d+/ ||
					# file delta changes
		      $line =~ /^\s*(?:[\w\.\-\+]*\/)++[\w\.\-\+]+:/ ||
					# filename then :
		      $line =~ /^\s*(?:Fixes:|$link_tags_search|$signature_tags)/i ||
					# A Fixes:, link or signature tag line
		      $commit_log_possible_stack_dump)) {
			WARN("COMMIT_LOG_LONG_LINE",
			     "Prefer a maximum 75 chars per line (possible unwrapped commit description?)\n" . $herecurr);
			$commit_log_long_line = 1;
		}

# Reset possible stack dump if a blank line is found
		if ($in_commit_log && $commit_log_possible_stack_dump &&
		    $line =~ /^\s*$/) {
			$commit_log_possible_stack_dump = 0;
		}

# Check for odd tags before a URI/URL
		if ($in_commit_log &&
		    $line =~ /^\s*(\w+:)\s*http/ && $1 !~ /^$link_tags_search$/) {
			if ($1 =~ /^v(?:ersion)?\d+/i) {
				WARN("COMMIT_LOG_VERSIONING",
				     "Patch version information should be after the --- line\n" . $herecurr);
			} else {
				WARN("COMMIT_LOG_USE_LINK",
				     "Unknown link reference '$1', use $link_tags_print instead\n" . $herecurr);
			}
		}

# Check for misuse of the link tags
		if ($in_commit_log &&
		    $line =~ /^\s*(\w+:)\s*(\S+)/) {
			my $tag = $1;
			my $value = $2;
			if ($tag =~ /^$link_tags_search$/ && $value !~ m{^https?://}) {
				WARN("COMMIT_LOG_WRONG_LINK",
				     "'$tag' should be followed by a public http(s) link\n" . $herecurr);
			}
		}

# Check for lines starting with a #
		if ($in_commit_log && $line =~ /^#/) {
			if (WARN("COMMIT_COMMENT_SYMBOL",
				 "Commit log lines starting with '#' are dropped by git as comments\n" . $herecurr) &&
			    $fix) {
				$fixed[$fixlinenr] =~ s/^/ /;
			}
		}

# Check for git id commit length and improperly formed commit descriptions
# A correctly formed commit description is:
#    commit <SHA-1 hash length 12+ chars> ("Complete commit subject")
# with the commit subject '("' prefix and '")' suffix
# This is a fairly compilicated block as it tests for what appears to be
# bare SHA-1 hash with  minimum length of 5.  It also avoids several types of
# possible SHA-1 matches.
# A commit match can span multiple lines so this block attempts to find a
# complete typical commit on a maximum of 3 lines
		if ($perl_version_ok &&
		    $in_commit_log && !$commit_log_possible_stack_dump &&
		    $line !~ /^\s*(?:Link|Patchwork|http|https|BugLink|base-commit):/i &&
		    $line !~ /^This reverts commit [0-9a-f]{7,40}/ &&
		    (($line =~ /\bcommit\s+[0-9a-f]{5,}\b/i ||
		      ($line =~ /\bcommit\s*$/i && defined($rawlines[$linenr]) && $rawlines[$linenr] =~ /^\s*[0-9a-f]{5,}\b/i)) ||
		     ($line =~ /(?:\s|^)[0-9a-f]{12,40}(?:[\s"'\(\[]|$)/i &&
		      $line !~ /[\<\[][0-9a-f]{12,40}[\>\]]/i &&
		      $line !~ /\bfixes:\s*[0-9a-f]{12,40}/i))) {
			my $init_char = "c";
			my $orig_commit = "";
			my $short = 1;
			my $long = 0;
			my $case = 1;
			my $space = 1;
			my $id = '0123456789ab';
			my $orig_desc = "commit description";
			my $description = "";
			my $herectx = $herecurr;
			my $has_parens = 0;
			my $has_quotes = 0;

			my $input = $line;
			if ($line =~ /(?:\bcommit\s+[0-9a-f]{5,}|\bcommit\s*$)/i) {
				for (my $n = 0; $n < 2; $n++) {
					if ($input =~ /\bcommit\s+[0-9a-f]{5,}\s*($balanced_parens)/i) {
						$orig_desc = $1;
						$has_parens = 1;
						# Always strip leading/trailing parens then double quotes if existing
						$orig_desc = substr($orig_desc, 1, -1);
						if ($orig_desc =~ /^".*"$/) {
							$orig_desc = substr($orig_desc, 1, -1);
							$has_quotes = 1;
						}
						last;
					}
					last if ($#lines < $linenr + $n);
					$input .= " " . trim($rawlines[$linenr + $n]);
					$herectx .= "$rawlines[$linenr + $n]\n";
				}
				$herectx = $herecurr if (!$has_parens);
			}

			if ($input =~ /\b(c)ommit\s+([0-9a-f]{5,})\b/i) {
				$init_char = $1;
				$orig_commit = lc($2);
				$short = 0 if ($input =~ /\bcommit\s+[0-9a-f]{12,40}/i);
				$long = 1 if ($input =~ /\bcommit\s+[0-9a-f]{41,}/i);
				$space = 0 if ($input =~ /\bcommit [0-9a-f]/i);
				$case = 0 if ($input =~ /\b[Cc]ommit\s+[0-9a-f]{5,40}[^A-F]/);
			} elsif ($input =~ /\b([0-9a-f]{12,40})\b/i) {
				$orig_commit = lc($1);
			}

			($id, $description) = git_commit_info($orig_commit,
							      $id, $orig_desc);

			if (defined($id) &&
			    ($short || $long || $space || $case || ($orig_desc ne $description) || !$has_quotes) &&
			    $last_git_commit_id_linenr != $linenr - 1) {
				ERROR("GIT_COMMIT_ID",
				      "Please use git commit description style 'commit <12+ chars of sha1> (\"<title line>\")' - ie: '${init_char}ommit $id (\"$description\")'\n" . $herectx);
			}
			#don't report the next line if this line ends in commit and the sha1 hash is the next line
			$last_git_commit_id_linenr = $linenr if ($line =~ /\bcommit\s*$/i);
		}

# Check for mailing list archives other than lore.kernel.org
		if ($rawline =~ m{http.*\b$obsolete_archives}) {
			WARN("PREFER_LORE_ARCHIVE",
			     "Use lore.kernel.org archive links when possible - see https://lore.kernel.org/lists.html\n" . $herecurr);
		}

# Check for added, moved or deleted files
		if (!$reported_maintainer_file && !$in_commit_log &&
		    ($line =~ /^(?:new|deleted) file mode\s*\d+\s*$/ ||
		     $line =~ /^rename (?:from|to) [\w\/\.\-]+\s*$/ ||
		     ($line =~ /\{\s*([\w\/\.\-]*)\s*\=\>\s*([\w\/\.\-]*)\s*\}/ &&
		      (defined($1) || defined($2))))) {
			$is_patch = 1;
			$reported_maintainer_file = 1;
			WARN("FILE_PATH_CHANGES",
			     "added, moved or deleted file(s), does MAINTAINERS need updating?\n" . $herecurr);
		}

# Check for adding new DT bindings not in schema format
		if (!$in_commit_log &&
		    ($line =~ /^new file mode\s*\d+\s*$/) &&
		    ($realfile =~ m@^Documentation/devicetree/bindings/.*\.txt$@)) {
			WARN("DT_SCHEMA_BINDING_PATCH",
			     "DT bindings should be in DT schema format. See: Documentation/devicetree/bindings/writing-schema.rst\n");
		}

# Check for wrappage within a valid hunk of the file
		if ($realcnt != 0 && $line !~ m{^(?:\+|-| |\\ No newline|$)}) {
			ERROR("CORRUPTED_PATCH",
			      "patch seems to be corrupt (line wrapped?)\n" .
				$herecurr) if (!$emitted_corrupt++);
		}

# UTF-8 regex found at http://www.w3.org/International/questions/qa-forms-utf-8.en.php
		if (($realfile =~ /^$/ || $line =~ /^\+/) &&
		    $rawline !~ m/^$UTF8*$/) {
			my ($utf8_prefix) = ($rawline =~ /^($UTF8*)/);

			my $blank = copy_spacing($rawline);
			my $ptr = substr($blank, 0, length($utf8_prefix)) . "^";
			my $hereptr = "$hereline$ptr\n";

			CHK("INVALID_UTF8",
			    "Invalid UTF-8, patch and commit message should be encoded in UTF-8\n" . $hereptr);
		}

# Check if it's the start of a commit log
# (not a header line and we haven't seen the patch filename)
		if ($in_header_lines && $realfile =~ /^$/ &&
		    !($rawline =~ /^\s+(?:\S|$)/ ||
		      $rawline =~ /^(?:commit\b|from\b|[\w-]+:)/i)) {
			$in_header_lines = 0;
			$in_commit_log = 1;
			$has_commit_log = 1;
		}

# Check if there is UTF-8 in a commit log when a mail header has explicitly
# declined it, i.e defined some charset where it is missing.
		if ($in_header_lines &&
		    $rawline =~ /^Content-Type:.+charset="(.+)".*$/ &&
		    $1 !~ /utf-8/i) {
			$non_utf8_charset = 1;
		}

		if ($in_commit_log && $non_utf8_charset && $realfile =~ /^$/ &&
		    $rawline =~ /$NON_ASCII_UTF8/) {
			WARN("UTF8_BEFORE_PATCH",
			    "8-bit UTF-8 used in possible commit log\n" . $herecurr);
		}

# Check for absolute kernel paths in commit message
		if ($tree && $in_commit_log) {
			while ($line =~ m{(?:^|\s)(/\S*)}g) {
				my $file = $1;

				if ($file =~ m{^(.*?)(?::\d+)+:?$} &&
				    check_absolute_file($1, $herecurr)) {
					#
				} else {
					check_absolute_file($file, $herecurr);
				}
			}
		}

# Check for various typo / spelling mistakes
		if (defined($misspellings) &&
		    ($in_commit_log || $line =~ /^(?:\+|Subject:)/i)) {
			while ($rawline =~ /(?:^|[^\w\-'`])($misspellings)(?:[^\w\-'`]|$)/gi) {
				my $typo = $1;
				my $blank = copy_spacing($rawline);
				my $ptr = substr($blank, 0, $-[1]) . "^" x length($typo);
				my $hereptr = "$hereline$ptr\n";
				my $typo_fix = $spelling_fix{lc($typo)};
				$typo_fix = ucfirst($typo_fix) if ($typo =~ /^[A-Z]/);
				$typo_fix = uc($typo_fix) if ($typo =~ /^[A-Z]+$/);
				my $msg_level = \&WARN;
				$msg_level = \&CHK if ($file);
				if (&{$msg_level}("TYPO_SPELLING",
						  "'$typo' may be misspelled - perhaps '$typo_fix'?\n" . $hereptr) &&
				    $fix) {
					$fixed[$fixlinenr] =~ s/(^|[^A-Za-z@])($typo)($|[^A-Za-z@])/$1$typo_fix$3/;
				}
			}
		}

# check for invalid commit id
		if ($in_commit_log && $line =~ /(^fixes:|\bcommit)\s+([0-9a-f]{6,40})\b/i) {
			my $id;
			my $description;
			($id, $description) = git_commit_info($2, undef, undef);
			if (!defined($id)) {
				WARN("UNKNOWN_COMMIT_ID",
				     "Unknown commit id '$2', maybe rebased or not pulled?\n" . $herecurr);
			}
		}

# check for repeated words separated by a single space
# avoid false positive from list command eg, '-rw-r--r-- 1 root root'
		if (($rawline =~ /^\+/ || $in_commit_log) &&
		    $rawline !~ /[bcCdDlMnpPs\?-][rwxsStT-]{9}/) {
			pos($rawline) = 1 if (!$in_commit_log);
			while ($rawline =~ /\b($word_pattern) (?=($word_pattern))/g) {

				my $first = $1;
				my $second = $2;
				my $start_pos = $-[1];
				my $end_pos = $+[2];
				if ($first =~ /(?:struct|union|enum)/) {
					pos($rawline) += length($first) + length($second) + 1;
					next;
				}

				next if (lc($first) ne lc($second));
				next if ($first eq 'long');

				# check for character before and after the word matches
				my $start_char = '';
				my $end_char = '';
				$start_char = substr($rawline, $start_pos - 1, 1) if ($start_pos > ($in_commit_log ? 0 : 1));
				$end_char = substr($rawline, $end_pos, 1) if ($end_pos < length($rawline));

				next if ($start_char =~ /^\S$/);
				next if (index(" \t.,;?!", $end_char) == -1);

				# avoid repeating hex occurrences like 'ff ff fe 09 ...'
				if ($first =~ /\b[0-9a-f]{2,}\b/i) {
					next if (!exists($allow_repeated_words{lc($first)}));
				}

				if (WARN("REPEATED_WORD",
					 "Possible repeated word: '$first'\n" . $herecurr) &&
				    $fix) {
					$fixed[$fixlinenr] =~ s/\b$first $second\b/$first/;
				}
			}

			# if it's a repeated word on consecutive lines in a comment block
			if ($prevline =~ /$;+\s*$/ &&
			    $prevrawline =~ /($word_pattern)\s*$/) {
				my $last_word = $1;
				if ($rawline =~ /^\+\s*\*\s*$last_word /) {
					if (WARN("REPEATED_WORD",
						 "Possible repeated word: '$last_word'\n" . $hereprev) &&
					    $fix) {
						$fixed[$fixlinenr] =~ s/(\+\s*\*\s*)$last_word /$1/;
					}
				}
			}
		}

# ignore non-hunk lines and lines being removed
		next if (!$hunk_line || $line =~ /^-/);

#trailing whitespace
		if ($line =~ /^\+.*\015/) {
			my $herevet = "$here\n" . cat_vet($rawline) . "\n";
			if (ERROR("DOS_LINE_ENDINGS",
				  "DOS line endings\n" . $herevet) &&
			    $fix) {
				$fixed[$fixlinenr] =~ s/[\s\015]+$//;
			}
		} elsif ($rawline =~ /^\+.*\S\s+$/ || $rawline =~ /^\+\s+$/) {
			my $herevet = "$here\n" . cat_vet($rawline) . "\n";
			if (ERROR("TRAILING_WHITESPACE",
				  "trailing whitespace\n" . $herevet) &&
			    $fix) {
				$fixed[$fixlinenr] =~ s/\s+$//;
			}

			$rpt_cleaners = 1;
		}

# Check for FSF mailing addresses.
		if ($rawline =~ /\bwrite to the Free/i ||
		    $rawline =~ /\b675\s+Mass\s+Ave/i ||
		    $rawline =~ /\b59\s+Temple\s+Pl/i ||
		    $rawline =~ /\b51\s+Franklin\s+St/i) {
			my $herevet = "$here\n" . cat_vet($rawline) . "\n";
			my $msg_level = \&ERROR;
			$msg_level = \&CHK if ($file);
			&{$msg_level}("FSF_MAILING_ADDRESS",
				      "Do not include the paragraph about writing to the Free Software Foundation's mailing address from the sample GPL notice. The FSF has changed addresses in the past, and may do so again. Linux already includes a copy of the GPL.\n" . $herevet)
		}

# check for Kconfig help text having a real description
# Only applies when adding the entry originally, after that we do not have
# sufficient context to determine whether it is indeed long enough.
		if ($realfile =~ /Kconfig/ &&
		    # 'choice' is usually the last thing on the line (though
		    # Kconfig supports named choices), so use a word boundary
		    # (\b) rather than a whitespace character (\s)
		    $line =~ /^\+\s*(?:config|menuconfig|choice)\b/) {
			my $ln = $linenr;
			my $needs_help = 0;
			my $has_help = 0;
			my $help_length = 0;
			while (defined $lines[$ln]) {
				my $f = $lines[$ln++];

				next if ($f =~ /^-/);
				last if ($f !~ /^[\+ ]/);	# !patch context

				if ($f =~ /^\+\s*(?:bool|tristate|prompt)\s*["']/) {
					$needs_help = 1;
					next;
				}
				if ($f =~ /^\+\s*help\s*$/) {
					$has_help = 1;
					next;
				}

				$f =~ s/^.//;	# strip patch context [+ ]
				$f =~ s/#.*//;	# strip # directives
				$f =~ s/^\s+//;	# strip leading blanks
				next if ($f =~ /^$/);	# skip blank lines

				# At the end of this Kconfig block:
				# This only checks context lines in the patch
				# and so hopefully shouldn't trigger false
				# positives, even though some of these are
				# common words in help texts
				if ($f =~ /^(?:config|menuconfig|choice|endchoice|
					       if|endif|menu|endmenu|source)\b/x) {
					last;
				}
				$help_length++ if ($has_help);
			}
			if ($needs_help &&
			    $help_length < $min_conf_desc_length) {
				my $stat_real = get_stat_real($linenr, $ln - 1);
				WARN("CONFIG_DESCRIPTION",
				     "please write a help paragraph that fully describes the config symbol\n" . "$here\n$stat_real\n");
			}
		}

# check MAINTAINERS entries
		if ($realfile =~ /^MAINTAINERS$/) {
# check MAINTAINERS entries for the right form
			if ($rawline =~ /^\+[A-Z]:/ &&
			    $rawline !~ /^\+[A-Z]:\t\S/) {
				if (WARN("MAINTAINERS_STYLE",
					 "MAINTAINERS entries use one tab after TYPE:\n" . $herecurr) &&
				    $fix) {
					$fixed[$fixlinenr] =~ s/^(\+[A-Z]):\s*/$1:\t/;
				}
			}
# check MAINTAINERS entries for the right ordering too
			my $preferred_order = 'MRLSWQBCPTFXNK';
			if ($rawline =~ /^\+[A-Z]:/ &&
			    $prevrawline =~ /^[\+ ][A-Z]:/) {
				$rawline =~ /^\+([A-Z]):\s*(.*)/;
				my $cur = $1;
				my $curval = $2;
				$prevrawline =~ /^[\+ ]([A-Z]):\s*(.*)/;
				my $prev = $1;
				my $prevval = $2;
				my $curindex = index($preferred_order, $cur);
				my $previndex = index($preferred_order, $prev);
				if ($curindex < 0) {
					WARN("MAINTAINERS_STYLE",
					     "Unknown MAINTAINERS entry type: '$cur'\n" . $herecurr);
				} else {
					if ($previndex >= 0 && $curindex < $previndex) {
						WARN("MAINTAINERS_STYLE",
						     "Misordered MAINTAINERS entry - list '$cur:' before '$prev:'\n" . $hereprev);
					} elsif ((($prev eq 'F' && $cur eq 'F') ||
						  ($prev eq 'X' && $cur eq 'X')) &&
						 ($prevval cmp $curval) > 0) {
						WARN("MAINTAINERS_STYLE",
						     "Misordered MAINTAINERS entry - list file patterns in alphabetic order\n" . $hereprev);
					}
				}
			}
		}

		if (($realfile =~ /Makefile.*/ || $realfile =~ /Kbuild.*/) &&
		    ($line =~ /\+(EXTRA_[A-Z]+FLAGS).*/)) {
			my $flag = $1;
			my $replacement = {
				'EXTRA_AFLAGS' =>   'asflags-y',
				'EXTRA_CFLAGS' =>   'ccflags-y',
				'EXTRA_CPPFLAGS' => 'cppflags-y',
				'EXTRA_LDFLAGS' =>  'ldflags-y',
			};

			WARN("DEPRECATED_VARIABLE",
			     "Use of $flag is deprecated, please use \`$replacement->{$flag} instead.\n" . $herecurr) if ($replacement->{$flag});
		}

# check for DT compatible documentation
		if (defined $root &&
			(($realfile =~ /\.dtsi?$/ && $line =~ /^\+\s*compatible\s*=\s*\"/) ||
			 ($realfile =~ /\.[ch]$/ && $line =~ /^\+.*\.compatible\s*=\s*\"/))) {

			my @compats = $rawline =~ /\"([a-zA-Z0-9\-\,\.\+_]+)\"/g;

			my $dt_path = $root . "/Documentation/devicetree/bindings/";
			my $vp_file = $dt_path . "vendor-prefixes.yaml";

			foreach my $compat (@compats) {
				my $compat2 = $compat;
				$compat2 =~ s/\,[a-zA-Z0-9]*\-/\,<\.\*>\-/;
				my $compat3 = $compat;
				$compat3 =~ s/\,([a-z]*)[0-9]*\-/\,$1<\.\*>\-/;
				`grep -ERq "$compat|$compat2|$compat3" $dt_path`;
				if ( $? >> 8 ) {
					WARN("UNDOCUMENTED_DT_STRING",
					     "DT compatible string \"$compat\" appears un-documented -- check $dt_path\n" . $herecurr);
				}

				next if $compat !~ /^([a-zA-Z0-9\-]+)\,/;
				my $vendor = $1;
				`grep -Eq "\\"\\^\Q$vendor\E,\\.\\*\\":" $vp_file`;
				if ( $? >> 8 ) {
					WARN("UNDOCUMENTED_DT_STRING",
					     "DT compatible string vendor \"$vendor\" appears un-documented -- check $vp_file\n" . $herecurr);
				}
			}
		}

# check for using SPDX license tag at beginning of files
		if ($realline == $checklicenseline) {
			if ($rawline =~ /^[ \+]\s*\#\!\s*\//) {
				$checklicenseline = 2;
			} elsif ($rawline =~ /^\+/) {
				my $comment = "";
				if ($realfile =~ /\.(h|s|S)$/) {
					$comment = '/*';
				} elsif ($realfile =~ /\.(c|rs|dts|dtsi)$/) {
					$comment = '//';
				} elsif (($checklicenseline == 2) || $realfile =~ /\.(sh|pl|py|awk|tc|yaml)$/) {
					$comment = '#';
				} elsif ($realfile =~ /\.rst$/) {
					$comment = '..';
				}

# check SPDX comment style for .[chsS] files
				if ($realfile =~ /\.[chsS]$/ &&
				    $rawline =~ /SPDX-License-Identifier:/ &&
				    $rawline !~ m@^\+\s*\Q$comment\E\s*@) {
					WARN("SPDX_LICENSE_TAG",
					     "Improper SPDX comment style for '$realfile', please use '$comment' instead\n" . $herecurr);
				}

				if ($comment !~ /^$/ &&
				    $rawline !~ m@^\+\Q$comment\E SPDX-License-Identifier: @) {
					WARN("SPDX_LICENSE_TAG",
					     "Missing or malformed SPDX-License-Identifier tag in line $checklicenseline\n" . $herecurr);
				} elsif ($rawline =~ /(SPDX-License-Identifier: .*)/) {
					my $spdx_license = $1;
					if (!is_SPDX_License_valid($spdx_license)) {
						WARN("SPDX_LICENSE_TAG",
						     "'$spdx_license' is not supported in LICENSES/...\n" . $herecurr);
					}
					if ($realfile =~ m@^Documentation/devicetree/bindings/@ &&
					    $spdx_license !~ /GPL-2\.0(?:-only)? OR BSD-2-Clause/) {
						my $msg_level = \&WARN;
						$msg_level = \&CHK if ($file);
						if (&{$msg_level}("SPDX_LICENSE_TAG",

								  "DT binding documents should be licensed (GPL-2.0-only OR BSD-2-Clause)\n" . $herecurr) &&
						    $fix) {
							$fixed[$fixlinenr] =~ s/SPDX-License-Identifier: .*/SPDX-License-Identifier: (GPL-2.0-only OR BSD-2-Clause)/;
						}
					}
					if ($realfile =~ m@^include/dt-bindings/@ &&
					    $spdx_license !~ /GPL-2\.0(?:-only)? OR \S+/) {
						WARN("SPDX_LICENSE_TAG",
						     "DT binding headers should be licensed (GPL-2.0-only OR .*)\n" . $herecurr);
					}
				}
			}
		}

# check for embedded filenames
		if ($rawline =~ /^\+.*\b\Q$realfile\E\b/) {
			WARN("EMBEDDED_FILENAME",
			     "It's generally not useful to have the filename in the file\n" . $herecurr);
		}

# check we are in a valid source file if not then ignore this hunk
		next if ($realfile !~ /\.(h|c|rs|s|S|sh|dtsi|dts)$/);

# check for using SPDX-License-Identifier on the wrong line number
		if ($realline != $checklicenseline &&
		    $rawline =~ /\bSPDX-License-Identifier:/ &&
		    substr($line, @-, @+ - @-) eq "$;" x (@+ - @-)) {
			WARN("SPDX_LICENSE_TAG",
			     "Misplaced SPDX-License-Identifier tag - use line $checklicenseline instead\n" . $herecurr);
		}

# line length limit (with some exclusions)
#
# There are a few types of lines that may extend beyond $max_line_length:
#	logging functions like pr_info that end in a string
#	lines with a single string
#	#defines that are a single string
#	lines with an RFC3986 like URL
#
# There are 3 different line length message types:
# LONG_LINE_COMMENT	a comment starts before but extends beyond $max_line_length
# LONG_LINE_STRING	a string starts before but extends beyond $max_line_length
# LONG_LINE		all other lines longer than $max_line_length
#
# if LONG_LINE is ignored, the other 2 types are also ignored
#

		if ($line =~ /^\+/ && $length > $max_line_length) {
			my $msg_type = "LONG_LINE";

			# Check the allowed long line types first

			# logging functions that end in a string that starts
			# before $max_line_length
			if ($line =~ /^\+\s*$logFunctions\s*\(\s*(?:(?:KERN_\S+\s*|[^"]*))?($String\s*(?:|,|\)\s*;)\s*)$/ &&
			    length(expand_tabs(substr($line, 1, length($line) - length($1) - 1))) <= $max_line_length) {
				$msg_type = "";

			# lines with only strings (w/ possible termination)
			# #defines with only strings
			} elsif ($line =~ /^\+\s*$String\s*(?:\s*|,|\)\s*;)\s*$/ ||
				 $line =~ /^\+\s*#\s*define\s+\w+\s+$String$/) {
				$msg_type = "";

			# More special cases
			} elsif ($line =~ /^\+.*\bEFI_GUID\s*\(/ ||
				 $line =~ /^\+\s*(?:\w+)?\s*DEFINE_PER_CPU/) {
				$msg_type = "";

			# URL ($rawline is used in case the URL is in a comment)
			} elsif ($rawline =~ /^\+.*\b[a-z][\w\.\+\-]*:\/\/\S+/i) {
				$msg_type = "";

			# Long copyright statements are another special case
			} elsif ($rawline =~ /^\+.\*.*copyright.*\(c\).*$/i) {
				$msg_type = "";

			# Otherwise set the alternate message types

			# a comment starts before $max_line_length
			} elsif ($line =~ /($;[\s$;]*)$/ &&
				 length(expand_tabs(substr($line, 1, length($line) - length($1) - 1))) <= $max_line_length) {
				$msg_type = "LONG_LINE_COMMENT"

			# a quoted string starts before $max_line_length
			} elsif ($sline =~ /\s*($String(?:\s*(?:\\|,\s*|\)\s*;\s*))?)$/ &&
				 length(expand_tabs(substr($line, 1, length($line) - length($1) - 1))) <= $max_line_length) {
				$msg_type = "LONG_LINE_STRING"
			}

			if ($msg_type ne "" &&
			    (show_type("LONG_LINE") || show_type($msg_type))) {
				my $msg_level = \&WARN;
				$msg_level = \&CHK if ($file);
				&{$msg_level}($msg_type,
					      "line length of $length exceeds $max_line_length columns\n" . $herecurr);
			}
		}

# check for adding lines without a newline.
		if ($line =~ /^\+/ && defined $lines[$linenr] && $lines[$linenr] =~ /^\\ No newline at end of file/) {
			if (WARN("MISSING_EOF_NEWLINE",
			         "adding a line without newline at end of file\n" . $herecurr) &&
			    $fix) {
				fix_delete_line($fixlinenr+1, "No newline at end of file");
			}
		}

# check for .L prefix local symbols in .S files
		if ($realfile =~ /\.S$/ &&
		    $line =~ /^\+\s*(?:[A-Z]+_)?SYM_[A-Z]+_(?:START|END)(?:_[A-Z_]+)?\s*\(\s*\.L/) {
			WARN("AVOID_L_PREFIX",
			     "Avoid using '.L' prefixed local symbol names for denoting a range of code via 'SYM_*_START/END' annotations; see Documentation/core-api/asm-annotations.rst\n" . $herecurr);
		}

# check we are in a valid source file C or perl if not then ignore this hunk
		next if ($realfile !~ /\.(h|c|pl|dtsi|dts)$/);

# at the beginning of a line any tabs must come first and anything
# more than $tabsize must use tabs.
		if ($rawline =~ /^\+\s* \t\s*\S/ ||
		    $rawline =~ /^\+\s*        \s*/) {
			my $herevet = "$here\n" . cat_vet($rawline) . "\n";
			$rpt_cleaners = 1;
			if (ERROR("CODE_INDENT",
				  "code indent should use tabs where possible\n" . $herevet) &&
			    $fix) {
				$fixed[$fixlinenr] =~ s/^\+([ \t]+)/"\+" . tabify($1)/e;
			}
		}

# check for space before tabs.
		if ($rawline =~ /^\+/ && $rawline =~ / \t/) {
			my $herevet = "$here\n" . cat_vet($rawline) . "\n";
			if (WARN("SPACE_BEFORE_TAB",
				"please, no space before tabs\n" . $herevet) &&
			    $fix) {
				while ($fixed[$fixlinenr] =~
					   s/(^\+.*) {$tabsize,$tabsize}\t/$1\t\t/) {}
				while ($fixed[$fixlinenr] =~
					   s/(^\+.*) +\t/$1\t/) {}
			}
		}

# check for assignments on the start of a line
		if ($sline =~ /^\+\s+($Assignment)[^=]/) {
			my $operator = $1;
			if (CHK("ASSIGNMENT_CONTINUATIONS",
				"Assignment operator '$1' should be on the previous line\n" . $hereprev) &&
			    $fix && $prevrawline =~ /^\+/) {
				# add assignment operator to the previous line, remove from current line
				$fixed[$fixlinenr - 1] .= " $operator";
				$fixed[$fixlinenr] =~ s/\Q$operator\E\s*//;
			}
		}

# check for && or || at the start of a line
		if ($rawline =~ /^\+\s*(&&|\|\|)/) {
			my $operator = $1;
			if (CHK("LOGICAL_CONTINUATIONS",
				"Logical continuations should be on the previous line\n" . $hereprev) &&
			    $fix && $prevrawline =~ /^\+/) {
				# insert logical operator at last non-comment, non-whitepsace char on previous line
				$prevline =~ /[\s$;]*$/;
				my $line_end = substr($prevrawline, $-[0]);
				$fixed[$fixlinenr - 1] =~ s/\Q$line_end\E$/ $operator$line_end/;
				$fixed[$fixlinenr] =~ s/\Q$operator\E\s*//;
			}
		}

# check indentation starts on a tab stop
		if ($perl_version_ok &&
		    $sline =~ /^\+\t+( +)(?:$c90_Keywords\b|\{\s*$|\}\s*(?:else\b|while\b|\s*$)|$Declare\s*$Ident\s*[;=])/) {
			my $indent = length($1);
			if ($indent % $tabsize) {
				if (WARN("TABSTOP",
					 "Statements should start on a tabstop\n" . $herecurr) &&
				    $fix) {
					$fixed[$fixlinenr] =~ s@(^\+\t+) +@$1 . "\t" x ($indent/$tabsize)@e;
				}
			}
		}

# check multi-line statement indentation matches previous line
		if ($perl_version_ok &&
		    $prevline =~ /^\+([ \t]*)((?:$c90_Keywords(?:\s+if)\s*)|(?:$Declare\s*)?(?:$Ident|\(\s*\*\s*$Ident\s*\))\s*|(?:\*\s*)*$Lval\s*=\s*$Ident\s*)\(.*(\&\&|\|\||,)\s*$/) {
			$prevline =~ /^\+(\t*)(.*)$/;
			my $oldindent = $1;
			my $rest = $2;

			my $pos = pos_last_openparen($rest);
			if ($pos >= 0) {
				$line =~ /^(\+| )([ \t]*)/;
				my $newindent = $2;

				my $goodtabindent = $oldindent .
					"\t" x ($pos / $tabsize) .
					" "  x ($pos % $tabsize);
				my $goodspaceindent = $oldindent . " "  x $pos;

				if ($newindent ne $goodtabindent &&
				    $newindent ne $goodspaceindent) {

					if (CHK("PARENTHESIS_ALIGNMENT",
						"Alignment should match open parenthesis\n" . $hereprev) &&
					    $fix && $line =~ /^\+/) {
						$fixed[$fixlinenr] =~
						    s/^\+[ \t]*/\+$goodtabindent/;
					}
				}
			}
		}

# check for space after cast like "(int) foo" or "(struct foo) bar"
# avoid checking a few false positives:
#   "sizeof(<type>)" or "__alignof__(<type>)"
#   function pointer declarations like "(*foo)(int) = bar;"
#   structure definitions like "(struct foo) { 0 };"
#   multiline macros that define functions
#   known attributes or the __attribute__ keyword
		if ($line =~ /^\+(.*)\(\s*$Type\s*\)([ \t]++)((?![={]|\\$|$Attribute|__attribute__))/ &&
		    (!defined($1) || $1 !~ /\b(?:sizeof|__alignof__)\s*$/)) {
			if (CHK("SPACING",
				"No space is necessary after a cast\n" . $herecurr) &&
			    $fix) {
				$fixed[$fixlinenr] =~
				    s/(\(\s*$Type\s*\))[ \t]+/$1/;
			}
		}

# Block comment styles
# Networking with an initial /*
		if ($realfile =~ m@^(drivers/net/|net/)@ &&
		    $prevrawline =~ /^\+[ \t]*\/\*[ \t]*$/ &&
		    $rawline =~ /^\+[ \t]*\*/ &&
		    $realline > 3) { # Do not warn about the initial copyright comment block after SPDX-License-Identifier
			WARN("NETWORKING_BLOCK_COMMENT_STYLE",
			     "networking block comments don't use an empty /* line, use /* Comment...\n" . $hereprev);
		}

# Block comments use * on subsequent lines
		if ($prevline =~ /$;[ \t]*$/ &&			#ends in comment
		    $prevrawline =~ /^\+.*?\/\*/ &&		#starting /*
		    $prevrawline !~ /\*\/[ \t]*$/ &&		#no trailing */
		    $rawline =~ /^\+/ &&			#line is new
		    $rawline !~ /^\+[ \t]*\*/) {		#no leading *
			WARN("BLOCK_COMMENT_STYLE",
			     "Block comments use * on subsequent lines\n" . $hereprev);
		}

# Block comments use */ on trailing lines
		if ($rawline !~ m@^\+[ \t]*\*/[ \t]*$@ &&	#trailing */
		    $rawline !~ m@^\+.*/\*.*\*/[ \t]*$@ &&	#inline /*...*/
		    $rawline !~ m@^\+.*\*{2,}/[ \t]*$@ &&	#trailing **/
		    $rawline =~ m@^\+[ \t]*.+\*\/[ \t]*$@) {	#non blank */
			WARN("BLOCK_COMMENT_STYLE",
			     "Block comments use a trailing */ on a separate line\n" . $herecurr);
		}

# Block comment * alignment
		if ($prevline =~ /$;[ \t]*$/ &&			#ends in comment
		    $line =~ /^\+[ \t]*$;/ &&			#leading comment
		    $rawline =~ /^\+[ \t]*\*/ &&		#leading *
		    (($prevrawline =~ /^\+.*?\/\*/ &&		#leading /*
		      $prevrawline !~ /\*\/[ \t]*$/) ||		#no trailing */
		     $prevrawline =~ /^\+[ \t]*\*/)) {		#leading *
			my $oldindent;
			$prevrawline =~ m@^\+([ \t]*/?)\*@;
			if (defined($1)) {
				$oldindent = expand_tabs($1);
			} else {
				$prevrawline =~ m@^\+(.*/?)\*@;
				$oldindent = expand_tabs($1);
			}
			$rawline =~ m@^\+([ \t]*)\*@;
			my $newindent = $1;
			$newindent = expand_tabs($newindent);
			if (length($oldindent) ne length($newindent)) {
				WARN("BLOCK_COMMENT_STYLE",
				     "Block comments should align the * on each line\n" . $hereprev);
			}
		}

# check for missing blank lines after struct/union declarations
# with exceptions for various attributes and macros
		if ($prevline =~ /^[\+ ]};?\s*$/ &&
		    $line =~ /^\+/ &&
		    !($line =~ /^\+\s*$/ ||
		      $line =~ /^\+\s*(?:EXPORT_SYMBOL|early_param)/ ||
		      $line =~ /^\+\s*MODULE_/i ||
		      $line =~ /^\+\s*\#\s*(?:end|elif|else)/ ||
		      $line =~ /^\+[a-z_]*init/ ||
		      $line =~ /^\+\s*(?:static\s+)?[A-Z_]*ATTR/ ||
		      $line =~ /^\+\s*DECLARE/ ||
		      $line =~ /^\+\s*builtin_[\w_]*driver/ ||
		      $line =~ /^\+\s*__setup/)) {
			if (CHK("LINE_SPACING",
				"Please use a blank line after function/struct/union/enum declarations\n" . $hereprev) &&
			    $fix) {
				fix_insert_line($fixlinenr, "\+");
			}
		}

# check for multiple consecutive blank lines
		if ($prevline =~ /^[\+ ]\s*$/ &&
		    $line =~ /^\+\s*$/ &&
		    $last_blank_line != ($linenr - 1)) {
			if (CHK("LINE_SPACING",
				"Please don't use multiple blank lines\n" . $hereprev) &&
			    $fix) {
				fix_delete_line($fixlinenr, $rawline);
			}

			$last_blank_line = $linenr;
		}

# check for missing blank lines after declarations
# (declarations must have the same indentation and not be at the start of line)
		if (($prevline =~ /\+(\s+)\S/) && $sline =~ /^\+$1\S/) {
			# use temporaries
			my $sl = $sline;
			my $pl = $prevline;
			# remove $Attribute/$Sparse uses to simplify comparisons
			$sl =~ s/\b(?:$Attribute|$Sparse)\b//g;
			$pl =~ s/\b(?:$Attribute|$Sparse)\b//g;
			if (($pl =~ /^\+\s+$Declare\s*$Ident\s*[=,;:\[]/ ||
			# function pointer declarations
			     $pl =~ /^\+\s+$Declare\s*\(\s*\*\s*$Ident\s*\)\s*[=,;:\[\(]/ ||
			# foo bar; where foo is some local typedef or #define
			     $pl =~ /^\+\s+$Ident(?:\s+|\s*\*\s*)$Ident\s*[=,;\[]/ ||
			# known declaration macros
			     $pl =~ /^\+\s+$declaration_macros/) &&
			# for "else if" which can look like "$Ident $Ident"
			    !($pl =~ /^\+\s+$c90_Keywords\b/ ||
			# other possible extensions of declaration lines
			      $pl =~ /(?:$Compare|$Assignment|$Operators)\s*$/ ||
			# not starting a section or a macro "\" extended line
			      $pl =~ /(?:\{\s*|\\)$/) &&
			# looks like a declaration
			    !($sl =~ /^\+\s+$Declare\s*$Ident\s*[=,;:\[]/ ||
			# function pointer declarations
			      $sl =~ /^\+\s+$Declare\s*\(\s*\*\s*$Ident\s*\)\s*[=,;:\[\(]/ ||
			# foo bar; where foo is some local typedef or #define
			      $sl =~ /^\+\s+$Ident(?:\s+|\s*\*\s*)$Ident\s*[=,;\[]/ ||
			# known declaration macros
			      $sl =~ /^\+\s+$declaration_macros/ ||
			# start of struct or union or enum
			      $sl =~ /^\+\s+(?:static\s+)?(?:const\s+)?(?:union|struct|enum|typedef)\b/ ||
			# start or end of block or continuation of declaration
			      $sl =~ /^\+\s+(?:$|[\{\}\.\#\"\?\:\(\[])/ ||
			# bitfield continuation
			      $sl =~ /^\+\s+$Ident\s*:\s*\d+\s*[,;]/ ||
			# other possible extensions of declaration lines
			      $sl =~ /^\+\s+\(?\s*(?:$Compare|$Assignment|$Operators)/)) {
				if (WARN("LINE_SPACING",
					 "Missing a blank line after declarations\n" . $hereprev) &&
				    $fix) {
					fix_insert_line($fixlinenr, "\+");
				}
			}
		}

# check for spaces at the beginning of a line.
# Exceptions:
#  1) within comments
#  2) indented preprocessor commands
#  3) hanging labels
		if ($rawline =~ /^\+ / && $line !~ /^\+ *(?:$;|#|$Ident:)/)  {
			my $herevet = "$here\n" . cat_vet($rawline) . "\n";
			if (WARN("LEADING_SPACE",
				 "please, no spaces at the start of a line\n" . $herevet) &&
			    $fix) {
				$fixed[$fixlinenr] =~ s/^\+([ \t]+)/"\+" . tabify($1)/e;
			}
		}

# check we are in a valid C source file if not then ignore this hunk
		next if ($realfile !~ /\.(h|c)$/);

# check for unusual line ending [ or (
		if ($line =~ /^\+.*([\[\(])\s*$/) {
			CHK("OPEN_ENDED_LINE",
			    "Lines should not end with a '$1'\n" . $herecurr);
		}

# check if this appears to be the start function declaration, save the name
		if ($sline =~ /^\+\{\s*$/ &&
		    $prevline =~ /^\+(?:(?:(?:$Storage|$Inline)\s*)*\s*$Type\s*)?($Ident)\(/) {
			$context_function = $1;
		}

# check if this appears to be the end of function declaration
		if ($sline =~ /^\+\}\s*$/) {
			undef $context_function;
		}

# check indentation of any line with a bare else
# (but not if it is a multiple line "if (foo) return bar; else return baz;")
# if the previous line is a break or return and is indented 1 tab more...
		if ($sline =~ /^\+([\t]+)(?:}[ \t]*)?else(?:[ \t]*{)?\s*$/) {
			my $tabs = length($1) + 1;
			if ($prevline =~ /^\+\t{$tabs,$tabs}break\b/ ||
			    ($prevline =~ /^\+\t{$tabs,$tabs}return\b/ &&
			     defined $lines[$linenr] &&
			     $lines[$linenr] !~ /^[ \+]\t{$tabs,$tabs}return/)) {
				WARN("UNNECESSARY_ELSE",
				     "else is not generally useful after a break or return\n" . $hereprev);
			}
		}

# check indentation of a line with a break;
# if the previous line is a goto, return or break
# and is indented the same # of tabs
		if ($sline =~ /^\+([\t]+)break\s*;\s*$/) {
			my $tabs = $1;
			if ($prevline =~ /^\+$tabs(goto|return|break)\b/) {
				if (WARN("UNNECESSARY_BREAK",
					 "break is not useful after a $1\n" . $hereprev) &&
				    $fix) {
					fix_delete_line($fixlinenr, $rawline);
				}
			}
		}

# check for RCS/CVS revision markers
		if ($rawline =~ /^\+.*\$(Revision|Log|Id)(?:\$|)/) {
			WARN("CVS_KEYWORD",
			     "CVS style keyword markers, these will _not_ be updated\n". $herecurr);
		}

# check for old HOTPLUG __dev<foo> section markings
		if ($line =~ /\b(__dev(init|exit)(data|const|))\b/) {
			WARN("HOTPLUG_SECTION",
			     "Using $1 is unnecessary\n" . $herecurr);
		}

# Check for potential 'bare' types
		my ($stat, $cond, $line_nr_next, $remain_next, $off_next,
		    $realline_next);
#print "LINE<$line>\n";
		if ($linenr > $suppress_statement &&
		    $realcnt && $sline =~ /.\s*\S/) {
			($stat, $cond, $line_nr_next, $remain_next, $off_next) =
				ctx_statement_block($linenr, $realcnt, 0);
			$stat =~ s/\n./\n /g;
			$cond =~ s/\n./\n /g;

#print "linenr<$linenr> <$stat>\n";
			# If this statement has no statement boundaries within
			# it there is no point in retrying a statement scan
			# until we hit end of it.
			my $frag = $stat; $frag =~ s/;+\s*$//;
			if ($frag !~ /(?:{|;)/) {
#print "skip<$line_nr_next>\n";
				$suppress_statement = $line_nr_next;
			}

			# Find the real next line.
			$realline_next = $line_nr_next;
			if (defined $realline_next &&
			    (!defined $lines[$realline_next - 1] ||
			     substr($lines[$realline_next - 1], $off_next) =~ /^\s*$/)) {
				$realline_next++;
			}

			my $s = $stat;
			$s =~ s/{.*$//s;

			# Ignore goto labels.
			if ($s =~ /$Ident:\*$/s) {

			# Ignore functions being called
			} elsif ($s =~ /^.\s*$Ident\s*\(/s) {

			} elsif ($s =~ /^.\s*else\b/s) {

			# declarations always start with types
			} elsif ($prev_values eq 'E' && $s =~ /^.\s*(?:$Storage\s+)?(?:$Inline\s+)?(?:const\s+)?((?:\s*$Ident)+?)\b(?:\s+$Sparse)?\s*\**\s*(?:$Ident|\(\*[^\)]*\))(?:\s*$Modifier)?\s*(?:;|=|,|\()/s) {
				my $type = $1;
				$type =~ s/\s+/ /g;
				possible($type, "A:" . $s);

			# definitions in global scope can only start with types
			} elsif ($s =~ /^.(?:$Storage\s+)?(?:$Inline\s+)?(?:const\s+)?($Ident)\b\s*(?!:)/s) {
				possible($1, "B:" . $s);
			}

			# any (foo ... *) is a pointer cast, and foo is a type
			while ($s =~ /\(($Ident)(?:\s+$Sparse)*[\s\*]+\s*\)/sg) {
				possible($1, "C:" . $s);
			}

			# Check for any sort of function declaration.
			# int foo(something bar, other baz);
			# void (*store_gdt)(x86_descr_ptr *);
			if ($prev_values eq 'E' && $s =~ /^(.(?:typedef\s*)?(?:(?:$Storage|$Inline)\s*)*\s*$Type\s*(?:\b$Ident|\(\*\s*$Ident\))\s*)\(/s) {
				my ($name_len) = length($1);

				my $ctx = $s;
				substr($ctx, 0, $name_len + 1, '');
				$ctx =~ s/\)[^\)]*$//;

				for my $arg (split(/\s*,\s*/, $ctx)) {
					if ($arg =~ /^(?:const\s+)?($Ident)(?:\s+$Sparse)*\s*\**\s*(:?\b$Ident)?$/s || $arg =~ /^($Ident)$/s) {

						possible($1, "D:" . $s);
					}
				}
			}

		}

#
# Checks which may be anchored in the context.
#

# Check for switch () and associated case and default
# statements should be at the same indent.
		if ($line=~/\bswitch\s*\(.*\)/) {
			my $err = '';
			my $sep = '';
			my @ctx = ctx_block_outer($linenr, $realcnt);
			shift(@ctx);
			for my $ctx (@ctx) {
				my ($clen, $cindent) = line_stats($ctx);
				if ($ctx =~ /^\+\s*(case\s+|default:)/ &&
							$indent != $cindent) {
					$err .= "$sep$ctx\n";
					$sep = '';
				} else {
					$sep = "[...]\n";
				}
			}
			if ($err ne '') {
				ERROR("SWITCH_CASE_INDENT_LEVEL",
				      "switch and case should be at the same indent\n$hereline$err");
			}
		}

# if/while/etc brace do not go on next line, unless defining a do while loop,
# or if that brace on the next line is for something else
		if ($line =~ /(.*)\b((?:if|while|for|switch|(?:[a-z_]+|)for_each[a-z_]+)\s*\(|do\b|else\b)/ && $line !~ /^.\s*\#/) {
			my $pre_ctx = "$1$2";

			my ($level, @ctx) = ctx_statement_level($linenr, $realcnt, 0);

			if ($line =~ /^\+\t{6,}/) {
				WARN("DEEP_INDENTATION",
				     "Too many leading tabs - consider code refactoring\n" . $herecurr);
			}

			my $ctx_cnt = $realcnt - $#ctx - 1;
			my $ctx = join("\n", @ctx);

			my $ctx_ln = $linenr;
			my $ctx_skip = $realcnt;

			while ($ctx_skip > $ctx_cnt || ($ctx_skip == $ctx_cnt &&
					defined $lines[$ctx_ln - 1] &&
					$lines[$ctx_ln - 1] =~ /^-/)) {
				##print "SKIP<$ctx_skip> CNT<$ctx_cnt>\n";
				$ctx_skip-- if (!defined $lines[$ctx_ln - 1] || $lines[$ctx_ln - 1] !~ /^-/);
				$ctx_ln++;
			}

			#print "realcnt<$realcnt> ctx_cnt<$ctx_cnt>\n";
			#print "pre<$pre_ctx>\nline<$line>\nctx<$ctx>\nnext<$lines[$ctx_ln - 1]>\n";

			if ($ctx !~ /{\s*/ && defined($lines[$ctx_ln - 1]) && $lines[$ctx_ln - 1] =~ /^\+\s*{/) {
				ERROR("OPEN_BRACE",
				      "that open brace { should be on the previous line\n" .
					"$here\n$ctx\n$rawlines[$ctx_ln - 1]\n");
			}
			if ($level == 0 && $pre_ctx !~ /}\s*while\s*\($/ &&
			    $ctx =~ /\)\s*\;\s*$/ &&
			    defined $lines[$ctx_ln - 1])
			{
				my ($nlength, $nindent) = line_stats($lines[$ctx_ln - 1]);
				if ($nindent > $indent) {
					WARN("TRAILING_SEMICOLON",
					     "trailing semicolon indicates no statements, indent implies otherwise\n" .
						"$here\n$ctx\n$rawlines[$ctx_ln - 1]\n");
				}
			}
		}

# Check relative indent for conditionals and blocks.
		if ($line =~ /\b(?:(?:if|while|for|(?:[a-z_]+|)for_each[a-z_]+)\s*\(|(?:do|else)\b)/ && $line !~ /^.\s*#/ && $line !~ /\}\s*while\s*/) {
			($stat, $cond, $line_nr_next, $remain_next, $off_next) =
				ctx_statement_block($linenr, $realcnt, 0)
					if (!defined $stat);
			my ($s, $c) = ($stat, $cond);

			substr($s, 0, length($c), '');

			# remove inline comments
			$s =~ s/$;/ /g;
			$c =~ s/$;/ /g;

			# Find out how long the conditional actually is.
			my @newlines = ($c =~ /\n/gs);
			my $cond_lines = 1 + $#newlines;

			# Make sure we remove the line prefixes as we have
			# none on the first line, and are going to readd them
			# where necessary.
			$s =~ s/\n./\n/gs;
			while ($s =~ /\n\s+\\\n/) {
				$cond_lines += $s =~ s/\n\s+\\\n/\n/g;
			}

			# We want to check the first line inside the block
			# starting at the end of the conditional, so remove:
			#  1) any blank line termination
			#  2) any opening brace { on end of the line
			#  3) any do (...) {
			my $continuation = 0;
			my $check = 0;
			$s =~ s/^.*\bdo\b//;
			$s =~ s/^\s*{//;
			if ($s =~ s/^\s*\\//) {
				$continuation = 1;
			}
			if ($s =~ s/^\s*?\n//) {
				$check = 1;
				$cond_lines++;
			}

			# Also ignore a loop construct at the end of a
			# preprocessor statement.
			if (($prevline =~ /^.\s*#\s*define\s/ ||
			    $prevline =~ /\\\s*$/) && $continuation == 0) {
				$check = 0;
			}

			my $cond_ptr = -1;
			$continuation = 0;
			while ($cond_ptr != $cond_lines) {
				$cond_ptr = $cond_lines;

				# If we see an #else/#elif then the code
				# is not linear.
				if ($s =~ /^\s*\#\s*(?:else|elif)/) {
					$check = 0;
				}

				# Ignore:
				#  1) blank lines, they should be at 0,
				#  2) preprocessor lines, and
				#  3) labels.
				if ($continuation ||
				    $s =~ /^\s*?\n/ ||
				    $s =~ /^\s*#\s*?/ ||
				    $s =~ /^\s*$Ident\s*:/) {
					$continuation = ($s =~ /^.*?\\\n/) ? 1 : 0;
					if ($s =~ s/^.*?\n//) {
						$cond_lines++;
					}
				}
			}

			my (undef, $sindent) = line_stats("+" . $s);
			my $stat_real = raw_line($linenr, $cond_lines);

			# Check if either of these lines are modified, else
			# this is not this patch's fault.
			if (!defined($stat_real) ||
			    $stat !~ /^\+/ && $stat_real !~ /^\+/) {
				$check = 0;
			}
			if (defined($stat_real) && $cond_lines > 1) {
				$stat_real = "[...]\n$stat_real";
			}

			#print "line<$line> prevline<$prevline> indent<$indent> sindent<$sindent> check<$check> continuation<$continuation> s<$s> cond_lines<$cond_lines> stat_real<$stat_real> stat<$stat>\n";

			if ($check && $s ne '' &&
			    (($sindent % $tabsize) != 0 ||
			     ($sindent < $indent) ||
			     ($sindent == $indent &&
			      ($s !~ /^\s*(?:\}|\{|else\b)/)) ||
			     ($sindent > $indent + $tabsize))) {
				WARN("SUSPECT_CODE_INDENT",
				     "suspect code indent for conditional statements ($indent, $sindent)\n" . $herecurr . "$stat_real\n");
			}
		}

		# Track the 'values' across context and added lines.
		my $opline = $line; $opline =~ s/^./ /;
		my ($curr_values, $curr_vars) =
				annotate_values($opline . "\n", $prev_values);
		$curr_values = $prev_values . $curr_values;
		if ($dbg_values) {
			my $outline = $opline; $outline =~ s/\t/ /g;
			print "$linenr > .$outline\n";
			print "$linenr > $curr_values\n";
			print "$linenr >  $curr_vars\n";
		}
		$prev_values = substr($curr_values, -1);

#ignore lines not being added
		next if ($line =~ /^[^\+]/);

# check for self assignments used to avoid compiler warnings
# e.g.:	int foo = foo, *bar = NULL;
#	struct foo bar = *(&(bar));
		if ($line =~ /^\+\s*(?:$Declare)?([A-Za-z_][A-Za-z\d_]*)\s*=/) {
			my $var = $1;
			if ($line =~ /^\+\s*(?:$Declare)?$var\s*=\s*(?:$var|\*\s*\(?\s*&\s*\(?\s*$var\s*\)?\s*\)?)\s*[;,]/) {
				WARN("SELF_ASSIGNMENT",
				     "Do not use self-assignments to avoid compiler warnings\n" . $herecurr);
			}
		}

# check for dereferences that span multiple lines
		if ($prevline =~ /^\+.*$Lval\s*(?:\.|->)\s*$/ &&
		    $line =~ /^\+\s*(?!\#\s*(?!define\s+|if))\s*$Lval/) {
			$prevline =~ /($Lval\s*(?:\.|->))\s*$/;
			my $ref = $1;
			$line =~ /^.\s*($Lval)/;
			$ref .= $1;
			$ref =~ s/\s//g;
			WARN("MULTILINE_DEREFERENCE",
			     "Avoid multiple line dereference - prefer '$ref'\n" . $hereprev);
		}

# check for declarations of signed or unsigned without int
		while ($line =~ m{\b($Declare)\s*(?!char\b|short\b|int\b|long\b)\s*($Ident)?\s*[=,;\[\)\(]}g) {
			my $type = $1;
			my $var = $2;
			$var = "" if (!defined $var);
			if ($type =~ /^(?:(?:$Storage|$Inline|$Attribute)\s+)*((?:un)?signed)((?:\s*\*)*)\s*$/) {
				my $sign = $1;
				my $pointer = $2;

				$pointer = "" if (!defined $pointer);

				if (WARN("UNSPECIFIED_INT",
					 "Prefer '" . trim($sign) . " int" . rtrim($pointer) . "' to bare use of '$sign" . rtrim($pointer) . "'\n" . $herecurr) &&
				    $fix) {
					my $decl = trim($sign) . " int ";
					my $comp_pointer = $pointer;
					$comp_pointer =~ s/\s//g;
					$decl .= $comp_pointer;
					$decl = rtrim($decl) if ($var eq "");
					$fixed[$fixlinenr] =~ s@\b$sign\s*\Q$pointer\E\s*$var\b@$decl$var@;
				}
			}
		}

# TEST: allow direct testing of the type matcher.
		if ($dbg_type) {
			if ($line =~ /^.\s*$Declare\s*$/) {
				ERROR("TEST_TYPE",
				      "TEST: is type\n" . $herecurr);
			} elsif ($dbg_type > 1 && $line =~ /^.+($Declare)/) {
				ERROR("TEST_NOT_TYPE",
				      "TEST: is not type ($1 is)\n". $herecurr);
			}
			next;
		}
# TEST: allow direct testing of the attribute matcher.
		if ($dbg_attr) {
			if ($line =~ /^.\s*$Modifier\s*$/) {
				ERROR("TEST_ATTR",
				      "TEST: is attr\n" . $herecurr);
			} elsif ($dbg_attr > 1 && $line =~ /^.+($Modifier)/) {
				ERROR("TEST_NOT_ATTR",
				      "TEST: is not attr ($1 is)\n". $herecurr);
			}
			next;
		}

# check for initialisation to aggregates open brace on the next line
		if ($line =~ /^.\s*{/ &&
		    $prevline =~ /(?:^|[^=])=\s*$/) {
			if (ERROR("OPEN_BRACE",
				  "that open brace { should be on the previous line\n" . $hereprev) &&
			    $fix && $prevline =~ /^\+/ && $line =~ /^\+/) {
				fix_delete_line($fixlinenr - 1, $prevrawline);
				fix_delete_line($fixlinenr, $rawline);
				my $fixedline = $prevrawline;
				$fixedline =~ s/\s*=\s*$/ = {/;
				fix_insert_line($fixlinenr, $fixedline);
				$fixedline = $line;
				$fixedline =~ s/^(.\s*)\{\s*/$1/;
				fix_insert_line($fixlinenr, $fixedline);
			}
		}

#
# Checks which are anchored on the added line.
#

# check for malformed paths in #include statements (uses RAW line)
		if ($rawline =~ m{^.\s*\#\s*include\s+[<"](.*)[">]}) {
			my $path = $1;
			if ($path =~ m{//}) {
				ERROR("MALFORMED_INCLUDE",
				      "malformed #include filename\n" . $herecurr);
			}
			if ($path =~ "^uapi/" && $realfile =~ m@\binclude/uapi/@) {
				ERROR("UAPI_INCLUDE",
				      "No #include in ...include/uapi/... should use a uapi/ path prefix\n" . $herecurr);
			}
		}

# no C99 // comments
		if ($line =~ m{//}) {
			if (ERROR("C99_COMMENTS",
				  "do not use C99 // comments\n" . $herecurr) &&
			    $fix) {
				my $line = $fixed[$fixlinenr];
				if ($line =~ /\/\/(.*)$/) {
					my $comment = trim($1);
					$fixed[$fixlinenr] =~ s@\/\/(.*)$@/\* $comment \*/@;
				}
			}
		}
		# Remove C99 comments.
		$line =~ s@//.*@@;
		$opline =~ s@//.*@@;

# EXPORT_SYMBOL should immediately follow the thing it is exporting, consider
# the whole statement.
#print "APW <$lines[$realline_next - 1]>\n";
		if (defined $realline_next &&
		    exists $lines[$realline_next - 1] &&
		    !defined $suppress_export{$realline_next} &&
		    ($lines[$realline_next - 1] =~ /EXPORT_SYMBOL.*\((.*)\)/)) {
			# Handle definitions which produce identifiers with
			# a prefix:
			#   XXX(foo);
			#   EXPORT_SYMBOL(something_foo);
			my $name = $1;
			$name =~ s/^\s*($Ident).*/$1/;
			if ($stat =~ /^(?:.\s*}\s*\n)?.([A-Z_]+)\s*\(\s*($Ident)/ &&
			    $name =~ /^${Ident}_$2/) {
#print "FOO C name<$name>\n";
				$suppress_export{$realline_next} = 1;

			} elsif ($stat !~ /(?:
				\n.}\s*$|
				^.DEFINE_$Ident\(\Q$name\E\)|
				^.DECLARE_$Ident\(\Q$name\E\)|
				^.LIST_HEAD\(\Q$name\E\)|
				^.(?:$Storage\s+)?$Type\s*\(\s*\*\s*\Q$name\E\s*\)\s*\(|
				\b\Q$name\E(?:\s+$Attribute)*\s*(?:;|=|\[|\()
			    )/x) {
#print "FOO A<$lines[$realline_next - 1]> stat<$stat> name<$name>\n";
				$suppress_export{$realline_next} = 2;
			} else {
				$suppress_export{$realline_next} = 1;
			}
		}
		if (!defined $suppress_export{$linenr} &&
		    $prevline =~ /^.\s*$/ &&
		    ($line =~ /EXPORT_SYMBOL.*\((.*)\)/)) {
#print "FOO B <$lines[$linenr - 1]>\n";
			$suppress_export{$linenr} = 2;
		}
		if (defined $suppress_export{$linenr} &&
		    $suppress_export{$linenr} == 2) {
			WARN("EXPORT_SYMBOL",
			     "EXPORT_SYMBOL(foo); should immediately follow its function/variable\n" . $herecurr);
		}

# check for global initialisers.
		if ($line =~ /^\+$Type\s*$Ident(?:\s+$Modifier)*\s*=\s*($zero_initializer)\s*;/ &&
		    !exclude_global_initialisers($realfile)) {
			if (ERROR("GLOBAL_INITIALISERS",
				  "do not initialise globals to $1\n" . $herecurr) &&
			    $fix) {
				$fixed[$fixlinenr] =~ s/(^.$Type\s*$Ident(?:\s+$Modifier)*)\s*=\s*$zero_initializer\s*;/$1;/;
			}
		}
# check for static initialisers.
		if ($line =~ /^\+.*\bstatic\s.*=\s*($zero_initializer)\s*;/) {
			if (ERROR("INITIALISED_STATIC",
				  "do not initialise statics to $1\n" .
				      $herecurr) &&
			    $fix) {
				$fixed[$fixlinenr] =~ s/(\bstatic\s.*?)\s*=\s*$zero_initializer\s*;/$1;/;
			}
		}

# check for misordered declarations of char/short/int/long with signed/unsigned
		while ($sline =~ m{(\b$TypeMisordered\b)}g) {
			my $tmp = trim($1);
			WARN("MISORDERED_TYPE",
			     "type '$tmp' should be specified in [[un]signed] [short|int|long|long long] order\n" . $herecurr);
		}

# check for unnecessary <signed> int declarations of short/long/long long
		while ($sline =~ m{\b($TypeMisordered(\s*\*)*|$C90_int_types)\b}g) {
			my $type = trim($1);
			next if ($type !~ /\bint\b/);
			next if ($type !~ /\b(?:short|long\s+long|long)\b/);
			my $new_type = $type;
			$new_type =~ s/\b\s*int\s*\b/ /;
			$new_type =~ s/\b\s*(?:un)?signed\b\s*/ /;
			$new_type =~ s/^const\s+//;
			$new_type = "unsigned $new_type" if ($type =~ /\bunsigned\b/);
			$new_type = "const $new_type" if ($type =~ /^const\b/);
			$new_type =~ s/\s+/ /g;
			$new_type = trim($new_type);
			if (WARN("UNNECESSARY_INT",
				 "Prefer '$new_type' over '$type' as the int is unnecessary\n" . $herecurr) &&
			    $fix) {
				$fixed[$fixlinenr] =~ s/\b\Q$type\E\b/$new_type/;
			}
		}

# check for static const char * arrays.
		if ($line =~ /\bstatic\s+const\s+char\s*\*\s*(\w+)\s*\[\s*\]\s*=\s*/) {
			WARN("STATIC_CONST_CHAR_ARRAY",
			     "static const char * array should probably be static const char * const\n" .
				$herecurr);
		}

# check for initialized const char arrays that should be static const
		if ($line =~ /^\+\s*const\s+(char|unsigned\s+char|_*u8|(?:[us]_)?int8_t)\s+\w+\s*\[\s*(?:\w+\s*)?\]\s*=\s*"/) {
			if (WARN("STATIC_CONST_CHAR_ARRAY",
				 "const array should probably be static const\n" . $herecurr) &&
			    $fix) {
				$fixed[$fixlinenr] =~ s/(^.\s*)const\b/${1}static const/;
			}
		}

# check for static char foo[] = "bar" declarations.
		if ($line =~ /\bstatic\s+char\s+(\w+)\s*\[\s*\]\s*=\s*"/) {
			WARN("STATIC_CONST_CHAR_ARRAY",
			     "static char array declaration should probably be static const char\n" .
				$herecurr);
		}

# check for const <foo> const where <foo> is not a pointer or array type
		if ($sline =~ /\bconst\s+($BasicType)\s+const\b/) {
			my $found = $1;
			if ($sline =~ /\bconst\s+\Q$found\E\s+const\b\s*\*/) {
				WARN("CONST_CONST",
				     "'const $found const *' should probably be 'const $found * const'\n" . $herecurr);
			} elsif ($sline !~ /\bconst\s+\Q$found\E\s+const\s+\w+\s*\[/) {
				WARN("CONST_CONST",
				     "'const $found const' should probably be 'const $found'\n" . $herecurr);
			}
		}

# check for const static or static <non ptr type> const declarations
# prefer 'static const <foo>' over 'const static <foo>' and 'static <foo> const'
		if ($sline =~ /^\+\s*const\s+static\s+($Type)\b/ ||
		    $sline =~ /^\+\s*static\s+($BasicType)\s+const\b/) {
			if (WARN("STATIC_CONST",
				 "Move const after static - use 'static const $1'\n" . $herecurr) &&
			    $fix) {
				$fixed[$fixlinenr] =~ s/\bconst\s+static\b/static const/;
				$fixed[$fixlinenr] =~ s/\bstatic\s+($BasicType)\s+const\b/static const $1/;
			}
		}

# check for non-global char *foo[] = {"bar", ...} declarations.
		if ($line =~ /^.\s+(?:static\s+|const\s+)?char\s+\*\s*\w+\s*\[\s*\]\s*=\s*\{/) {
			WARN("STATIC_CONST_CHAR_ARRAY",
			     "char * array declaration might be better as static const\n" .
				$herecurr);
		}

# check for sizeof(foo)/sizeof(foo[0]) that could be ARRAY_SIZE(foo)
		if ($line =~ m@\bsizeof\s*\(\s*($Lval)\s*\)@) {
			my $array = $1;
			if ($line =~ m@\b(sizeof\s*\(\s*\Q$array\E\s*\)\s*/\s*sizeof\s*\(\s*\Q$array\E\s*\[\s*0\s*\]\s*\))@) {
				my $array_div = $1;
				if (WARN("ARRAY_SIZE",
					 "Prefer ARRAY_SIZE($array)\n" . $herecurr) &&
				    $fix) {
					$fixed[$fixlinenr] =~ s/\Q$array_div\E/ARRAY_SIZE($array)/;
				}
			}
		}

# check for function declarations without arguments like "int foo()"
		if ($line =~ /(\b$Type\s*$Ident)\s*\(\s*\)/) {
			if (ERROR("FUNCTION_WITHOUT_ARGS",
				  "Bad function definition - $1() should probably be $1(void)\n" . $herecurr) &&
			    $fix) {
				$fixed[$fixlinenr] =~ s/(\b($Type)\s+($Ident))\s*\(\s*\)/$2 $3(void)/;
			}
		}

# check for new typedefs, only function parameters and sparse annotations
# make sense.
		if ($line =~ /\btypedef\s/ &&
		    $line !~ /\btypedef\s+$Type\s*\(\s*\*?$Ident\s*\)\s*\(/ &&
		    $line !~ /\btypedef\s+$Type\s+$Ident\s*\(/ &&
		    $line !~ /\b$typeTypedefs\b/ &&
		    $line !~ /\b__bitwise\b/) {
			WARN("NEW_TYPEDEFS",
			     "do not add new typedefs\n" . $herecurr);
		}

# * goes on variable not on type
		# (char*[ const])
		while ($line =~ m{(\($NonptrType(\s*(?:$Modifier\b\s*|\*\s*)+)\))}g) {
			#print "AA<$1>\n";
			my ($ident, $from, $to) = ($1, $2, $2);

			# Should start with a space.
			$to =~ s/^(\S)/ $1/;
			# Should not end with a space.
			$to =~ s/\s+$//;
			# '*'s should not have spaces between.
			while ($to =~ s/\*\s+\*/\*\*/) {
			}

##			print "1: from<$from> to<$to> ident<$ident>\n";
			if ($from ne $to) {
				if (ERROR("POINTER_LOCATION",
					  "\"(foo$from)\" should be \"(foo$to)\"\n" .  $herecurr) &&
				    $fix) {
					my $sub_from = $ident;
					my $sub_to = $ident;
					$sub_to =~ s/\Q$from\E/$to/;
					$fixed[$fixlinenr] =~
					    s@\Q$sub_from\E@$sub_to@;
				}
			}
		}
		while ($line =~ m{(\b$NonptrType(\s*(?:$Modifier\b\s*|\*\s*)+)($Ident))}g) {
			#print "BB<$1>\n";
			my ($match, $from, $to, $ident) = ($1, $2, $2, $3);

			# Should start with a space.
			$to =~ s/^(\S)/ $1/;
			# Should not end with a space.
			$to =~ s/\s+$//;
			# '*'s should not have spaces between.
			while ($to =~ s/\*\s+\*/\*\*/) {
			}
			# Modifiers should have spaces.
			$to =~ s/(\b$Modifier$)/$1 /;

##			print "2: from<$from> to<$to> ident<$ident>\n";
			if ($from ne $to && $ident !~ /^$Modifier$/) {
				if (ERROR("POINTER_LOCATION",
					  "\"foo${from}bar\" should be \"foo${to}bar\"\n" .  $herecurr) &&
				    $fix) {

					my $sub_from = $match;
					my $sub_to = $match;
					$sub_to =~ s/\Q$from\E/$to/;
					$fixed[$fixlinenr] =~
					    s@\Q$sub_from\E@$sub_to@;
				}
			}
		}

# do not use BUG() or variants
		if ($line =~ /\b(?!AA_|BUILD_|DCCP_|IDA_|KVM_|RWLOCK_|snd_|SPIN_)(?:[a-zA-Z_]*_)?BUG(?:_ON)?(?:_[A-Z_]+)?\s*\(/) {
			my $msg_level = \&WARN;
			$msg_level = \&CHK if ($file);
			&{$msg_level}("AVOID_BUG",
				      "Do not crash the kernel unless it is absolutely unavoidable--use WARN_ON_ONCE() plus recovery code (if feasible) instead of BUG() or variants\n" . $herecurr);
		}

# avoid LINUX_VERSION_CODE
		if ($line =~ /\bLINUX_VERSION_CODE\b/) {
			WARN("LINUX_VERSION_CODE",
			     "LINUX_VERSION_CODE should be avoided, code should be for the version to which it is merged\n" . $herecurr);
		}

# check for uses of printk_ratelimit
		if ($line =~ /\bprintk_ratelimit\s*\(/) {
			WARN("PRINTK_RATELIMITED",
			     "Prefer printk_ratelimited or pr_<level>_ratelimited to printk_ratelimit\n" . $herecurr);
		}

# printk should use KERN_* levels
		if ($line =~ /\bprintk\s*\(\s*(?!KERN_[A-Z]+\b)/) {
			WARN("PRINTK_WITHOUT_KERN_LEVEL",
			     "printk() should include KERN_<LEVEL> facility level\n" . $herecurr);
		}

# prefer variants of (subsystem|netdev|dev|pr)_<level> to printk(KERN_<LEVEL>
		if ($line =~ /\b(printk(_once|_ratelimited)?)\s*\(\s*KERN_([A-Z]+)/) {
			my $printk = $1;
			my $modifier = $2;
			my $orig = $3;
			$modifier = "" if (!defined($modifier));
			my $level = lc($orig);
			$level = "warn" if ($level eq "warning");
			my $level2 = $level;
			$level2 = "dbg" if ($level eq "debug");
			$level .= $modifier;
			$level2 .= $modifier;
			WARN("PREFER_PR_LEVEL",
			     "Prefer [subsystem eg: netdev]_$level2([subsystem]dev, ... then dev_$level2(dev, ... then pr_$level(...  to $printk(KERN_$orig ...\n" . $herecurr);
		}

# prefer dev_<level> to dev_printk(KERN_<LEVEL>
		if ($line =~ /\bdev_printk\s*\(\s*KERN_([A-Z]+)/) {
			my $orig = $1;
			my $level = lc($orig);
			$level = "warn" if ($level eq "warning");
			$level = "dbg" if ($level eq "debug");
			WARN("PREFER_DEV_LEVEL",
			     "Prefer dev_$level(... to dev_printk(KERN_$orig, ...\n" . $herecurr);
		}

# trace_printk should not be used in production code.
		if ($line =~ /\b(trace_printk|trace_puts|ftrace_vprintk)\s*\(/) {
			WARN("TRACE_PRINTK",
			     "Do not use $1() in production code (this can be ignored if built only with a debug config option)\n" . $herecurr);
		}

# ENOSYS means "bad syscall nr" and nothing else.  This will have a small
# number of false positives, but assembly files are not checked, so at
# least the arch entry code will not trigger this warning.
		if ($line =~ /\bENOSYS\b/) {
			WARN("ENOSYS",
			     "ENOSYS means 'invalid syscall nr' and nothing else\n" . $herecurr);
		}

# ENOTSUPP is not a standard error code and should be avoided in new patches.
# Folks usually mean EOPNOTSUPP (also called ENOTSUP), when they type ENOTSUPP.
# Similarly to ENOSYS warning a small number of false positives is expected.
		if (!$file && $line =~ /\bENOTSUPP\b/) {
			if (WARN("ENOTSUPP",
				 "ENOTSUPP is not a SUSV4 error code, prefer EOPNOTSUPP\n" . $herecurr) &&
			    $fix) {
				$fixed[$fixlinenr] =~ s/\bENOTSUPP\b/EOPNOTSUPP/;
			}
		}

# function brace can't be on same line, except for #defines of do while,
# or if closed on same line
		if ($perl_version_ok &&
		    $sline =~ /$Type\s*$Ident\s*$balanced_parens\s*\{/ &&
		    $sline !~ /\#\s*define\b.*do\s*\{/ &&
		    $sline !~ /}/) {
			if (ERROR("OPEN_BRACE",
				  "open brace '{' following function definitions go on the next line\n" . $herecurr) &&
			    $fix) {
				fix_delete_line($fixlinenr, $rawline);
				my $fixed_line = $rawline;
				$fixed_line =~ /(^..*$Type\s*$Ident\(.*\)\s*)\{(.*)$/;
				my $line1 = $1;
				my $line2 = $2;
				fix_insert_line($fixlinenr, ltrim($line1));
				fix_insert_line($fixlinenr, "\+{");
				if ($line2 !~ /^\s*$/) {
					fix_insert_line($fixlinenr, "\+\t" . trim($line2));
				}
			}
		}

# open braces for enum, union and struct go on the same line.
		if ($line =~ /^.\s*{/ &&
		    $prevline =~ /^.\s*(?:typedef\s+)?(enum|union|struct)(?:\s+$Ident)?\s*$/) {
			if (ERROR("OPEN_BRACE",
				  "open brace '{' following $1 go on the same line\n" . $hereprev) &&
			    $fix && $prevline =~ /^\+/ && $line =~ /^\+/) {
				fix_delete_line($fixlinenr - 1, $prevrawline);
				fix_delete_line($fixlinenr, $rawline);
				my $fixedline = rtrim($prevrawline) . " {";
				fix_insert_line($fixlinenr, $fixedline);
				$fixedline = $rawline;
				$fixedline =~ s/^(.\s*)\{\s*/$1\t/;
				if ($fixedline !~ /^\+\s*$/) {
					fix_insert_line($fixlinenr, $fixedline);
				}
			}
		}

# missing space after union, struct or enum definition
		if ($line =~ /^.\s*(?:typedef\s+)?(enum|union|struct)(?:\s+$Ident){1,2}[=\{]/) {
			if (WARN("SPACING",
				 "missing space after $1 definition\n" . $herecurr) &&
			    $fix) {
				$fixed[$fixlinenr] =~
				    s/^(.\s*(?:typedef\s+)?(?:enum|union|struct)(?:\s+$Ident){1,2})([=\{])/$1 $2/;
			}
		}

# Function pointer declarations
# check spacing between type, funcptr, and args
# canonical declaration is "type (*funcptr)(args...)"
		if ($line =~ /^.\s*($Declare)\((\s*)\*(\s*)($Ident)(\s*)\)(\s*)\(/) {
			my $declare = $1;
			my $pre_pointer_space = $2;
			my $post_pointer_space = $3;
			my $funcname = $4;
			my $post_funcname_space = $5;
			my $pre_args_space = $6;

# the $Declare variable will capture all spaces after the type
# so check it for a missing trailing missing space but pointer return types
# don't need a space so don't warn for those.
			my $post_declare_space = "";
			if ($declare =~ /(\s+)$/) {
				$post_declare_space = $1;
				$declare = rtrim($declare);
			}
			if ($declare !~ /\*$/ && $post_declare_space =~ /^$/) {
				WARN("SPACING",
				     "missing space after return type\n" . $herecurr);
				$post_declare_space = " ";
			}

# unnecessary space "type  (*funcptr)(args...)"
# This test is not currently implemented because these declarations are
# equivalent to
#	int  foo(int bar, ...)
# and this is form shouldn't/doesn't generate a checkpatch warning.
#
#			elsif ($declare =~ /\s{2,}$/) {
#				WARN("SPACING",
#				     "Multiple spaces after return type\n" . $herecurr);
#			}

# unnecessary space "type ( *funcptr)(args...)"
			if (defined $pre_pointer_space &&
			    $pre_pointer_space =~ /^\s/) {
				WARN("SPACING",
				     "Unnecessary space after function pointer open parenthesis\n" . $herecurr);
			}

# unnecessary space "type (* funcptr)(args...)"
			if (defined $post_pointer_space &&
			    $post_pointer_space =~ /^\s/) {
				WARN("SPACING",
				     "Unnecessary space before function pointer name\n" . $herecurr);
			}

# unnecessary space "type (*funcptr )(args...)"
			if (defined $post_funcname_space &&
			    $post_funcname_space =~ /^\s/) {
				WARN("SPACING",
				     "Unnecessary space after function pointer name\n" . $herecurr);
			}

# unnecessary space "type (*funcptr) (args...)"
			if (defined $pre_args_space &&
			    $pre_args_space =~ /^\s/) {
				WARN("SPACING",
				     "Unnecessary space before function pointer arguments\n" . $herecurr);
			}

			if (show_type("SPACING") && $fix) {
				$fixed[$fixlinenr] =~
				    s/^(.\s*)$Declare\s*\(\s*\*\s*$Ident\s*\)\s*\(/$1 . $declare . $post_declare_space . '(*' . $funcname . ')('/ex;
			}
		}

# check for spacing round square brackets; allowed:
#  1. with a type on the left -- int [] a;
#  2. at the beginning of a line for slice initialisers -- [0...10] = 5,
#  3. inside a curly brace -- = { [0...10] = 5 }
		while ($line =~ /(.*?\s)\[/g) {
			my ($where, $prefix) = ($-[1], $1);
			if ($prefix !~ /$Type\s+$/ &&
			    ($where != 0 || $prefix !~ /^.\s+$/) &&
			    $prefix !~ /[{,:]\s+$/) {
				if (ERROR("BRACKET_SPACE",
					  "space prohibited before open square bracket '['\n" . $herecurr) &&
				    $fix) {
				    $fixed[$fixlinenr] =~
					s/^(\+.*?)\s+\[/$1\[/;
				}
			}
		}

# check for spaces between functions and their parentheses.
		while ($line =~ /($Ident)\s+\(/g) {
			my $name = $1;
			my $ctx_before = substr($line, 0, $-[1]);
			my $ctx = "$ctx_before$name";

			# Ignore those directives where spaces _are_ permitted.
			if ($name =~ /^(?:
				if|for|while|switch|return|case|
				volatile|__volatile__|
				__attribute__|format|__extension__|
				asm|__asm__|scoped_guard)$/x)
			{
			# cpp #define statements have non-optional spaces, ie
			# if there is a space between the name and the open
			# parenthesis it is simply not a parameter group.
			} elsif ($ctx_before =~ /^.\s*\#\s*define\s*$/) {

			# cpp #elif statement condition may start with a (
			} elsif ($ctx =~ /^.\s*\#\s*elif\s*$/) {

			# If this whole things ends with a type its most
			# likely a typedef for a function.
			} elsif ($ctx =~ /$Type$/) {

			} else {
				if (WARN("SPACING",
					 "space prohibited between function name and open parenthesis '('\n" . $herecurr) &&
					     $fix) {
					$fixed[$fixlinenr] =~
					    s/\b$name\s+\(/$name\(/;
				}
			}
		}

# Check operator spacing.
		if (!($line=~/\#\s*include/)) {
			my $fixed_line = "";
			my $line_fixed = 0;

			my $ops = qr{
				<<=|>>=|<=|>=|==|!=|
				\+=|-=|\*=|\/=|%=|\^=|\|=|&=|
				=>|->|<<|>>|<|>|=|!|~|
				&&|\|\||,|\^|\+\+|--|&|\||\+|-|\*|\/|%|
				\?:|\?|:
			}x;
			my @elements = split(/($ops|;)/, $opline);

##			print("element count: <" . $#elements . ">\n");
##			foreach my $el (@elements) {
##				print("el: <$el>\n");
##			}

			my @fix_elements = ();
			my $off = 0;

			foreach my $el (@elements) {
				push(@fix_elements, substr($rawline, $off, length($el)));
				$off += length($el);
			}

			$off = 0;

			my $blank = copy_spacing($opline);
			my $last_after = -1;

			for (my $n = 0; $n < $#elements; $n += 2) {

				my $good = $fix_elements[$n] . $fix_elements[$n + 1];

##				print("n: <$n> good: <$good>\n");

				$off += length($elements[$n]);

				# Pick up the preceding and succeeding characters.
				my $ca = substr($opline, 0, $off);
				my $cc = '';
				if (length($opline) >= ($off + length($elements[$n + 1]))) {
					$cc = substr($opline, $off + length($elements[$n + 1]));
				}
				my $cb = "$ca$;$cc";

				my $a = '';
				$a = 'V' if ($elements[$n] ne '');
				$a = 'W' if ($elements[$n] =~ /\s$/);
				$a = 'C' if ($elements[$n] =~ /$;$/);
				$a = 'B' if ($elements[$n] =~ /(\[|\()$/);
				$a = 'O' if ($elements[$n] eq '');
				$a = 'E' if ($ca =~ /^\s*$/);

				my $op = $elements[$n + 1];

				my $c = '';
				if (defined $elements[$n + 2]) {
					$c = 'V' if ($elements[$n + 2] ne '');
					$c = 'W' if ($elements[$n + 2] =~ /^\s/);
					$c = 'C' if ($elements[$n + 2] =~ /^$;/);
					$c = 'B' if ($elements[$n + 2] =~ /^(\)|\]|;)/);
					$c = 'O' if ($elements[$n + 2] eq '');
					$c = 'E' if ($elements[$n + 2] =~ /^\s*\\$/);
				} else {
					$c = 'E';
				}

				my $ctx = "${a}x${c}";

				my $at = "(ctx:$ctx)";

				my $ptr = substr($blank, 0, $off) . "^";
				my $hereptr = "$hereline$ptr\n";

				# Pull out the value of this operator.
				my $op_type = substr($curr_values, $off + 1, 1);

				# Get the full operator variant.
				my $opv = $op . substr($curr_vars, $off, 1);

				# Ignore operators passed as parameters.
				if ($op_type ne 'V' &&
				    $ca =~ /\s$/ && $cc =~ /^\s*[,\)]/) {

#				# Ignore comments
#				} elsif ($op =~ /^$;+$/) {

				# ; should have either the end of line or a space or \ after it
				} elsif ($op eq ';') {
					if ($ctx !~ /.x[WEBC]/ &&
					    $cc !~ /^\\/ && $cc !~ /^;/) {
						if (ERROR("SPACING",
							  "space required after that '$op' $at\n" . $hereptr)) {
							$good = $fix_elements[$n] . trim($fix_elements[$n + 1]) . " ";
							$line_fixed = 1;
						}
					}

				# // is a comment
				} elsif ($op eq '//') {

				#   :   when part of a bitfield
				} elsif ($opv eq ':B') {
					# skip the bitfield test for now

				# No spaces for:
				#   ->
				} elsif ($op eq '->') {
					if ($ctx =~ /Wx.|.xW/) {
						if (ERROR("SPACING",
							  "spaces prohibited around that '$op' $at\n" . $hereptr)) {
							$good = rtrim($fix_elements[$n]) . trim($fix_elements[$n + 1]);
							if (defined $fix_elements[$n + 2]) {
								$fix_elements[$n + 2] =~ s/^\s+//;
							}
							$line_fixed = 1;
						}
					}

				# , must not have a space before and must have a space on the right.
				} elsif ($op eq ',') {
					my $rtrim_before = 0;
					my $space_after = 0;
					if ($ctx =~ /Wx./) {
						if (ERROR("SPACING",
							  "space prohibited before that '$op' $at\n" . $hereptr)) {
							$line_fixed = 1;
							$rtrim_before = 1;
						}
					}
					if ($ctx !~ /.x[WEC]/ && $cc !~ /^}/) {
						if (ERROR("SPACING",
							  "space required after that '$op' $at\n" . $hereptr)) {
							$line_fixed = 1;
							$last_after = $n;
							$space_after = 1;
						}
					}
					if ($rtrim_before || $space_after) {
						if ($rtrim_before) {
							$good = rtrim($fix_elements[$n]) . trim($fix_elements[$n + 1]);
						} else {
							$good = $fix_elements[$n] . trim($fix_elements[$n + 1]);
						}
						if ($space_after) {
							$good .= " ";
						}
					}

				# '*' as part of a type definition -- reported already.
				} elsif ($opv eq '*_') {
					#warn "'*' is part of type\n";

				# unary operators should have a space before and
				# none after.  May be left adjacent to another
				# unary operator, or a cast
				} elsif ($op eq '!' || $op eq '~' ||
					 $opv eq '*U' || $opv eq '-U' ||
					 $opv eq '&U' || $opv eq '&&U') {
					if ($ctx !~ /[WEBC]x./ && $ca !~ /(?:\)|!|~|\*|-|\&|\||\+\+|\-\-|\{)$/) {
						if (ERROR("SPACING",
							  "space required before that '$op' $at\n" . $hereptr)) {
							if ($n != $last_after + 2) {
								$good = $fix_elements[$n] . " " . ltrim($fix_elements[$n + 1]);
								$line_fixed = 1;
							}
						}
					}
					if ($op eq '*' && $cc =~/\s*$Modifier\b/) {
						# A unary '*' may be const

					} elsif ($ctx =~ /.xW/) {
						if (ERROR("SPACING",
							  "space prohibited after that '$op' $at\n" . $hereptr)) {
							$good = $fix_elements[$n] . rtrim($fix_elements[$n + 1]);
							if (defined $fix_elements[$n + 2]) {
								$fix_elements[$n + 2] =~ s/^\s+//;
							}
							$line_fixed = 1;
						}
					}

				# unary ++ and unary -- are allowed no space on one side.
				} elsif ($op eq '++' or $op eq '--') {
					if ($ctx !~ /[WEOBC]x[^W]/ && $ctx !~ /[^W]x[WOBEC]/) {
						if (ERROR("SPACING",
							  "space required one side of that '$op' $at\n" . $hereptr)) {
							$good = $fix_elements[$n] . trim($fix_elements[$n + 1]) . " ";
							$line_fixed = 1;
						}
					}
					if ($ctx =~ /Wx[BE]/ ||
					    ($ctx =~ /Wx./ && $cc =~ /^;/)) {
						if (ERROR("SPACING",
							  "space prohibited before that '$op' $at\n" . $hereptr)) {
							$good = rtrim($fix_elements[$n]) . trim($fix_elements[$n + 1]);
							$line_fixed = 1;
						}
					}
					if ($ctx =~ /ExW/) {
						if (ERROR("SPACING",
							  "space prohibited after that '$op' $at\n" . $hereptr)) {
							$good = $fix_elements[$n] . trim($fix_elements[$n + 1]);
							if (defined $fix_elements[$n + 2]) {
								$fix_elements[$n + 2] =~ s/^\s+//;
							}
							$line_fixed = 1;
						}
					}

				# << and >> may either have or not have spaces both sides
				} elsif ($op eq '<<' or $op eq '>>' or
					 $op eq '&' or $op eq '^' or $op eq '|' or
					 $op eq '+' or $op eq '-' or
					 $op eq '*' or $op eq '/' or
					 $op eq '%')
				{
					if ($check) {
						if (defined $fix_elements[$n + 2] && $ctx !~ /[EW]x[EW]/) {
							if (CHK("SPACING",
								"spaces preferred around that '$op' $at\n" . $hereptr)) {
								$good = rtrim($fix_elements[$n]) . " " . trim($fix_elements[$n + 1]) . " ";
								$fix_elements[$n + 2] =~ s/^\s+//;
								$line_fixed = 1;
							}
						} elsif (!defined $fix_elements[$n + 2] && $ctx !~ /Wx[OE]/) {
							if (CHK("SPACING",
								"space preferred before that '$op' $at\n" . $hereptr)) {
								$good = rtrim($fix_elements[$n]) . " " . trim($fix_elements[$n + 1]);
								$line_fixed = 1;
							}
						}
					} elsif ($ctx =~ /Wx[^WCE]|[^WCE]xW/) {
						if (ERROR("SPACING",
							  "need consistent spacing around '$op' $at\n" . $hereptr)) {
							$good = rtrim($fix_elements[$n]) . " " . trim($fix_elements[$n + 1]) . " ";
							if (defined $fix_elements[$n + 2]) {
								$fix_elements[$n + 2] =~ s/^\s+//;
							}
							$line_fixed = 1;
						}
					}

				# A colon needs no spaces before when it is
				# terminating a case value or a label.
				} elsif ($opv eq ':C' || $opv eq ':L') {
					if ($ctx =~ /Wx./ and $realfile !~ m@.*\.lds\.h$@) {
						if (ERROR("SPACING",
							  "space prohibited before that '$op' $at\n" . $hereptr)) {
							$good = rtrim($fix_elements[$n]) . trim($fix_elements[$n + 1]);
							$line_fixed = 1;
						}
					}

				# All the others need spaces both sides.
				} elsif ($ctx !~ /[EWC]x[CWE]/) {
					my $ok = 0;

					# Ignore email addresses <foo@bar>
					if (($op eq '<' &&
					     $cc =~ /^\S+\@\S+>/) ||
					    ($op eq '>' &&
					     $ca =~ /<\S+\@\S+$/))
					{
						$ok = 1;
					}

					# for asm volatile statements
					# ignore a colon with another
					# colon immediately before or after
					if (($op eq ':') &&
					    ($ca =~ /:$/ || $cc =~ /^:/)) {
						$ok = 1;
					}

					# messages are ERROR, but ?: are CHK
					if ($ok == 0) {
						my $msg_level = \&ERROR;
						$msg_level = \&CHK if (($op eq '?:' || $op eq '?' || $op eq ':') && $ctx =~ /VxV/);

						if (&{$msg_level}("SPACING",
								  "spaces required around that '$op' $at\n" . $hereptr)) {
							$good = rtrim($fix_elements[$n]) . " " . trim($fix_elements[$n + 1]) . " ";
							if (defined $fix_elements[$n + 2]) {
								$fix_elements[$n + 2] =~ s/^\s+//;
							}
							$line_fixed = 1;
						}
					}
				}
				$off += length($elements[$n + 1]);

##				print("n: <$n> GOOD: <$good>\n");

				$fixed_line = $fixed_line . $good;
			}

			if (($#elements % 2) == 0) {
				$fixed_line = $fixed_line . $fix_elements[$#elements];
			}

			if ($fix && $line_fixed && $fixed_line ne $fixed[$fixlinenr]) {
				$fixed[$fixlinenr] = $fixed_line;
			}


		}

# check for whitespace before a non-naked semicolon
		if ($line =~ /^\+.*\S\s+;\s*$/) {
			if (WARN("SPACING",
				 "space prohibited before semicolon\n" . $herecurr) &&
			    $fix) {
				1 while $fixed[$fixlinenr] =~
				    s/^(\+.*\S)\s+;/$1;/;
			}
		}

# check for multiple assignments
		if ($line =~ /^.\s*$Lval\s*=\s*$Lval\s*=(?!=)/) {
			CHK("MULTIPLE_ASSIGNMENTS",
			    "multiple assignments should be avoided\n" . $herecurr);
		}

## # check for multiple declarations, allowing for a function declaration
## # continuation.
## 		if ($line =~ /^.\s*$Type\s+$Ident(?:\s*=[^,{]*)?\s*,\s*$Ident.*/ &&
## 		    $line !~ /^.\s*$Type\s+$Ident(?:\s*=[^,{]*)?\s*,\s*$Type\s*$Ident.*/) {
##
## 			# Remove any bracketed sections to ensure we do not
## 			# falsely report the parameters of functions.
## 			my $ln = $line;
## 			while ($ln =~ s/\([^\(\)]*\)//g) {
## 			}
## 			if ($ln =~ /,/) {
## 				WARN("MULTIPLE_DECLARATION",
##				     "declaring multiple variables together should be avoided\n" . $herecurr);
## 			}
## 		}

#need space before brace following if, while, etc
		if (($line =~ /\(.*\)\{/ && $line !~ /\($Type\)\{/) ||
		    $line =~ /\b(?:else|do)\{/) {
			if (ERROR("SPACING",
				  "space required before the open brace '{'\n" . $herecurr) &&
			    $fix) {
				$fixed[$fixlinenr] =~ s/^(\+.*(?:do|else|\)))\{/$1 {/;
			}
		}

## # check for blank lines before declarations
##		if ($line =~ /^.\t+$Type\s+$Ident(?:\s*=.*)?;/ &&
##		    $prevrawline =~ /^.\s*$/) {
##			WARN("SPACING",
##			     "No blank lines before declarations\n" . $hereprev);
##		}
##

# closing brace should have a space following it when it has anything
# on the line
		if ($line =~ /}(?!(?:,|;|\)|\}))\S/) {
			if (ERROR("SPACING",
				  "space required after that close brace '}'\n" . $herecurr) &&
			    $fix) {
				$fixed[$fixlinenr] =~
				    s/}((?!(?:,|;|\)))\S)/} $1/;
			}
		}

# check spacing on square brackets
		if ($line =~ /\[\s/ && $line !~ /\[\s*$/) {
			if (ERROR("SPACING",
				  "space prohibited after that open square bracket '['\n" . $herecurr) &&
			    $fix) {
				$fixed[$fixlinenr] =~
				    s/\[\s+/\[/;
			}
		}
		if ($line =~ /\s\]/) {
			if (ERROR("SPACING",
				  "space prohibited before that close square bracket ']'\n" . $herecurr) &&
			    $fix) {
				$fixed[$fixlinenr] =~
				    s/\s+\]/\]/;
			}
		}

# check spacing on parentheses
		if ($line =~ /\(\s/ && $line !~ /\(\s*(?:\\)?$/ &&
		    $line !~ /for\s*\(\s+;/ && $line !~ /^\+\s*[A-Z_][A-Z\d_]*\(\s*\d+(\,.*)?\)\,?$/) {
			if (ERROR("SPACING",
				  "space prohibited after that open parenthesis '('\n" . $herecurr) &&
			    $fix) {
				$fixed[$fixlinenr] =~
				    s/\(\s+/\(/;
			}
		}
		if ($line =~ /(\s+)\)/ && $line !~ /^.\s*\)/ &&
		    $line !~ /for\s*\(.*;\s+\)/ &&
		    $line !~ /:\s+\)/) {
			if (ERROR("SPACING",
				  "space prohibited before that close parenthesis ')'\n" . $herecurr) &&
			    $fix) {
				$fixed[$fixlinenr] =~
				    s/\s+\)/\)/;
			}
		}

# check unnecessary parentheses around addressof/dereference single $Lvals
# ie: &(foo->bar) should be &foo->bar and *(foo->bar) should be *foo->bar

		while ($line =~ /(?:[^&]&\s*|\*)\(\s*($Ident\s*(?:$Member\s*)+)\s*\)/g) {
			my $var = $1;
			if (CHK("UNNECESSARY_PARENTHESES",
				"Unnecessary parentheses around $var\n" . $herecurr) &&
			    $fix) {
				$fixed[$fixlinenr] =~ s/\(\s*\Q$var\E\s*\)/$var/;
			}
		}

# check for unnecessary parentheses around function pointer uses
# ie: (foo->bar)(); should be foo->bar();
# but not "if (foo->bar) (" to avoid some false positives
		if ($line =~ /(\bif\s*|)(\(\s*$Ident\s*(?:$Member\s*)+\))[ \t]*\(/ && $1 !~ /^if/) {
			my $var = $2;
			if (CHK("UNNECESSARY_PARENTHESES",
				"Unnecessary parentheses around function pointer $var\n" . $herecurr) &&
			    $fix) {
				my $var2 = deparenthesize($var);
				$var2 =~ s/\s//g;
				$fixed[$fixlinenr] =~ s/\Q$var\E/$var2/;
			}
		}

# check for unnecessary parentheses around comparisons in if uses
# when !drivers/staging or command-line uses --strict
		if (($realfile !~ m@^(?:drivers/staging/)@ || $check_orig) &&
		    $perl_version_ok && defined($stat) &&
		    $stat =~ /(^.\s*if\s*($balanced_parens))/) {
			my $if_stat = $1;
			my $test = substr($2, 1, -1);
			my $herectx;
			while ($test =~ /(?:^|[^\w\&\!\~])+\s*\(\s*([\&\!\~]?\s*$Lval\s*(?:$Compare\s*$FuncArg)?)\s*\)/g) {
				my $match = $1;
				# avoid parentheses around potential macro args
				next if ($match =~ /^\s*\w+\s*$/);
				if (!defined($herectx)) {
					$herectx = $here . "\n";
					my $cnt = statement_rawlines($if_stat);
					for (my $n = 0; $n < $cnt; $n++) {
						my $rl = raw_line($linenr, $n);
						$herectx .=  $rl . "\n";
						last if $rl =~ /^[ \+].*\{/;
					}
				}
				CHK("UNNECESSARY_PARENTHESES",
				    "Unnecessary parentheses around '$match'\n" . $herectx);
			}
		}

# check that goto labels aren't indented (allow a single space indentation)
# and ignore bitfield definitions like foo:1
# Strictly, labels can have whitespace after the identifier and before the :
# but this is not allowed here as many ?: uses would appear to be labels
		if ($sline =~ /^.\s+[A-Za-z_][A-Za-z\d_]*:(?!\s*\d+)/ &&
		    $sline !~ /^. [A-Za-z\d_][A-Za-z\d_]*:/ &&
		    $sline !~ /^.\s+default:/) {
			if (WARN("INDENTED_LABEL",
				 "labels should not be indented\n" . $herecurr) &&
			    $fix) {
				$fixed[$fixlinenr] =~
				    s/^(.)\s+/$1/;
			}
		}

# check if a statement with a comma should be two statements like:
#	foo = bar(),	/* comma should be semicolon */
#	bar = baz();
		if (defined($stat) &&
		    $stat =~ /^\+\s*(?:$Lval\s*$Assignment\s*)?$FuncArg\s*,\s*(?:$Lval\s*$Assignment\s*)?$FuncArg\s*;\s*$/) {
			my $cnt = statement_rawlines($stat);
			my $herectx = get_stat_here($linenr, $cnt, $here);
			WARN("SUSPECT_COMMA_SEMICOLON",
			     "Possible comma where semicolon could be used\n" . $herectx);
		}

# return is not a function
		if (defined($stat) && $stat =~ /^.\s*return(\s*)\(/s) {
			my $spacing = $1;
			if ($perl_version_ok &&
			    $stat =~ /^.\s*return\s*($balanced_parens)\s*;\s*$/) {
				my $value = $1;
				$value = deparenthesize($value);
				if ($value =~ m/^\s*$FuncArg\s*(?:\?|$)/) {
					ERROR("RETURN_PARENTHESES",
					      "return is not a function, parentheses are not required\n" . $herecurr);
				}
			} elsif ($spacing !~ /\s+/) {
				ERROR("SPACING",
				      "space required before the open parenthesis '('\n" . $herecurr);
			}
		}

# unnecessary return in a void function
# at end-of-function, with the previous line a single leading tab, then return;
# and the line before that not a goto label target like "out:"
		if ($sline =~ /^[ \+]}\s*$/ &&
		    $prevline =~ /^\+\treturn\s*;\s*$/ &&
		    $linenr >= 3 &&
		    $lines[$linenr - 3] =~ /^[ +]/ &&
		    $lines[$linenr - 3] !~ /^[ +]\s*$Ident\s*:/) {
			WARN("RETURN_VOID",
			     "void function return statements are not generally useful\n" . $hereprev);
		}

# if statements using unnecessary parentheses - ie: if ((foo == bar))
		if ($perl_version_ok &&
		    $line =~ /\bif\s*((?:\(\s*){2,})/) {
			my $openparens = $1;
			my $count = $openparens =~ tr@\(@\(@;
			my $msg = "";
			if ($line =~ /\bif\s*(?:\(\s*){$count,$count}$LvalOrFunc\s*($Compare)\s*$LvalOrFunc(?:\s*\)){$count,$count}/) {
				my $comp = $4;	#Not $1 because of $LvalOrFunc
				$msg = " - maybe == should be = ?" if ($comp eq "==");
				WARN("UNNECESSARY_PARENTHESES",
				     "Unnecessary parentheses$msg\n" . $herecurr);
			}
		}

# comparisons with a constant or upper case identifier on the left
#	avoid cases like "foo + BAR < baz"
#	only fix matches surrounded by parentheses to avoid incorrect
#	conversions like "FOO < baz() + 5" being "misfixed" to "baz() > FOO + 5"
		if ($perl_version_ok &&
		    $line =~ /^\+(.*)\b($Constant|[A-Z_][A-Z0-9_]*)\s*($Compare)\s*($LvalOrFunc)/) {
			my $lead = $1;
			my $const = $2;
			my $comp = $3;
			my $to = $4;
			my $newcomp = $comp;
			if ($lead !~ /(?:$Operators|\.)\s*$/ &&
			    $to !~ /^(?:Constant|[A-Z_][A-Z0-9_]*)$/ &&
			    WARN("CONSTANT_COMPARISON",
				 "Comparisons should place the constant on the right side of the test\n" . $herecurr) &&
			    $fix) {
				if ($comp eq "<") {
					$newcomp = ">";
				} elsif ($comp eq "<=") {
					$newcomp = ">=";
				} elsif ($comp eq ">") {
					$newcomp = "<";
				} elsif ($comp eq ">=") {
					$newcomp = "<=";
				}
				$fixed[$fixlinenr] =~ s/\(\s*\Q$const\E\s*$Compare\s*\Q$to\E\s*\)/($to $newcomp $const)/;
			}
		}

# Return of what appears to be an errno should normally be negative
		if ($sline =~ /\breturn(?:\s*\(+\s*|\s+)(E[A-Z]+)(?:\s*\)+\s*|\s*)[;:,]/) {
			my $name = $1;
			if ($name ne 'EOF' && $name ne 'ERROR' && $name !~ /^EPOLL/) {
				WARN("USE_NEGATIVE_ERRNO",
				     "return of an errno should typically be negative (ie: return -$1)\n" . $herecurr);
			}
		}

# Need a space before open parenthesis after if, while etc
		if ($line =~ /\b(if|while|for|switch)\(/) {
			if (ERROR("SPACING",
				  "space required before the open parenthesis '('\n" . $herecurr) &&
			    $fix) {
				$fixed[$fixlinenr] =~
				    s/\b(if|while|for|switch)\(/$1 \(/;
			}
		}

# Check for illegal assignment in if conditional -- and check for trailing
# statements after the conditional.
		if ($line =~ /do\s*(?!{)/) {
			($stat, $cond, $line_nr_next, $remain_next, $off_next) =
				ctx_statement_block($linenr, $realcnt, 0)
					if (!defined $stat);
			my ($stat_next) = ctx_statement_block($line_nr_next,
						$remain_next, $off_next);
			$stat_next =~ s/\n./\n /g;
			##print "stat<$stat> stat_next<$stat_next>\n";

			if ($stat_next =~ /^\s*while\b/) {
				# If the statement carries leading newlines,
				# then count those as offsets.
				my ($whitespace) =
					($stat_next =~ /^((?:\s*\n[+-])*\s*)/s);
				my $offset =
					statement_rawlines($whitespace) - 1;

				$suppress_whiletrailers{$line_nr_next +
								$offset} = 1;
			}
		}
		if (!defined $suppress_whiletrailers{$linenr} &&
		    defined($stat) && defined($cond) &&
		    $line =~ /\b(?:if|while|for)\s*\(/ && $line !~ /^.\s*#/) {
			my ($s, $c) = ($stat, $cond);
			my $fixed_assign_in_if = 0;

			if ($c =~ /\bif\s*\(.*[^<>!=]=[^=].*/s) {
				if (ERROR("ASSIGN_IN_IF",
					  "do not use assignment in if condition\n" . $herecurr) &&
				    $fix && $perl_version_ok) {
					if ($rawline =~ /^\+(\s+)if\s*\(\s*(\!)?\s*\(\s*(($Lval)\s*=\s*$LvalOrFunc)\s*\)\s*(?:($Compare)\s*($FuncArg))?\s*\)\s*(\{)?\s*$/) {
						my $space = $1;
						my $not = $2;
						my $statement = $3;
						my $assigned = $4;
						my $test = $8;
						my $against = $9;
						my $brace = $15;
						fix_delete_line($fixlinenr, $rawline);
						fix_insert_line($fixlinenr, "$space$statement;");
						my $newline = "${space}if (";
						$newline .= '!' if defined($not);
						$newline .= '(' if (defined $not && defined($test) && defined($against));
						$newline .= "$assigned";
						$newline .= " $test $against" if (defined($test) && defined($against));
						$newline .= ')' if (defined $not && defined($test) && defined($against));
						$newline .= ')';
						$newline .= " {" if (defined($brace));
						fix_insert_line($fixlinenr + 1, $newline);
						$fixed_assign_in_if = 1;
					}
				}
			}

			# Find out what is on the end of the line after the
			# conditional.
			substr($s, 0, length($c), '');
			$s =~ s/\n.*//g;
			$s =~ s/$;//g;	# Remove any comments
			if (length($c) && $s !~ /^\s*{?\s*\\*\s*$/ &&
			    $c !~ /}\s*while\s*/)
			{
				# Find out how long the conditional actually is.
				my @newlines = ($c =~ /\n/gs);
				my $cond_lines = 1 + $#newlines;
				my $stat_real = '';

				$stat_real = raw_line($linenr, $cond_lines)
							. "\n" if ($cond_lines);
				if (defined($stat_real) && $cond_lines > 1) {
					$stat_real = "[...]\n$stat_real";
				}

				if (ERROR("TRAILING_STATEMENTS",
					  "trailing statements should be on next line\n" . $herecurr . $stat_real) &&
				    !$fixed_assign_in_if &&
				    $cond_lines == 0 &&
				    $fix && $perl_version_ok &&
				    $fixed[$fixlinenr] =~ /^\+(\s*)((?:if|while|for)\s*$balanced_parens)\s*(.*)$/) {
					my $indent = $1;
					my $test = $2;
					my $rest = rtrim($4);
					if ($rest =~ /;$/) {
						$fixed[$fixlinenr] = "\+$indent$test";
						fix_insert_line($fixlinenr + 1, "$indent\t$rest");
					}
				}
			}
		}

# Check for bitwise tests written as boolean
		if ($line =~ /
			(?:
				(?:\[|\(|\&\&|\|\|)
				\s*0[xX][0-9]+\s*
				(?:\&\&|\|\|)
			|
				(?:\&\&|\|\|)
				\s*0[xX][0-9]+\s*
				(?:\&\&|\|\||\)|\])
			)/x)
		{
			WARN("HEXADECIMAL_BOOLEAN_TEST",
			     "boolean test with hexadecimal, perhaps just 1 \& or \|?\n" . $herecurr);
		}

# if and else should not have general statements after it
		if ($line =~ /^.\s*(?:}\s*)?else\b(.*)/) {
			my $s = $1;
			$s =~ s/$;//g;	# Remove any comments
			if ($s !~ /^\s*(?:\sif|(?:{|)\s*\\?\s*$)/) {
				ERROR("TRAILING_STATEMENTS",
				      "trailing statements should be on next line\n" . $herecurr);
			}
		}
# if should not continue a brace
		if ($line =~ /}\s*if\b/) {
			ERROR("TRAILING_STATEMENTS",
			      "trailing statements should be on next line (or did you mean 'else if'?)\n" .
				$herecurr);
		}
# case and default should not have general statements after them
		if ($line =~ /^.\s*(?:case\s*.*|default\s*):/g &&
		    $line !~ /\G(?:
			(?:\s*$;*)(?:\s*{)?(?:\s*$;*)(?:\s*\\)?\s*$|
			\s*return\s+
		    )/xg)
		{
			ERROR("TRAILING_STATEMENTS",
			      "trailing statements should be on next line\n" . $herecurr);
		}

		# Check for }<nl>else {, these must be at the same
		# indent level to be relevant to each other.
		if ($prevline=~/}\s*$/ and $line=~/^.\s*else\s*/ &&
		    $previndent == $indent) {
			if (ERROR("ELSE_AFTER_BRACE",
				  "else should follow close brace '}'\n" . $hereprev) &&
			    $fix && $prevline =~ /^\+/ && $line =~ /^\+/) {
				fix_delete_line($fixlinenr - 1, $prevrawline);
				fix_delete_line($fixlinenr, $rawline);
				my $fixedline = $prevrawline;
				$fixedline =~ s/}\s*$//;
				if ($fixedline !~ /^\+\s*$/) {
					fix_insert_line($fixlinenr, $fixedline);
				}
				$fixedline = $rawline;
				$fixedline =~ s/^(.\s*)else/$1} else/;
				fix_insert_line($fixlinenr, $fixedline);
			}
		}

		if ($prevline=~/}\s*$/ and $line=~/^.\s*while\s*/ &&
		    $previndent == $indent) {
			my ($s, $c) = ctx_statement_block($linenr, $realcnt, 0);

			# Find out what is on the end of the line after the
			# conditional.
			substr($s, 0, length($c), '');
			$s =~ s/\n.*//g;

			if ($s =~ /^\s*;/) {
				if (ERROR("WHILE_AFTER_BRACE",
					  "while should follow close brace '}'\n" . $hereprev) &&
				    $fix && $prevline =~ /^\+/ && $line =~ /^\+/) {
					fix_delete_line($fixlinenr - 1, $prevrawline);
					fix_delete_line($fixlinenr, $rawline);
					my $fixedline = $prevrawline;
					my $trailing = $rawline;
					$trailing =~ s/^\+//;
					$trailing = trim($trailing);
					$fixedline =~ s/}\s*$/} $trailing/;
					fix_insert_line($fixlinenr, $fixedline);
				}
			}
		}

#Specific variable tests
		while ($line =~ m{($Constant|$Lval)}g) {
			my $var = $1;

#CamelCase
			if ($var !~ /^$Constant$/ &&
			    $var =~ /[A-Z][a-z]|[a-z][A-Z]/ &&
#Ignore some autogenerated defines and enum values
			    $var !~ /^(?:[A-Z]+_){1,5}[A-Z]{1,3}[a-z]/ &&
#Ignore Page<foo> variants
			    $var !~ /^(?:Clear|Set|TestClear|TestSet|)Page[A-Z]/ &&
#Ignore ETHTOOL_LINK_MODE_<foo> variants
			    $var !~ /^ETHTOOL_LINK_MODE_/ &&
#Ignore SI style variants like nS, mV and dB
#(ie: max_uV, regulator_min_uA_show, RANGE_mA_VALUE)
			    $var !~ /^(?:[a-z0-9_]*|[A-Z0-9_]*)?_?[a-z][A-Z](?:_[a-z0-9_]+|_[A-Z0-9_]+)?$/ &&
#Ignore some three character SI units explicitly, like MiB and KHz
			    $var !~ /^(?:[a-z_]*?)_?(?:[KMGT]iB|[KMGT]?Hz)(?:_[a-z_]+)?$/) {
				while ($var =~ m{\b($Ident)}g) {
					my $word = $1;
					next if ($word !~ /[A-Z][a-z]|[a-z][A-Z]/);
					if ($check) {
						seed_camelcase_includes();
						if (!$file && !$camelcase_file_seeded) {
							seed_camelcase_file($realfile);
							$camelcase_file_seeded = 1;
						}
					}
					if (!defined $camelcase{$word}) {
						$camelcase{$word} = 1;
						CHK("CAMELCASE",
						    "Avoid CamelCase: <$word>\n" . $herecurr);
					}
				}
			}
		}

#no spaces allowed after \ in define
		if ($line =~ /\#\s*define.*\\\s+$/) {
			if (WARN("WHITESPACE_AFTER_LINE_CONTINUATION",
				 "Whitespace after \\ makes next lines useless\n" . $herecurr) &&
			    $fix) {
				$fixed[$fixlinenr] =~ s/\s+$//;
			}
		}

# warn if <asm/foo.h> is #included and <linux/foo.h> is available and includes
# itself <asm/foo.h> (uses RAW line)
		if ($tree && $rawline =~ m{^.\s*\#\s*include\s*\<asm\/(.*)\.h\>}) {
			my $file = "$1.h";
			my $checkfile = "include/linux/$file";
			if (-f "$root/$checkfile" &&
			    $realfile ne $checkfile &&
			    $1 !~ /$allowed_asm_includes/)
			{
				my $asminclude = `grep -Ec "#include\\s+<asm/$file>" $root/$checkfile`;
				if ($asminclude > 0) {
					if ($realfile =~ m{^arch/}) {
						CHK("ARCH_INCLUDE_LINUX",
						    "Consider using #include <linux/$file> instead of <asm/$file>\n" . $herecurr);
					} else {
						WARN("INCLUDE_LINUX",
						     "Use #include <linux/$file> instead of <asm/$file>\n" . $herecurr);
					}
				}
			}
		}

# multi-statement macros should be enclosed in a do while loop, grab the
# first statement and ensure its the whole macro if its not enclosed
# in a known good container
		if ($realfile !~ m@/vmlinux.lds.h$@ &&
		    $line =~ /^.\s*\#\s*define\s*$Ident(\()?/) {
			my $ln = $linenr;
			my $cnt = $realcnt - 1;
			my ($off, $dstat, $dcond, $rest);
			my $ctx = '';
			my $has_flow_statement = 0;
			my $has_arg_concat = 0;
			($dstat, $dcond, $ln, $cnt, $off) =
				ctx_statement_block($linenr, $realcnt, 0);
			$ctx = $dstat;
			#print "dstat<$dstat> dcond<$dcond> cnt<$cnt> off<$off>\n";
			#print "LINE<$lines[$ln-1]> len<" . length($lines[$ln-1]) . "\n";

			$has_flow_statement = 1 if ($ctx =~ /\b(goto|return)\b/);
			$has_arg_concat = 1 if ($ctx =~ /\#\#/ && $ctx !~ /\#\#\s*(?:__VA_ARGS__|args)\b/);

			$dstat =~ s/^.\s*\#\s*define\s+$Ident(\([^\)]*\))?\s*//;
			my $define_args = $1;
			my $define_stmt = $dstat;
			my @def_args = ();

			if (defined $define_args && $define_args ne "") {
				$define_args = substr($define_args, 1, length($define_args) - 2);
				$define_args =~ s/\s*//g;
				$define_args =~ s/\\\+?//g;
				@def_args = split(",", $define_args);
			}

			$dstat =~ s/$;//g;
			$dstat =~ s/\\\n.//g;
			$dstat =~ s/^\s*//s;
			$dstat =~ s/\s*$//s;

			# Flatten any parentheses and braces
			while ($dstat =~ s/\([^\(\)]*\)/1u/ ||
			       $dstat =~ s/\{[^\{\}]*\}/1u/ ||
			       $dstat =~ s/.\[[^\[\]]*\]/1u/)
			{
			}

<<<<<<< HEAD
			# Extremely long macros may fall off the end of the
			# available context without closing.  Give a dangling
			# backslash the benefit of the doubt and allow it
			# to gobble any hanging open-parens.
			$dstat =~ s/\(.+\\$/1/;

			# Flatten any obvious string concatentation.
=======
			# Flatten any obvious string concatenation.
>>>>>>> 38d95b42
			while ($dstat =~ s/($String)\s*$Ident/$1/ ||
			       $dstat =~ s/$Ident\s*($String)/$1/)
			{
			}

			# Make asm volatile uses seem like a generic function
			$dstat =~ s/\b_*asm_*\s+_*volatile_*\b/asm_volatile/g;

			my $exceptions = qr{
				$Declare|
				module_param_named|
				MODULE_PARM_DESC|
				DECLARE_PER_CPU|
				DEFINE_PER_CPU|
				CLK_[A-Z\d_]+|
				__typeof__\(|
				union|
				struct|
				\.$Ident\s*=\s*|
				^\"|\"$|
				^\[
			}x;
			#print "REST<$rest> dstat<$dstat> ctx<$ctx>\n";

			$ctx =~ s/\n*$//;
			my $stmt_cnt = statement_rawlines($ctx);
			my $herectx = get_stat_here($linenr, $stmt_cnt, $here);

			if ($dstat ne '' &&
			    $dstat !~ /^(?:$Ident|-?$Constant),$/ &&			# 10, // foo(),
			    $dstat !~ /^(?:$Ident|-?$Constant);$/ &&			# foo();
			    $dstat !~ /^[!~-]?(?:$Lval|$Constant)$/ &&		# 10 // foo() // !foo // ~foo // -foo // foo->bar // foo.bar->baz
			    $dstat !~ /^'X'$/ && $dstat !~ /^'XX'$/ &&			# character constants
			    $dstat !~ /$exceptions/ &&
			    $dstat !~ /^\.$Ident\s*=/ &&				# .foo =
			    $dstat !~ /^(?:\#\s*$Ident|\#\s*$Constant)\s*$/ &&		# stringification #foo
			    $dstat !~ /^case\b/ &&					# case ...
			    $dstat !~ /^do\s*$Constant\s*while\s*$Constant;?$/ &&	# do {...} while (...); // do {...} while (...)
			    $dstat !~ /^while\s*$Constant\s*$Constant\s*$/ &&		# while (...) {...}
			    $dstat !~ /^for\s*$Constant$/ &&				# for (...)
			    $dstat !~ /^for\s*$Constant\s+(?:$Ident|-?$Constant)$/ &&	# for (...) bar()
			    $dstat !~ /^do\s*{/ &&					# do {...
			    $dstat !~ /^\(\{/ &&						# ({...
			    $ctx !~ /^.\s*#\s*define\s+TRACE_(?:SYSTEM|INCLUDE_FILE|INCLUDE_PATH)\b/)
			{
				if ($dstat =~ /^\s*if\b/) {
					ERROR("MULTISTATEMENT_MACRO_USE_DO_WHILE",
					      "Macros starting with if should be enclosed by a do - while loop to avoid possible if/else logic defects\n" . "$herectx");
				} elsif ($dstat =~ /;/) {
					ERROR("MULTISTATEMENT_MACRO_USE_DO_WHILE",
					      "Macros with multiple statements should be enclosed in a do - while loop\n" . "$herectx");
				} else {
					ERROR("COMPLEX_MACRO",
					      "Macros with complex values should be enclosed in parentheses\n" . "$herectx");
				}

			}

			# Make $define_stmt single line, comment-free, etc
			my @stmt_array = split('\n', $define_stmt);
			my $first = 1;
			$define_stmt = "";
			foreach my $l (@stmt_array) {
				$l =~ s/\\$//;
				if ($first) {
					$define_stmt = $l;
					$first = 0;
				} elsif ($l =~ /^[\+ ]/) {
					$define_stmt .= substr($l, 1);
				}
			}
			$define_stmt =~ s/$;//g;
			$define_stmt =~ s/\s+/ /g;
			$define_stmt = trim($define_stmt);

# check if any macro arguments are reused (ignore '...' and 'type')
			foreach my $arg (@def_args) {
			        next if ($arg =~ /\.\.\./);
			        next if ($arg =~ /^type$/i);
				my $tmp_stmt = $define_stmt;
				$tmp_stmt =~ s/\b(__must_be_array|offsetof|sizeof|sizeof_field|__stringify|typeof|__typeof__|__builtin\w+|typecheck\s*\(\s*$Type\s*,|\#+)\s*\(*\s*$arg\s*\)*\b//g;
				$tmp_stmt =~ s/\#+\s*$arg\b//g;
				$tmp_stmt =~ s/\b$arg\s*\#\#//g;
				my $use_cnt = () = $tmp_stmt =~ /\b$arg\b/g;
				if ($use_cnt > 1) {
					CHK("MACRO_ARG_REUSE",
					    "Macro argument reuse '$arg' - possible side-effects?\n" . "$herectx");
				    }
# check if any macro arguments may have other precedence issues
				if ($tmp_stmt =~ m/($Operators)?\s*\b$arg\b\s*($Operators)?/m &&
				    ((defined($1) && $1 ne ',') ||
				     (defined($2) && $2 ne ','))) {
					CHK("MACRO_ARG_PRECEDENCE",
					    "Macro argument '$arg' may be better as '($arg)' to avoid precedence issues\n" . "$herectx");
				}
			}

# check for macros with flow control, but without ## concatenation
# ## concatenation is commonly a macro that defines a function so ignore those
			if ($has_flow_statement && !$has_arg_concat) {
				my $cnt = statement_rawlines($ctx);
				my $herectx = get_stat_here($linenr, $cnt, $here);

				WARN("MACRO_WITH_FLOW_CONTROL",
				     "Macros with flow control statements should be avoided\n" . "$herectx");
			}

# check for line continuations outside of #defines, preprocessor #, and asm

		} elsif ($realfile =~ m@/vmlinux.lds.h$@) {
		    $line =~ s/(\w+)/$maybe_linker_symbol{$1}++/ge;
		    #print "REAL: $realfile\nln: $line\nkeys:", sort keys %maybe_linker_symbol;
		} else {
			if ($prevline !~ /^..*\\$/ &&
			    $line !~ /^\+\s*\#.*\\$/ &&		# preprocessor
			    $line !~ /^\+.*\b(__asm__|asm)\b.*\\$/ &&	# asm
			    $line =~ /^\+.*\\$/) {
				WARN("LINE_CONTINUATIONS",
				     "Avoid unnecessary line continuations\n" . $herecurr);
			}
		}

# do {} while (0) macro tests:
# single-statement macros do not need to be enclosed in do while (0) loop,
# macro should not end with a semicolon
		if ($perl_version_ok &&
		    $realfile !~ m@/vmlinux.lds.h$@ &&
		    $line =~ /^.\s*\#\s*define\s+$Ident(\()?/) {
			my $ln = $linenr;
			my $cnt = $realcnt;
			my ($off, $dstat, $dcond, $rest);
			my $ctx = '';
			($dstat, $dcond, $ln, $cnt, $off) =
				ctx_statement_block($linenr, $realcnt, 0);
			$ctx = $dstat;

			$dstat =~ s/\\\n.//g;
			$dstat =~ s/$;/ /g;

			if ($dstat =~ /^\+\s*#\s*define\s+$Ident\s*${balanced_parens}\s*do\s*{(.*)\s*}\s*while\s*\(\s*0\s*\)\s*([;\s]*)\s*$/) {
				my $stmts = $2;
				my $semis = $3;

				$ctx =~ s/\n*$//;
				my $cnt = statement_rawlines($ctx);
				my $herectx = get_stat_here($linenr, $cnt, $here);

				if (($stmts =~ tr/;/;/) == 1 &&
				    $stmts !~ /^\s*(if|while|for|switch)\b/) {
					WARN("SINGLE_STATEMENT_DO_WHILE_MACRO",
					     "Single statement macros should not use a do {} while (0) loop\n" . "$herectx");
				}
				if (defined $semis && $semis ne "") {
					WARN("DO_WHILE_MACRO_WITH_TRAILING_SEMICOLON",
					     "do {} while (0) macros should not be semicolon terminated\n" . "$herectx");
				}
			} elsif ($dstat =~ /^\+\s*#\s*define\s+$Ident.*;\s*$/) {
				$ctx =~ s/\n*$//;
				my $cnt = statement_rawlines($ctx);
				my $herectx = get_stat_here($linenr, $cnt, $here);

				WARN("TRAILING_SEMICOLON",
				     "macros should not use a trailing semicolon\n" . "$herectx");
			}
		}

# check for redundant bracing round if etc
		if ($line =~ /(^.*)\bif\b/ && $1 !~ /else\s*$/) {
			my ($level, $endln, @chunks) =
				ctx_statement_full($linenr, $realcnt, 1);
			#print "chunks<$#chunks> linenr<$linenr> endln<$endln> level<$level>\n";
			#print "APW: <<$chunks[1][0]>><<$chunks[1][1]>>\n";
			if ($#chunks > 0 && $level == 0) {
				my @allowed = ();
				my $allow = 0;
				my $seen = 0;
				my $herectx = $here . "\n";
				my $ln = $linenr - 1;
				for my $chunk (@chunks) {
					my ($cond, $block) = @{$chunk};

					# If the condition carries leading newlines, then count those as offsets.
					my ($whitespace) = ($cond =~ /^((?:\s*\n[+-])*\s*)/s);
					my $offset = statement_rawlines($whitespace) - 1;

					$allowed[$allow] = 0;
					#print "COND<$cond> whitespace<$whitespace> offset<$offset>\n";

					# We have looked at and allowed this specific line.
					$suppress_ifbraces{$ln + $offset} = 1;

					$herectx .= "$rawlines[$ln + $offset]\n[...]\n";
					$ln += statement_rawlines($block) - 1;

					substr($block, 0, length($cond), '');

					$seen++ if ($block =~ /^\s*{/);

					#print "cond<$cond> block<$block> allowed<$allowed[$allow]>\n";
					if (statement_lines($cond) > 1) {
						#print "APW: ALLOWED: cond<$cond>\n";
						$allowed[$allow] = 1;
					}
					if ($block =~/\b(?:if|for|while)\b/) {
						#print "APW: ALLOWED: block<$block>\n";
						$allowed[$allow] = 1;
					}
					if (statement_block_size($block) > 1) {
						#print "APW: ALLOWED: lines block<$block>\n";
						$allowed[$allow] = 1;
					}
					$allow++;
				}
				if ($seen) {
					my $sum_allowed = 0;
					foreach (@allowed) {
						$sum_allowed += $_;
					}
					if ($sum_allowed == 0) {
						WARN("BRACES",
						     "braces {} are not necessary for any arm of this statement\n" . $herectx);
					} elsif ($sum_allowed != $allow &&
						 $seen != $allow) {
						CHK("BRACES",
						    "braces {} should be used on all arms of this statement\n" . $herectx);
					}
				}
			}
		}
		if (!defined $suppress_ifbraces{$linenr - 1} &&
					$line =~ /\b(if|while|for|else)\b/) {
			my $allowed = 0;

			# Check the pre-context.
			if (substr($line, 0, $-[0]) =~ /(\}\s*)$/) {
				#print "APW: ALLOWED: pre<$1>\n";
				$allowed = 1;
			}

			my ($level, $endln, @chunks) =
				ctx_statement_full($linenr, $realcnt, $-[0]);

			# Check the condition.
			my ($cond, $block) = @{$chunks[0]};
			#print "CHECKING<$linenr> cond<$cond> block<$block>\n";
			if (defined $cond) {
				substr($block, 0, length($cond), '');
			}
			if (statement_lines($cond) > 1) {
				#print "APW: ALLOWED: cond<$cond>\n";
				$allowed = 1;
			}
			if ($block =~/\b(?:if|for|while)\b/) {
				#print "APW: ALLOWED: block<$block>\n";
				$allowed = 1;
			}
			if (statement_block_size($block) > 1) {
				#print "APW: ALLOWED: lines block<$block>\n";
				$allowed = 1;
			}
			# Check the post-context.
			if (defined $chunks[1]) {
				my ($cond, $block) = @{$chunks[1]};
				if (defined $cond) {
					substr($block, 0, length($cond), '');
				}
				if ($block =~ /^\s*\{/) {
					#print "APW: ALLOWED: chunk-1 block<$block>\n";
					$allowed = 1;
				}
			}
			if ($level == 0 && $block =~ /^\s*\{/ && !$allowed) {
				my $cnt = statement_rawlines($block);
				my $herectx = get_stat_here($linenr, $cnt, $here);

				WARN("BRACES",
				     "braces {} are not necessary for single statement blocks\n" . $herectx);
			}
		}

# check for single line unbalanced braces
		if ($sline =~ /^.\s*\}\s*else\s*$/ ||
		    $sline =~ /^.\s*else\s*\{\s*$/) {
			CHK("BRACES", "Unbalanced braces around else statement\n" . $herecurr);
		}

# check for unnecessary blank lines around braces
		if (($line =~ /^.\s*}\s*$/ && $prevrawline =~ /^.\s*$/)) {
			if (CHK("BRACES",
				"Blank lines aren't necessary before a close brace '}'\n" . $hereprev) &&
			    $fix && $prevrawline =~ /^\+/) {
				fix_delete_line($fixlinenr - 1, $prevrawline);
			}
		}
		if (($rawline =~ /^.\s*$/ && $prevline =~ /^..*{\s*$/)) {
			if (CHK("BRACES",
				"Blank lines aren't necessary after an open brace '{'\n" . $hereprev) &&
			    $fix) {
				fix_delete_line($fixlinenr, $rawline);
			}
		}

# no volatiles please
		my $asm_volatile = qr{\b(__asm__|asm)\s+(__volatile__|volatile)\b};
		if ($line =~ /\bvolatile\b/ && $line !~ /$asm_volatile/) {
			WARN("VOLATILE",
			     "Use of volatile is usually wrong: see Documentation/process/volatile-considered-harmful.rst\n" . $herecurr);
		}

# Check for user-visible strings broken across lines, which breaks the ability
# to grep for the string.  Make exceptions when the previous string ends in a
# newline (multiple lines in one string constant) or '\t', '\r', ';', or '{'
# (common in inline assembly) or is a octal \123 or hexadecimal \xaf value
		if ($line =~ /^\+\s*$String/ &&
		    $prevline =~ /"\s*$/ &&
		    $prevrawline !~ /(?:\\(?:[ntr]|[0-7]{1,3}|x[0-9a-fA-F]{1,2})|;\s*|\{\s*)"\s*$/) {
			if (WARN("SPLIT_STRING",
				 "quoted string split across lines\n" . $hereprev) &&
				     $fix &&
				     $prevrawline =~ /^\+.*"\s*$/ &&
				     $last_coalesced_string_linenr != $linenr - 1) {
				my $extracted_string = get_quoted_string($line, $rawline);
				my $comma_close = "";
				if ($rawline =~ /\Q$extracted_string\E(\s*\)\s*;\s*$|\s*,\s*)/) {
					$comma_close = $1;
				}

				fix_delete_line($fixlinenr - 1, $prevrawline);
				fix_delete_line($fixlinenr, $rawline);
				my $fixedline = $prevrawline;
				$fixedline =~ s/"\s*$//;
				$fixedline .= substr($extracted_string, 1) . trim($comma_close);
				fix_insert_line($fixlinenr - 1, $fixedline);
				$fixedline = $rawline;
				$fixedline =~ s/\Q$extracted_string\E\Q$comma_close\E//;
				if ($fixedline !~ /\+\s*$/) {
					fix_insert_line($fixlinenr, $fixedline);
				}
				$last_coalesced_string_linenr = $linenr;
			}
		}

# check for missing a space in a string concatenation
		if ($prevrawline =~ /[^\\]\w"$/ && $rawline =~ /^\+[\t ]+"\w/) {
			WARN('MISSING_SPACE',
			     "break quoted strings at a space character\n" . $hereprev);
		}

# check for an embedded function name in a string when the function is known
# This does not work very well for -f --file checking as it depends on patch
# context providing the function name or a single line form for in-file
# function declarations
		if ($line =~ /^\+.*$String/ &&
		    defined($context_function) &&
		    get_quoted_string($line, $rawline) =~ /\b$context_function\b/ &&
		    length(get_quoted_string($line, $rawline)) != (length($context_function) + 2)) {
			WARN("EMBEDDED_FUNCTION_NAME",
			     "Prefer using '\"%s...\", __func__' to using '$context_function', this function's name, in a string\n" . $herecurr);
		}

# check for unnecessary function tracing like uses
# This does not use $logFunctions because there are many instances like
# 'dprintk(FOO, "%s()\n", __func__);' which do not match $logFunctions
		if ($rawline =~ /^\+.*\([^"]*"$tracing_logging_tags{0,3}%s(?:\s*\(\s*\)\s*)?$tracing_logging_tags{0,3}(?:\\n)?"\s*,\s*__func__\s*\)\s*;/) {
			if (WARN("TRACING_LOGGING",
				 "Unnecessary ftrace-like logging - prefer using ftrace\n" . $herecurr) &&
			    $fix) {
                                fix_delete_line($fixlinenr, $rawline);
			}
		}

# check for spaces before a quoted newline
		if ($rawline =~ /^.*\".*\s\\n/) {
			if (WARN("QUOTED_WHITESPACE_BEFORE_NEWLINE",
				 "unnecessary whitespace before a quoted newline\n" . $herecurr) &&
			    $fix) {
				$fixed[$fixlinenr] =~ s/^(\+.*\".*)\s+\\n/$1\\n/;
			}

		}

# concatenated string without spaces between elements
		if ($line =~ /$String[A-Z_]/ ||
		    ($line =~ /([A-Za-z0-9_]+)$String/ && $1 !~ /^[Lu]$/)) {
			if (CHK("CONCATENATED_STRING",
				"Concatenated strings should use spaces between elements\n" . $herecurr) &&
			    $fix) {
				while ($line =~ /($String)/g) {
					my $extracted_string = substr($rawline, $-[0], $+[0] - $-[0]);
					$fixed[$fixlinenr] =~ s/\Q$extracted_string\E([A-Za-z0-9_])/$extracted_string $1/;
					$fixed[$fixlinenr] =~ s/([A-Za-z0-9_])\Q$extracted_string\E/$1 $extracted_string/;
				}
			}
		}

# uncoalesced string fragments
		if ($line =~ /$String\s*[Lu]?"/) {
			if (WARN("STRING_FRAGMENTS",
				 "Consecutive strings are generally better as a single string\n" . $herecurr) &&
			    $fix) {
				while ($line =~ /($String)(?=\s*")/g) {
					my $extracted_string = substr($rawline, $-[0], $+[0] - $-[0]);
					$fixed[$fixlinenr] =~ s/\Q$extracted_string\E\s*"/substr($extracted_string, 0, -1)/e;
				}
			}
		}

# check for non-standard and hex prefixed decimal printf formats
		my $show_L = 1;	#don't show the same defect twice
		my $show_Z = 1;
		while ($line =~ /(?:^|")([X\t]*)(?:"|$)/g) {
			my $string = substr($rawline, $-[1], $+[1] - $-[1]);
			$string =~ s/%%/__/g;
			# check for %L
			if ($show_L && $string =~ /%[\*\d\.\$]*L([diouxX])/) {
				WARN("PRINTF_L",
				     "\%L$1 is non-standard C, use %ll$1\n" . $herecurr);
				$show_L = 0;
			}
			# check for %Z
			if ($show_Z && $string =~ /%[\*\d\.\$]*Z([diouxX])/) {
				WARN("PRINTF_Z",
				     "%Z$1 is non-standard C, use %z$1\n" . $herecurr);
				$show_Z = 0;
			}
			# check for 0x<decimal>
			if ($string =~ /0x%[\*\d\.\$\Llzth]*[diou]/) {
				ERROR("PRINTF_0XDECIMAL",
				      "Prefixing 0x with decimal output is defective\n" . $herecurr);
			}
		}

# check for line continuations in quoted strings with odd counts of "
		if ($rawline =~ /\\$/ && $sline =~ tr/"/"/ % 2) {
			WARN("LINE_CONTINUATIONS",
			     "Avoid line continuations in quoted strings\n" . $herecurr);
		}

# sys_open/read/write/close are not allowed in the kernel
		if ($line =~ /\b(sys_(?:open|read|write|close))\b/) {
			ERROR("FILE_OPS",
			      "$1 is inappropriate in kernel code.\n" .
			      $herecurr);
		}

# filp_open is a backdoor for sys_open
		if ($line =~ /\b(filp_open)\b/) {
			ERROR("FILE_OPS",
			      "$1 is inappropriate in kernel code.\n" .
			      $herecurr);
		}

# read[bwl] & write[bwl] use too many barriers, use the _relaxed variants
		if ($line =~ /\b((?:read|write)[bwl])\b/) {
			ERROR("NON_RELAXED_IO",
			      "Use of $1 is deprecated: use $1_relaxed\n\t" .
			      "with appropriate memory barriers instead.\n" .
			      $herecurr);
		}

# likewise, in/out[bwl] should be __raw_read/write[bwl]...
		if ($line =~ /\b((in|out)([bwl]))\b/) {
			my ($all, $pref, $suf) = ($1, $2, $3);
			$pref =~ s/in/read/;
			$pref =~ s/out/write/;
			ERROR("NON_RELAXED_IO",
			      "Use of $all is deprecated: use " .
			      "__raw_$pref$suf\n\t" .
			      "with appropriate memory barriers instead.\n" .
			      $herecurr);
		}

# dsb is too ARMish, and should usually be mb.
		if ($line =~ /[^-_>*\.]\bdsb\b[^-_\.;]/) {
			WARN("ARM_BARRIER",
			     "Use of dsb is discouranged: prefer mb.\n" .
			     $herecurr);
		}

# unbounded string functions are overflow risks
		my %str_fns = (
			"sprintf" => "snprintf",
			"strcpy"  => "strlcpy",
			"strncpy"  => "strlcpy",
			"strcat"  => "strlcat",
			"strncat"  => "strlcat",
			"vsprintf"  => "vsnprintf",
			"strchr" => "strnchr",
			"strstr" => "strnstr",
		);
		foreach my $k (keys %str_fns) {
			if ($line =~ /\b$k\b/) {
				ERROR("UNBOUNDED_STRING_FNS",
				      "Use of $k is deprecated: " .
				      "use $str_fns{$k} instead.\n" .
				      $herecurr);
			}
		}

# warn about #if 0
		if ($line =~ /^.\s*\#\s*if\s+0\b/) {
			WARN("IF_0",
			     "Consider removing the code enclosed by this #if 0 and its #endif\n" . $herecurr);
		}

# warn about #if 1
		if ($line =~ /^.\s*\#\s*if\s+1\b/) {
			WARN("IF_1",
			     "Consider removing the #if 1 and its #endif\n" . $herecurr);
		}

# check for needless "if (<foo>) fn(<foo>)" uses
		if ($prevline =~ /\bif\s*\(\s*($Lval)\s*\)/) {
			my $tested = quotemeta($1);
			my $expr = '\s*\(\s*' . $tested . '\s*\)\s*;';
			if ($line =~ /\b(kfree|usb_free_urb|debugfs_remove(?:_recursive)?|(?:kmem_cache|mempool|dma_pool)_destroy)$expr/) {
				my $func = $1;
				if (WARN('NEEDLESS_IF',
					 "$func(NULL) is safe and this check is probably not required\n" . $hereprev) &&
				    $fix) {
					my $do_fix = 1;
					my $leading_tabs = "";
					my $new_leading_tabs = "";
					if ($lines[$linenr - 2] =~ /^\+(\t*)if\s*\(\s*$tested\s*\)\s*$/) {
						$leading_tabs = $1;
					} else {
						$do_fix = 0;
					}
					if ($lines[$linenr - 1] =~ /^\+(\t+)$func\s*\(\s*$tested\s*\)\s*;\s*$/) {
						$new_leading_tabs = $1;
						if (length($leading_tabs) + 1 ne length($new_leading_tabs)) {
							$do_fix = 0;
						}
					} else {
						$do_fix = 0;
					}
					if ($do_fix) {
						fix_delete_line($fixlinenr - 1, $prevrawline);
						$fixed[$fixlinenr] =~ s/^\+$new_leading_tabs/\+$leading_tabs/;
					}
				}
			}
		}

# check for unnecessary "Out of Memory" messages
		if ($line =~ /^\+.*\b$logFunctions\s*\(/ &&
		    $prevline =~ /^[ \+]\s*if\s*\(\s*(\!\s*|NULL\s*==\s*)?($Lval)(\s*==\s*NULL\s*)?\s*\)/ &&
		    (defined $1 || defined $3) &&
		    $linenr > 3) {
			my $testval = $2;
			my $testline = $lines[$linenr - 3];

			my ($s, $c) = ctx_statement_block($linenr - 3, $realcnt, 0);
#			print("line: <$line>\nprevline: <$prevline>\ns: <$s>\nc: <$c>\n\n\n");

			if ($s =~ /(?:^|\n)[ \+]\s*(?:$Type\s*)?\Q$testval\E\s*=\s*(?:\([^\)]*\)\s*)?\s*$allocFunctions\s*\(/ &&
			    $s !~ /\b__GFP_NOWARN\b/ ) {
				WARN("OOM_MESSAGE",
				     "Possible unnecessary 'out of memory' message\n" . $hereprev);
			}
		}

# check for logging functions with KERN_<LEVEL>
		if ($line !~ /printk(?:_ratelimited|_once)?\s*\(/ &&
		    $line =~ /\b$logFunctions\s*\(.*\b(KERN_[A-Z]+)\b/) {
			my $level = $1;
			if (WARN("UNNECESSARY_KERN_LEVEL",
				 "Possible unnecessary $level\n" . $herecurr) &&
			    $fix) {
				$fixed[$fixlinenr] =~ s/\s*$level\s*//;
			}
		}

# check for logging continuations
		if ($line =~ /\bprintk\s*\(\s*KERN_CONT\b|\bpr_cont\s*\(/) {
			WARN("LOGGING_CONTINUATION",
			     "Avoid logging continuation uses where feasible\n" . $herecurr);
		}

# check for unnecessary use of %h[xudi] and %hh[xudi] in logging functions
		if (defined $stat &&
		    $line =~ /\b$logFunctions\s*\(/ &&
		    index($stat, '"') >= 0) {
			my $lc = $stat =~ tr@\n@@;
			$lc = $lc + $linenr;
			my $stat_real = get_stat_real($linenr, $lc);
			pos($stat_real) = index($stat_real, '"');
			while ($stat_real =~ /[^\"%]*(%[\#\d\.\*\-]*(h+)[idux])/g) {
				my $pspec = $1;
				my $h = $2;
				my $lineoff = substr($stat_real, 0, $-[1]) =~ tr@\n@@;
				if (WARN("UNNECESSARY_MODIFIER",
					 "Integer promotion: Using '$h' in '$pspec' is unnecessary\n" . "$here\n$stat_real\n") &&
				    $fix && $fixed[$fixlinenr + $lineoff] =~ /^\+/) {
					my $nspec = $pspec;
					$nspec =~ s/h//g;
					$fixed[$fixlinenr + $lineoff] =~ s/\Q$pspec\E/$nspec/;
				}
			}
		}

# check for mask then right shift without a parentheses
		if ($perl_version_ok &&
		    $line =~ /$LvalOrFunc\s*\&\s*($LvalOrFunc)\s*>>/ &&
		    $4 !~ /^\&/) { # $LvalOrFunc may be &foo, ignore if so
			WARN("MASK_THEN_SHIFT",
			     "Possible precedence defect with mask then right shift - may need parentheses\n" . $herecurr);
		}

# check for pointer comparisons to NULL
		if ($perl_version_ok) {
			while ($line =~ /\b$LvalOrFunc\s*(==|\!=)\s*NULL\b/g) {
				my $val = $1;
				my $equal = "!";
				$equal = "" if ($4 eq "!=");
				if (CHK("COMPARISON_TO_NULL",
					"Comparison to NULL could be written \"${equal}${val}\"\n" . $herecurr) &&
					    $fix) {
					$fixed[$fixlinenr] =~ s/\b\Q$val\E\s*(?:==|\!=)\s*NULL\b/$equal$val/;
				}
			}
		}

# check for bad placement of section $InitAttribute (e.g.: __initdata)
		if ($line =~ /(\b$InitAttribute\b)/) {
			my $attr = $1;
			if ($line =~ /^\+\s*static\s+(?:const\s+)?(?:$attr\s+)?($NonptrTypeWithAttr)\s+(?:$attr\s+)?($Ident(?:\[[^]]*\])?)\s*[=;]/) {
				my $ptr = $1;
				my $var = $2;
				if ((($ptr =~ /\b(union|struct)\s+$attr\b/ &&
				      ERROR("MISPLACED_INIT",
					    "$attr should be placed after $var\n" . $herecurr)) ||
				     ($ptr !~ /\b(union|struct)\s+$attr\b/ &&
				      WARN("MISPLACED_INIT",
					   "$attr should be placed after $var\n" . $herecurr))) &&
				    $fix) {
					$fixed[$fixlinenr] =~ s/(\bstatic\s+(?:const\s+)?)(?:$attr\s+)?($NonptrTypeWithAttr)\s+(?:$attr\s+)?($Ident(?:\[[^]]*\])?)\s*([=;])\s*/"$1" . trim(string_find_replace($2, "\\s*$attr\\s*", " ")) . " " . trim(string_find_replace($3, "\\s*$attr\\s*", "")) . " $attr" . ("$4" eq ";" ? ";" : " = ")/e;
				}
			}
		}

# check for $InitAttributeData (ie: __initdata) with const
		if ($line =~ /\bconst\b/ && $line =~ /($InitAttributeData)/) {
			my $attr = $1;
			$attr =~ /($InitAttributePrefix)(.*)/;
			my $attr_prefix = $1;
			my $attr_type = $2;
			if (ERROR("INIT_ATTRIBUTE",
				  "Use of const init definition must use ${attr_prefix}initconst\n" . $herecurr) &&
			    $fix) {
				$fixed[$fixlinenr] =~
				    s/$InitAttributeData/${attr_prefix}initconst/;
			}
		}

# check for $InitAttributeConst (ie: __initconst) without const
		if ($line !~ /\bconst\b/ && $line =~ /($InitAttributeConst)/) {
			my $attr = $1;
			if (ERROR("INIT_ATTRIBUTE",
				  "Use of $attr requires a separate use of const\n" . $herecurr) &&
			    $fix) {
				my $lead = $fixed[$fixlinenr] =~
				    /(^\+\s*(?:static\s+))/;
				$lead = rtrim($1);
				$lead = "$lead " if ($lead !~ /^\+$/);
				$lead = "${lead}const ";
				$fixed[$fixlinenr] =~ s/(^\+\s*(?:static\s+))/$lead/;
			}
		}

# check for __read_mostly with const non-pointer (should just be const)
		if ($line =~ /\b__read_mostly\b/ &&
		    $line =~ /($Type)\s*$Ident/ && $1 !~ /\*\s*$/ && $1 =~ /\bconst\b/) {
			if (ERROR("CONST_READ_MOSTLY",
				  "Invalid use of __read_mostly with const type\n" . $herecurr) &&
			    $fix) {
				$fixed[$fixlinenr] =~ s/\s+__read_mostly\b//;
			}
		}

# don't use __constant_<foo> functions outside of include/uapi/
		if ($realfile !~ m@^include/uapi/@ &&
		    $line =~ /(__constant_(?:htons|ntohs|[bl]e(?:16|32|64)_to_cpu|cpu_to_[bl]e(?:16|32|64)))\s*\(/) {
			my $constant_func = $1;
			my $func = $constant_func;
			$func =~ s/^__constant_//;
			if (WARN("CONSTANT_CONVERSION",
				 "$constant_func should be $func\n" . $herecurr) &&
			    $fix) {
				$fixed[$fixlinenr] =~ s/\b$constant_func\b/$func/g;
			}
		}

# prefer usleep_range over udelay
		if ($line =~ /\budelay\s*\(\s*(\d+)\s*\)/) {
			my $delay = $1;
			# ignore udelay's < 10, however
			if (! ($delay < 10) ) {
				CHK("USLEEP_RANGE",
				    "usleep_range is preferred over udelay; see Documentation/timers/timers-howto.rst\n" . $herecurr);
			}
			if ($delay > 2000) {
				WARN("LONG_UDELAY",
				     "long udelay - prefer mdelay; see arch/arm/include/asm/delay.h\n" . $herecurr);
			}
		}

# warn about unexpectedly long msleep's
		if ($line =~ /\bmsleep\s*\((\d+)\);/) {
			if ($1 < 20) {
				WARN("MSLEEP",
				     "msleep < 20ms can sleep for up to 20ms; see Documentation/timers/timers-howto.rst\n" . $herecurr);
			}
		}

# check for comparisons of jiffies
		if ($line =~ /\bjiffies\s*$Compare|$Compare\s*jiffies\b/) {
			WARN("JIFFIES_COMPARISON",
			     "Comparing jiffies is almost always wrong; prefer time_after, time_before and friends\n" . $herecurr);
		}

# check for comparisons of get_jiffies_64()
		if ($line =~ /\bget_jiffies_64\s*\(\s*\)\s*$Compare|$Compare\s*get_jiffies_64\s*\(\s*\)/) {
			WARN("JIFFIES_COMPARISON",
			     "Comparing get_jiffies_64() is almost always wrong; prefer time_after64, time_before64 and friends\n" . $herecurr);
		}

# check the patch for use of mdelay
		if ($line =~ /\bmdelay\s*\(/) {
			WARN("MDELAY",
			     "use of mdelay() found: msleep() is the preferred API.\n" . $herecurr );
		}

# warn about #ifdefs in C files
#		if ($line =~ /^.\s*\#\s*if(|n)def/ && ($realfile =~ /\.c$/)) {
#			print "#ifdef in C files should be avoided\n";
#			print "$herecurr";
#			$clean = 0;
#		}

# warn about spacing in #ifdefs
		if ($line =~ /^.\s*\#\s*(ifdef|ifndef|elif)\s\s+/) {
			if (ERROR("SPACING",
				  "exactly one space required after that #$1\n" . $herecurr) &&
			    $fix) {
				$fixed[$fixlinenr] =~
				    s/^(.\s*\#\s*(ifdef|ifndef|elif))\s{2,}/$1 /;
			}

		}

# check for spinlock_t definitions without a comment.
		if ($line =~ /^.\s*(struct\s+mutex|spinlock_t)\s+\S+;/ ||
		    $line =~ /^.\s*(DEFINE_MUTEX)\s*\(/) {
			my $which = $1;
			if (!ctx_has_comment($first_line, $linenr)) {
				CHK("UNCOMMENTED_DEFINITION",
				    "$1 definition without comment\n" . $herecurr);
			}
		}
# check for memory barriers without a comment.

		my $barriers = qr{
			mb|
			rmb|
			wmb
		}x;
		my $barrier_stems = qr{
			mb__before_atomic|
			mb__after_atomic|
			store_release|
			load_acquire|
			store_mb|
			(?:$barriers)
		}x;
		my $all_barriers = qr{
			(?:$barriers)|
			smp_(?:$barrier_stems)|
			virt_(?:$barrier_stems)
		}x;

		if ($line =~ /\b(?:$all_barriers)\s*\(/) {
			if (!ctx_has_comment($first_line, $linenr)) {
				WARN("MEMORY_BARRIER",
				     "memory barrier without comment\n" . $herecurr);
			}
		}

		my $underscore_smp_barriers = qr{__smp_(?:$barrier_stems)}x;

		if ($realfile !~ m@^include/asm-generic/@ &&
		    $realfile !~ m@/barrier\.h$@ &&
		    $line =~ m/\b(?:$underscore_smp_barriers)\s*\(/ &&
		    $line !~ m/^.\s*\#\s*define\s+(?:$underscore_smp_barriers)\s*\(/) {
			WARN("MEMORY_BARRIER",
			     "__smp memory barriers shouldn't be used outside barrier.h and asm-generic\n" . $herecurr);
		}

# check for waitqueue_active without a comment.
		if ($line =~ /\bwaitqueue_active\s*\(/) {
			if (!ctx_has_comment($first_line, $linenr)) {
				WARN("WAITQUEUE_ACTIVE",
				     "waitqueue_active without comment\n" . $herecurr);
			}
		}

# check for data_race without a comment.
		if ($line =~ /\bdata_race\s*\(/) {
			if (!ctx_has_comment($first_line, $linenr)) {
				WARN("DATA_RACE",
				     "data_race without comment\n" . $herecurr);
			}
		}

# check of hardware specific defines
		if ($line =~ m@^.\s*\#\s*if.*\b(__i386__|__powerpc64__|__sun__|__s390x__)\b@ && $realfile !~ m@include/asm-@) {
			CHK("ARCH_DEFINES",
			    "architecture specific defines should be avoided\n" .  $herecurr);
		}

# check that the storage class is not after a type
		if ($line =~ /\b($Type)\s+($Storage)\b/) {
			WARN("STORAGE_CLASS",
			     "storage class '$2' should be located before type '$1'\n" . $herecurr);
		}
# Check that the storage class is at the beginning of a declaration
		if ($line =~ /\b$Storage\b/ &&
		    $line !~ /^.\s*$Storage/ &&
		    $line =~ /^.\s*(.+?)\$Storage\s/ &&
		    $1 !~ /[\,\)]\s*$/) {
			WARN("STORAGE_CLASS",
			     "storage class should be at the beginning of the declaration\n" . $herecurr);
		}

# check the location of the inline attribute, that it is between
# storage class and type.
		if ($line =~ /\b$Type\s+$Inline\b/ ||
		    $line =~ /\b$Inline\s+$Storage\b/) {
			ERROR("INLINE_LOCATION",
			      "inline keyword should sit between storage class and type\n" . $herecurr);
		}

# Check for __inline__ and __inline, prefer inline
		if ($realfile !~ m@\binclude/uapi/@ &&
		    $line =~ /\b(__inline__|__inline)\b/) {
			if (WARN("INLINE",
				 "plain inline is preferred over $1\n" . $herecurr) &&
			    $fix) {
				$fixed[$fixlinenr] =~ s/\b(__inline__|__inline)\b/inline/;

			}
		}

# Check for compiler attributes
		if ($realfile !~ m@\binclude/uapi/@ &&
		    $rawline =~ /\b__attribute__\s*\(\s*($balanced_parens)\s*\)/) {
			my $attr = $1;
			$attr =~ s/\s*\(\s*(.*)\)\s*/$1/;

			my %attr_list = (
				"alias"				=> "__alias",
				"aligned"			=> "__aligned",
				"always_inline"			=> "__always_inline",
				"assume_aligned"		=> "__assume_aligned",
				"cold"				=> "__cold",
				"const"				=> "__attribute_const__",
				"copy"				=> "__copy",
				"designated_init"		=> "__designated_init",
				"externally_visible"		=> "__visible",
				"format"			=> "printf|scanf",
				"gnu_inline"			=> "__gnu_inline",
				"malloc"			=> "__malloc",
				"mode"				=> "__mode",
				"no_caller_saved_registers"	=> "__no_caller_saved_registers",
				"noclone"			=> "__noclone",
				"noinline"			=> "noinline",
				"nonstring"			=> "__nonstring",
				"noreturn"			=> "__noreturn",
				"packed"			=> "__packed",
				"pure"				=> "__pure",
				"section"			=> "__section",
				"used"				=> "__used",
				"weak"				=> "__weak"
			);

			while ($attr =~ /\s*(\w+)\s*(${balanced_parens})?/g) {
				my $orig_attr = $1;
				my $params = '';
				$params = $2 if defined($2);
				my $curr_attr = $orig_attr;
				$curr_attr =~ s/^[\s_]+|[\s_]+$//g;
				if (exists($attr_list{$curr_attr})) {
					my $new = $attr_list{$curr_attr};
					if ($curr_attr eq "format" && $params) {
						$params =~ /^\s*\(\s*(\w+)\s*,\s*(.*)/;
						$new = "__$1\($2";
					} else {
						$new = "$new$params";
					}
					if (WARN("PREFER_DEFINED_ATTRIBUTE_MACRO",
						 "Prefer $new over __attribute__(($orig_attr$params))\n" . $herecurr) &&
					    $fix) {
						my $remove = "\Q$orig_attr\E" . '\s*' . "\Q$params\E" . '(?:\s*,\s*)?';
						$fixed[$fixlinenr] =~ s/$remove//;
						$fixed[$fixlinenr] =~ s/\b__attribute__/$new __attribute__/;
						$fixed[$fixlinenr] =~ s/\}\Q$new\E/} $new/;
						$fixed[$fixlinenr] =~ s/ __attribute__\s*\(\s*\(\s*\)\s*\)//;
					}
				}
			}

			# Check for __attribute__ unused, prefer __always_unused or __maybe_unused
			if ($attr =~ /^_*unused/) {
				WARN("PREFER_DEFINED_ATTRIBUTE_MACRO",
				     "__always_unused or __maybe_unused is preferred over __attribute__((__unused__))\n" . $herecurr);
			}
		}

# Check for __attribute__ weak, or __weak declarations (may have link issues)
		if ($perl_version_ok &&
		    $line =~ /(?:$Declare|$DeclareMisordered)\s*$Ident\s*$balanced_parens\s*(?:$Attribute)?\s*;/ &&
		    ($line =~ /\b__attribute__\s*\(\s*\(.*\bweak\b/ ||
		     $line =~ /\b__weak\b/)) {
			ERROR("WEAK_DECLARATION",
			      "Using weak declarations can have unintended link defects\n" . $herecurr);
		}

# check for c99 types like uint8_t used outside of uapi/ and tools/
		if ($realfile !~ m@\binclude/uapi/@ &&
		    $realfile !~ m@\btools/@ &&
		    $line =~ /\b($Declare)\s*$Ident\s*[=;,\[]/) {
			my $type = $1;
			if ($type =~ /\b($typeC99Typedefs)\b/) {
				$type = $1;
				my $kernel_type = 'u';
				$kernel_type = 's' if ($type =~ /^_*[si]/);
				$type =~ /(\d+)/;
				$kernel_type .= $1;
				if (CHK("PREFER_KERNEL_TYPES",
					"Prefer kernel type '$kernel_type' over '$type'\n" . $herecurr) &&
				    $fix) {
					$fixed[$fixlinenr] =~ s/\b$type\b/$kernel_type/;
				}
			}
		}

# check for cast of C90 native int or longer types constants
		if ($line =~ /(\(\s*$C90_int_types\s*\)\s*)($Constant)\b/) {
			my $cast = $1;
			my $const = $2;
			my $suffix = "";
			my $newconst = $const;
			$newconst =~ s/${Int_type}$//;
			$suffix .= 'U' if ($cast =~ /\bunsigned\b/);
			if ($cast =~ /\blong\s+long\b/) {
			    $suffix .= 'LL';
			} elsif ($cast =~ /\blong\b/) {
			    $suffix .= 'L';
			}
			if (WARN("TYPECAST_INT_CONSTANT",
				 "Unnecessary typecast of c90 int constant - '$cast$const' could be '$const$suffix'\n" . $herecurr) &&
			    $fix) {
				$fixed[$fixlinenr] =~ s/\Q$cast\E$const\b/$newconst$suffix/;
			}
		}

# check for sizeof(&)
		if ($line =~ /\bsizeof\s*\(\s*\&/) {
			WARN("SIZEOF_ADDRESS",
			     "sizeof(& should be avoided\n" . $herecurr);
		}

# check for sizeof without parenthesis
		if ($line =~ /\bsizeof\s+((?:\*\s*|)$Lval|$Type(?:\s+$Lval|))/) {
			if (WARN("SIZEOF_PARENTHESIS",
				 "sizeof $1 should be sizeof($1)\n" . $herecurr) &&
			    $fix) {
				$fixed[$fixlinenr] =~ s/\bsizeof\s+((?:\*\s*|)$Lval|$Type(?:\s+$Lval|))/"sizeof(" . trim($1) . ")"/ex;
			}
		}

# check for struct spinlock declarations
		if ($line =~ /^.\s*\bstruct\s+spinlock\s+\w+\s*;/) {
			WARN("USE_SPINLOCK_T",
			     "struct spinlock should be spinlock_t\n" . $herecurr);
		}

# check for seq_printf uses that could be seq_puts
		if ($sline =~ /\bseq_printf\s*\(.*"\s*\)\s*;\s*$/) {
			my $fmt = get_quoted_string($line, $rawline);
			$fmt =~ s/%%//g;
			if ($fmt !~ /%/) {
				if (WARN("PREFER_SEQ_PUTS",
					 "Prefer seq_puts to seq_printf\n" . $herecurr) &&
				    $fix) {
					$fixed[$fixlinenr] =~ s/\bseq_printf\b/seq_puts/;
				}
			}
		}

# check for vsprintf extension %p<foo> misuses
		if ($perl_version_ok &&
		    defined $stat &&
		    $stat =~ /^\+(?![^\{]*\{\s*).*\b(\w+)\s*\(.*$String\s*,/s &&
		    $1 !~ /^_*volatile_*$/) {
			my $stat_real;

			my $lc = $stat =~ tr@\n@@;
			$lc = $lc + $linenr;
		        for (my $count = $linenr; $count <= $lc; $count++) {
				my $specifier;
				my $extension;
				my $qualifier;
				my $bad_specifier = "";
				my $fmt = get_quoted_string($lines[$count - 1], raw_line($count, 0));
				$fmt =~ s/%%//g;

				while ($fmt =~ /(\%[\*\d\.]*p(\w)(\w*))/g) {
					$specifier = $1;
					$extension = $2;
					$qualifier = $3;
					if ($extension !~ /[4SsBKRraEehMmIiUDdgVCbGNOxtf]/ ||
					    ($extension eq "f" &&
					     defined $qualifier && $qualifier !~ /^w/) ||
					    ($extension eq "4" &&
					     defined $qualifier && $qualifier !~ /^cc/)) {
						$bad_specifier = $specifier;
						last;
					}
					if ($extension eq "x" && !defined($stat_real)) {
						if (!defined($stat_real)) {
							$stat_real = get_stat_real($linenr, $lc);
						}
						WARN("VSPRINTF_SPECIFIER_PX",
						     "Using vsprintf specifier '\%px' potentially exposes the kernel memory layout, if you don't really need the address please consider using '\%p'.\n" . "$here\n$stat_real\n");
					}
				}
				if ($bad_specifier ne "") {
					my $stat_real = get_stat_real($linenr, $lc);
					my $msg_level = \&WARN;
					my $ext_type = "Invalid";
					my $use = "";
					if ($bad_specifier =~ /p[Ff]/) {
						$use = " - use %pS instead";
						$use =~ s/pS/ps/ if ($bad_specifier =~ /pf/);
					} elsif ($bad_specifier =~ /pA/) {
						$use =  " - '%pA' is only intended to be used from Rust code";
						$msg_level = \&ERROR;
					}

					&{$msg_level}("VSPRINTF_POINTER_EXTENSION",
						      "$ext_type vsprintf pointer extension '$bad_specifier'$use\n" . "$here\n$stat_real\n");
				}
			}
		}

# Check for misused memsets
		if ($perl_version_ok &&
		    defined $stat &&
		    $stat =~ /^\+(?:.*?)\bmemset\s*\(\s*$FuncArg\s*,\s*$FuncArg\s*\,\s*$FuncArg\s*\)/) {

			my $ms_addr = $2;
			my $ms_val = $7;
			my $ms_size = $12;

			if ($ms_size =~ /^(0x|)0$/i) {
				ERROR("MEMSET",
				      "memset to 0's uses 0 as the 2nd argument, not the 3rd\n" . "$here\n$stat\n");
			} elsif ($ms_size =~ /^(0x|)1$/i) {
				WARN("MEMSET",
				     "single byte memset is suspicious. Swapped 2nd/3rd argument?\n" . "$here\n$stat\n");
			}
		}

# Check for memcpy(foo, bar, ETH_ALEN) that could be ether_addr_copy(foo, bar)
#		if ($perl_version_ok &&
#		    defined $stat &&
#		    $stat =~ /^\+(?:.*?)\bmemcpy\s*\(\s*$FuncArg\s*,\s*$FuncArg\s*\,\s*ETH_ALEN\s*\)/) {
#			if (WARN("PREFER_ETHER_ADDR_COPY",
#				 "Prefer ether_addr_copy() over memcpy() if the Ethernet addresses are __aligned(2)\n" . "$here\n$stat\n") &&
#			    $fix) {
#				$fixed[$fixlinenr] =~ s/\bmemcpy\s*\(\s*$FuncArg\s*,\s*$FuncArg\s*\,\s*ETH_ALEN\s*\)/ether_addr_copy($2, $7)/;
#			}
#		}

# Check for memcmp(foo, bar, ETH_ALEN) that could be ether_addr_equal*(foo, bar)
#		if ($perl_version_ok &&
#		    defined $stat &&
#		    $stat =~ /^\+(?:.*?)\bmemcmp\s*\(\s*$FuncArg\s*,\s*$FuncArg\s*\,\s*ETH_ALEN\s*\)/) {
#			WARN("PREFER_ETHER_ADDR_EQUAL",
#			     "Prefer ether_addr_equal() or ether_addr_equal_unaligned() over memcmp()\n" . "$here\n$stat\n")
#		}

# check for memset(foo, 0x0, ETH_ALEN) that could be eth_zero_addr
# check for memset(foo, 0xFF, ETH_ALEN) that could be eth_broadcast_addr
#		if ($perl_version_ok &&
#		    defined $stat &&
#		    $stat =~ /^\+(?:.*?)\bmemset\s*\(\s*$FuncArg\s*,\s*$FuncArg\s*\,\s*ETH_ALEN\s*\)/) {
#
#			my $ms_val = $7;
#
#			if ($ms_val =~ /^(?:0x|)0+$/i) {
#				if (WARN("PREFER_ETH_ZERO_ADDR",
#					 "Prefer eth_zero_addr over memset()\n" . "$here\n$stat\n") &&
#				    $fix) {
#					$fixed[$fixlinenr] =~ s/\bmemset\s*\(\s*$FuncArg\s*,\s*$FuncArg\s*,\s*ETH_ALEN\s*\)/eth_zero_addr($2)/;
#				}
#			} elsif ($ms_val =~ /^(?:0xff|255)$/i) {
#				if (WARN("PREFER_ETH_BROADCAST_ADDR",
#					 "Prefer eth_broadcast_addr() over memset()\n" . "$here\n$stat\n") &&
#				    $fix) {
#					$fixed[$fixlinenr] =~ s/\bmemset\s*\(\s*$FuncArg\s*,\s*$FuncArg\s*,\s*ETH_ALEN\s*\)/eth_broadcast_addr($2)/;
#				}
#			}
#		}

# strcpy uses that should likely be strscpy
		if ($line =~ /\bstrcpy\s*\(/) {
			WARN("STRCPY",
			     "Prefer strscpy over strcpy - see: https://github.com/KSPP/linux/issues/88\n" . $herecurr);
		}

# strlcpy uses that should likely be strscpy
		if ($line =~ /\bstrlcpy\s*\(/) {
			WARN("STRLCPY",
			     "Prefer strscpy over strlcpy - see: https://github.com/KSPP/linux/issues/89\n" . $herecurr);
		}

# strncpy uses that should likely be strscpy or strscpy_pad
		if ($line =~ /\bstrncpy\s*\(/) {
			WARN("STRNCPY",
			     "Prefer strscpy, strscpy_pad, or __nonstring over strncpy - see: https://github.com/KSPP/linux/issues/90\n" . $herecurr);
		}

# typecasts on min/max could be min_t/max_t
		if ($perl_version_ok &&
		    defined $stat &&
		    $stat =~ /^\+(?:.*?)\b(min|max)\s*\(\s*$FuncArg\s*,\s*$FuncArg\s*\)/) {
			if (defined $2 || defined $7) {
				my $call = $1;
				my $cast1 = deparenthesize($2);
				my $arg1 = $3;
				my $cast2 = deparenthesize($7);
				my $arg2 = $8;
				my $cast;

				if ($cast1 ne "" && $cast2 ne "" && $cast1 ne $cast2) {
					$cast = "$cast1 or $cast2";
				} elsif ($cast1 ne "") {
					$cast = $cast1;
				} else {
					$cast = $cast2;
				}
				WARN("MINMAX",
				     "$call() should probably be ${call}_t($cast, $arg1, $arg2)\n" . "$here\n$stat\n");
			}
		}

# check usleep_range arguments
		if ($perl_version_ok &&
		    defined $stat &&
		    $stat =~ /^\+(?:.*?)\busleep_range\s*\(\s*($FuncArg)\s*,\s*($FuncArg)\s*\)/) {
			my $min = $1;
			my $max = $7;
			if ($min eq $max) {
				WARN("USLEEP_RANGE",
				     "usleep_range should not use min == max args; see Documentation/timers/timers-howto.rst\n" . "$here\n$stat\n");
			} elsif ($min =~ /^\d+$/ && $max =~ /^\d+$/ &&
				 $min > $max) {
				WARN("USLEEP_RANGE",
				     "usleep_range args reversed, use min then max; see Documentation/timers/timers-howto.rst\n" . "$here\n$stat\n");
			}
		}

# check for naked sscanf
		if ($perl_version_ok &&
		    defined $stat &&
		    $line =~ /\bsscanf\b/ &&
		    ($stat !~ /$Ident\s*=\s*sscanf\s*$balanced_parens/ &&
		     $stat !~ /\bsscanf\s*$balanced_parens\s*(?:$Compare)/ &&
		     $stat !~ /(?:$Compare)\s*\bsscanf\s*$balanced_parens/)) {
			my $lc = $stat =~ tr@\n@@;
			$lc = $lc + $linenr;
			my $stat_real = get_stat_real($linenr, $lc);
			WARN("NAKED_SSCANF",
			     "unchecked sscanf return value\n" . "$here\n$stat_real\n");
		}

# check for simple sscanf that should be kstrto<foo>
		if ($perl_version_ok &&
		    defined $stat &&
		    $line =~ /\bsscanf\b/) {
			my $lc = $stat =~ tr@\n@@;
			$lc = $lc + $linenr;
			my $stat_real = get_stat_real($linenr, $lc);
			if ($stat_real =~ /\bsscanf\b\s*\(\s*$FuncArg\s*,\s*("[^"]+")/) {
				my $format = $6;
				my $count = $format =~ tr@%@%@;
				if ($count == 1 &&
				    $format =~ /^"\%(?i:ll[udxi]|[udxi]ll|ll|[hl]h?[udxi]|[udxi][hl]h?|[hl]h?|[udxi])"$/) {
					WARN("SSCANF_TO_KSTRTO",
					     "Prefer kstrto<type> to single variable sscanf\n" . "$here\n$stat_real\n");
				}
			}
		}

# check for new externs in .h files.
		if ($realfile =~ /\.h$/ &&
		    $line =~ /^\+\s*(extern\s+)$Type\s*$Ident\s*\(/s) {
			if (CHK("AVOID_EXTERNS",
				"extern prototypes should be avoided in .h files\n" . $herecurr) &&
			    $fix) {
				$fixed[$fixlinenr] =~ s/(.*)\bextern\b\s*(.*)/$1$2/;
			}
		}

# check for new externs in .c files.
		if ($realfile =~ /\.c$/ && defined $stat &&
		    $stat =~ /^.\s*(?:extern\s+)?$Type\s+($Ident)(\s*)\(/s)
		{
			my $function_name = $1;
			my $paren_space = $2;

			my $s = $stat;
			if (defined $cond) {
				substr($s, 0, length($cond), '');
			}
			if ($s =~ /^\s*;/)
			{
				WARN("AVOID_EXTERNS",
				     "externs should be avoided in .c files\n" .  $herecurr);
			}

			if ($paren_space =~ /\n/) {
				WARN("FUNCTION_ARGUMENTS",
				     "arguments for function declarations should follow identifier\n" . $herecurr);
			}

		} elsif ($realfile =~ /\.c$/ && defined $stat &&
		    $stat =~ /^\+extern struct\s+(\w+)\s+(\w+)\[\];/)
		{
			my ($st_type, $st_name) = ($1, $2);

			for my $s (keys %maybe_linker_symbol) {
			    #print "Linker symbol? $st_name : $s\n";
			    goto LIKELY_LINKER_SYMBOL
				if $st_name =~ /$s/;
			}
			WARN("AVOID_EXTERNS",
			     "found a file-scoped extern type:$st_type name:$st_name in .c file\n"
			     . "is this a linker symbol ?\n" . $herecurr);
		  LIKELY_LINKER_SYMBOL:

		} elsif ($realfile =~ /\.c$/ && defined $stat &&
		    $stat =~ /^.\s*extern\s+/)
		{
			WARN("AVOID_EXTERNS",
			     "externs should be avoided in .c files\n" .  $herecurr);
		}

# check for function declarations that have arguments without identifier names
		if (defined $stat &&
		    $stat =~ /^.\s*(?:extern\s+)?$Type\s*(?:$Ident|\(\s*\*\s*$Ident\s*\))\s*\(\s*([^{]+)\s*\)\s*;/s &&
		    $1 ne "void") {
			my $args = trim($1);
			while ($args =~ m/\s*($Type\s*(?:$Ident|\(\s*\*\s*$Ident?\s*\)\s*$balanced_parens)?)/g) {
				my $arg = trim($1);
				if ($arg =~ /^$Type$/ && $arg !~ /enum\s+$Ident$/) {
					WARN("FUNCTION_ARGUMENTS",
					     "function definition argument '$arg' should also have an identifier name\n" . $herecurr);
				}
			}
		}

# check for function definitions
		if ($perl_version_ok &&
		    defined $stat &&
		    $stat =~ /^.\s*(?:$Storage\s+)?$Type\s*($Ident)\s*$balanced_parens\s*{/s) {
			$context_function = $1;

# check for multiline function definition with misplaced open brace
			my $ok = 0;
			my $cnt = statement_rawlines($stat);
			my $herectx = $here . "\n";
			for (my $n = 0; $n < $cnt; $n++) {
				my $rl = raw_line($linenr, $n);
				$herectx .=  $rl . "\n";
				$ok = 1 if ($rl =~ /^[ \+]\{/);
				$ok = 1 if ($rl =~ /\{/ && $n == 0);
				last if $rl =~ /^[ \+].*\{/;
			}
			if (!$ok) {
				ERROR("OPEN_BRACE",
				      "open brace '{' following function definitions go on the next line\n" . $herectx);
			}
		}

# checks for new __setup's
		if ($rawline =~ /\b__setup\("([^"]*)"/) {
			my $name = $1;

			if (!grep(/$name/, @setup_docs)) {
				CHK("UNDOCUMENTED_SETUP",
				    "__setup appears un-documented -- check Documentation/admin-guide/kernel-parameters.txt\n" . $herecurr);
			}
		}

# check for pointless casting of alloc functions
		if ($line =~ /\*\s*\)\s*$allocFunctions\b/) {
			WARN("UNNECESSARY_CASTS",
			     "unnecessary cast may hide bugs, see http://c-faq.com/malloc/mallocnocast.html\n" . $herecurr);
		}

# alloc style
# p = alloc(sizeof(struct foo), ...) should be p = alloc(sizeof(*p), ...)
		if ($perl_version_ok &&
		    $line =~ /\b($Lval)\s*\=\s*(?:$balanced_parens)?\s*((?:kv|k|v)[mz]alloc(?:_node)?)\s*\(\s*(sizeof\s*\(\s*struct\s+$Lval\s*\))/) {
			CHK("ALLOC_SIZEOF_STRUCT",
			    "Prefer $3(sizeof(*$1)...) over $3($4...)\n" . $herecurr);
		}

# check for (kv|k)[mz]alloc with multiplies that could be kmalloc_array/kvmalloc_array/kvcalloc/kcalloc
		if ($perl_version_ok &&
		    defined $stat &&
		    $stat =~ /^\+\s*($Lval)\s*\=\s*(?:$balanced_parens)?\s*((?:kv|k)[mz]alloc)\s*\(\s*($FuncArg)\s*\*\s*($FuncArg)\s*,/) {
			my $oldfunc = $3;
			my $a1 = $4;
			my $a2 = $10;
			my $newfunc = "kmalloc_array";
			$newfunc = "kvmalloc_array" if ($oldfunc eq "kvmalloc");
			$newfunc = "kvcalloc" if ($oldfunc eq "kvzalloc");
			$newfunc = "kcalloc" if ($oldfunc eq "kzalloc");
			my $r1 = $a1;
			my $r2 = $a2;
			if ($a1 =~ /^sizeof\s*\S/) {
				$r1 = $a2;
				$r2 = $a1;
			}
			if ($r1 !~ /^sizeof\b/ && $r2 =~ /^sizeof\s*\S/ &&
			    !($r1 =~ /^$Constant$/ || $r1 =~ /^[A-Z_][A-Z0-9_]*$/)) {
				my $cnt = statement_rawlines($stat);
				my $herectx = get_stat_here($linenr, $cnt, $here);

				if (WARN("ALLOC_WITH_MULTIPLY",
					 "Prefer $newfunc over $oldfunc with multiply\n" . $herectx) &&
				    $cnt == 1 &&
				    $fix) {
					$fixed[$fixlinenr] =~ s/\b($Lval)\s*\=\s*(?:$balanced_parens)?\s*((?:kv|k)[mz]alloc)\s*\(\s*($FuncArg)\s*\*\s*($FuncArg)/$1 . ' = ' . "$newfunc(" . trim($r1) . ', ' . trim($r2)/e;
				}
			}
		}

# check for krealloc arg reuse
		if ($perl_version_ok &&
		    $line =~ /\b($Lval)\s*\=\s*(?:$balanced_parens)?\s*krealloc\s*\(\s*($Lval)\s*,/ &&
		    $1 eq $3) {
			WARN("KREALLOC_ARG_REUSE",
			     "Reusing the krealloc arg is almost always a bug\n" . $herecurr);
		}

# check for alloc argument mismatch
		if ($line =~ /\b((?:devm_)?((?:k|kv)?(calloc|malloc_array)(?:_node)?))\s*\(\s*sizeof\b/) {
			WARN("ALLOC_ARRAY_ARGS",
			     "$1 uses number as first arg, sizeof is generally wrong\n" . $herecurr);
		}

# check for multiple semicolons
		if ($line =~ /;\s*;\s*$/) {
			if (WARN("ONE_SEMICOLON",
				 "Statements terminations use 1 semicolon\n" . $herecurr) &&
			    $fix) {
				$fixed[$fixlinenr] =~ s/(\s*;\s*){2,}$/;/g;
			}
		}

# check for #defines like: 1 << <digit> that could be BIT(digit), it is not exported to uapi
		if ($realfile !~ m@^include/uapi/@ &&
		    $line =~ /#\s*define\s+\w+\s+\(?\s*1\s*([ulUL]*)\s*\<\<\s*(?:\d+|$Ident)\s*\)?/) {
			my $ull = "";
			$ull = "_ULL" if (defined($1) && $1 =~ /ll/i);
			if (CHK("BIT_MACRO",
				"Prefer using the BIT$ull macro\n" . $herecurr) &&
			    $fix) {
				$fixed[$fixlinenr] =~ s/\(?\s*1\s*[ulUL]*\s*<<\s*(\d+|$Ident)\s*\)?/BIT${ull}($1)/;
			}
		}

# check for IS_ENABLED() without CONFIG_<FOO> ($rawline for comments too)
		if ($rawline =~ /\bIS_ENABLED\s*\(\s*(\w+)\s*\)/ && $1 !~ /^${CONFIG_}/) {
			WARN("IS_ENABLED_CONFIG",
			     "IS_ENABLED($1) is normally used as IS_ENABLED(${CONFIG_}$1)\n" . $herecurr);
		}

# check for #if defined CONFIG_<FOO> || defined CONFIG_<FOO>_MODULE
		if ($line =~ /^\+\s*#\s*if\s+defined(?:\s*\(?\s*|\s+)(${CONFIG_}[A-Z_]+)\s*\)?\s*\|\|\s*defined(?:\s*\(?\s*|\s+)\1_MODULE\s*\)?\s*$/) {
			my $config = $1;
			if (WARN("PREFER_IS_ENABLED",
				 "Prefer IS_ENABLED(<FOO>) to ${CONFIG_}<FOO> || ${CONFIG_}<FOO>_MODULE\n" . $herecurr) &&
			    $fix) {
				$fixed[$fixlinenr] = "\+#if IS_ENABLED($config)";
			}
		}

# check for /* fallthrough */ like comment, prefer fallthrough;
		my @fallthroughs = (
			'fallthrough',
			'@fallthrough@',
			'lint -fallthrough[ \t]*',
			'intentional(?:ly)?[ \t]*fall(?:(?:s | |-)[Tt]|t)hr(?:ough|u|ew)',
			'(?:else,?\s*)?FALL(?:S | |-)?THR(?:OUGH|U|EW)[ \t.!]*(?:-[^\n\r]*)?',
			'Fall(?:(?:s | |-)[Tt]|t)hr(?:ough|u|ew)[ \t.!]*(?:-[^\n\r]*)?',
			'fall(?:s | |-)?thr(?:ough|u|ew)[ \t.!]*(?:-[^\n\r]*)?',
		    );
		if ($raw_comment ne '') {
			foreach my $ft (@fallthroughs) {
				if ($raw_comment =~ /$ft/) {
					my $msg_level = \&WARN;
					$msg_level = \&CHK if ($file);
					&{$msg_level}("PREFER_FALLTHROUGH",
						      "Prefer 'fallthrough;' over fallthrough comment\n" . $herecurr);
					last;
				}
			}
		}

# check for switch/default statements without a break;
		if ($perl_version_ok &&
		    defined $stat &&
		    $stat =~ /^\+[$;\s]*(?:case[$;\s]+\w+[$;\s]*:[$;\s]*|)*[$;\s]*\bdefault[$;\s]*:[$;\s]*;/g) {
			my $cnt = statement_rawlines($stat);
			my $herectx = get_stat_here($linenr, $cnt, $here);

			WARN("DEFAULT_NO_BREAK",
			     "switch default: should use break\n" . $herectx);
		}

# check for return codes on error paths
		if ($line =~ /\breturn\s+-\d+/) {
			ERROR("NO_ERROR_CODE",
			      "illegal return value, please use an error code\n" . $herecurr);
		}

# check for gcc specific __FUNCTION__
		if ($line =~ /\b__FUNCTION__\b/) {
			if (WARN("USE_FUNC",
				 "__func__ should be used instead of gcc specific __FUNCTION__\n"  . $herecurr) &&
			    $fix) {
				$fixed[$fixlinenr] =~ s/\b__FUNCTION__\b/__func__/g;
			}
		}

# check for uses of __DATE__, __TIME__, __TIMESTAMP__
		while ($line =~ /\b(__(?:DATE|TIME|TIMESTAMP)__)\b/g) {
			ERROR("DATE_TIME",
			      "Use of the '$1' macro makes the build non-deterministic\n" . $herecurr);
		}

# check for use of yield()
		if ($line =~ /\byield\s*\(\s*\)/) {
			WARN("YIELD",
			     "Using yield() is generally wrong. See yield() kernel-doc (sched/core.c)\n"  . $herecurr);
		}

# check for comparisons against true and false
		if ($line =~ /\+\s*(.*?)\b(true|false|$Lval)\s*(==|\!=)\s*(true|false|$Lval)\b(.*)$/i) {
			my $lead = $1;
			my $arg = $2;
			my $test = $3;
			my $otype = $4;
			my $trail = $5;
			my $op = "!";

			($arg, $otype) = ($otype, $arg) if ($arg =~ /^(?:true|false)$/i);

			my $type = lc($otype);
			if ($type =~ /^(?:true|false)$/) {
				if (("$test" eq "==" && "$type" eq "true") ||
				    ("$test" eq "!=" && "$type" eq "false")) {
					$op = "";
				}

				CHK("BOOL_COMPARISON",
				    "Using comparison to $otype is error prone\n" . $herecurr);

## maybe suggesting a correct construct would better
##				    "Using comparison to $otype is error prone.  Perhaps use '${lead}${op}${arg}${trail}'\n" . $herecurr);

			}
		}

# check for semaphores initialized locked
		if ($line =~ /^.\s*sema_init.+,\W?0\W?\)/) {
			WARN("CONSIDER_COMPLETION",
			     "consider using a completion\n" . $herecurr);
		}

# recommend kstrto* over simple_strto* and strict_strto*
		if ($line =~ /\b((simple|strict)_(strto(l|ll|ul|ull)))\s*\(/) {
			WARN("CONSIDER_KSTRTO",
			     "$1 is obsolete, use k$3 instead\n" . $herecurr);
		}

# check for __initcall(), use device_initcall() explicitly or more appropriate function please
		if ($line =~ /^.\s*__initcall\s*\(/) {
			WARN("USE_DEVICE_INITCALL",
			     "please use device_initcall() or more appropriate function instead of __initcall() (see include/linux/init.h)\n" . $herecurr);
		}

# check for spin_is_locked(), suggest lockdep instead
		if ($line =~ /\bspin_is_locked\(/) {
			WARN("USE_LOCKDEP",
			     "Where possible, use lockdep_assert_held instead of assertions based on spin_is_locked\n" . $herecurr);
		}

# check for deprecated apis
		if ($line =~ /\b($deprecated_apis_search)\b\s*\(/) {
			my $deprecated_api = $1;
			my $new_api = $deprecated_apis{$deprecated_api};
			WARN("DEPRECATED_API",
			     "Deprecated use of '$deprecated_api', prefer '$new_api' instead\n" . $herecurr);
		}

# check for various structs that are normally const (ops, kgdb, device_tree)
# and avoid what seem like struct definitions 'struct foo {'
		if (defined($const_structs) &&
		    $line !~ /\bconst\b/ &&
		    $line =~ /\bstruct\s+($const_structs)\b(?!\s*\{)/) {
			WARN("CONST_STRUCT",
			     "struct $1 should normally be const\n" . $herecurr);
		}

# use of NR_CPUS is usually wrong
# ignore definitions of NR_CPUS and usage to define arrays as likely right
# ignore designated initializers using NR_CPUS
		if ($line =~ /\bNR_CPUS\b/ &&
		    $line !~ /^.\s*\s*#\s*if\b.*\bNR_CPUS\b/ &&
		    $line !~ /^.\s*\s*#\s*define\b.*\bNR_CPUS\b/ &&
		    $line !~ /^.\s*$Declare\s.*\[[^\]]*NR_CPUS[^\]]*\]/ &&
		    $line !~ /\[[^\]]*\.\.\.[^\]]*NR_CPUS[^\]]*\]/ &&
		    $line !~ /\[[^\]]*NR_CPUS[^\]]*\.\.\.[^\]]*\]/ &&
		    $line !~ /^.\s*\.\w+\s*=\s*.*\bNR_CPUS\b/)
		{
			WARN("NR_CPUS",
			     "usage of NR_CPUS is often wrong - consider using cpu_possible(), num_possible_cpus(), for_each_possible_cpu(), etc\n" . $herecurr);
		}

# Use of __ARCH_HAS_<FOO> or ARCH_HAVE_<BAR> is wrong.
		if ($line =~ /\+\s*#\s*define\s+((?:__)?ARCH_(?:HAS|HAVE)\w*)\b/) {
			ERROR("DEFINE_ARCH_HAS",
			      "#define of '$1' is wrong - use Kconfig variables or standard guards instead\n" . $herecurr);
		}

# likely/unlikely comparisons similar to "(likely(foo) > 0)"
		if ($perl_version_ok &&
		    $line =~ /\b((?:un)?likely)\s*\(\s*$FuncArg\s*\)\s*$Compare/) {
			WARN("LIKELY_MISUSE",
			     "Using $1 should generally have parentheses around the comparison\n" . $herecurr);
		}

# return sysfs_emit(foo, fmt, ...) fmt without newline
		if ($line =~ /\breturn\s+sysfs_emit\s*\(\s*$FuncArg\s*,\s*($String)/ &&
		    substr($rawline, $-[6], $+[6] - $-[6]) !~ /\\n"$/) {
			my $offset = $+[6] - 1;
			if (WARN("SYSFS_EMIT",
				 "return sysfs_emit(...) formats should include a terminating newline\n" . $herecurr) &&
			    $fix) {
				substr($fixed[$fixlinenr], $offset, 0) = '\\n';
			}
		}

# check for array definition/declarations that should use flexible arrays instead
		if ($sline =~ /^[\+ ]\s*\}(?:\s*__packed)?\s*;\s*$/ &&
		    $prevline =~ /^\+\s*(?:\}(?:\s*__packed\s*)?|$Type)\s*$Ident\s*\[\s*(0|1)\s*\]\s*;\s*$/) {
			if (ERROR("FLEXIBLE_ARRAY",
				  "Use C99 flexible arrays - see https://docs.kernel.org/process/deprecated.html#zero-length-and-one-element-arrays\n" . $hereprev) &&
			    $1 == '0' && $fix) {
				$fixed[$fixlinenr - 1] =~ s/\[\s*0\s*\]/[]/;
			}
		}

# nested likely/unlikely calls
		if ($line =~ /\b(?:(?:un)?likely)\s*\(\s*!?\s*(IS_ERR(?:_OR_NULL|_VALUE)?|WARN)/) {
			WARN("LIKELY_MISUSE",
			     "nested (un)?likely() calls, $1 already uses unlikely() internally\n" . $herecurr);
		}

# whine mightly about in_atomic
		if ($line =~ /\bin_atomic\s*\(/) {
			if ($realfile =~ m@^drivers/@) {
				ERROR("IN_ATOMIC",
				      "do not use in_atomic in drivers\n" . $herecurr);
			} elsif ($realfile !~ m@^kernel/@) {
				WARN("IN_ATOMIC",
				     "use of in_atomic() is incorrect outside core kernel code\n" . $herecurr);
			}
		}

# Complain about RCU Tasks Trace used outside of BPF (and of course, RCU).
		our $rcu_trace_funcs = qr{(?x:
			rcu_read_lock_trace |
			rcu_read_lock_trace_held |
			rcu_read_unlock_trace |
			call_rcu_tasks_trace |
			synchronize_rcu_tasks_trace |
			rcu_barrier_tasks_trace |
			rcu_request_urgent_qs_task
		)};
		our $rcu_trace_paths = qr{(?x:
			kernel/bpf/ |
			include/linux/bpf |
			net/bpf/ |
			kernel/rcu/ |
			include/linux/rcu
		)};
		if ($line =~ /\b($rcu_trace_funcs)\s*\(/) {
			if ($realfile !~ m{^$rcu_trace_paths}) {
				WARN("RCU_TASKS_TRACE",
				     "use of RCU tasks trace is incorrect outside BPF or core RCU code\n" . $herecurr);
			}
		}

# check for lockdep_set_novalidate_class
		if ($line =~ /^.\s*lockdep_set_novalidate_class\s*\(/ ||
		    $line =~ /__lockdep_no_validate__\s*\)/ ) {
			if ($realfile !~ m@^kernel/lockdep@ &&
			    $realfile !~ m@^include/linux/lockdep@ &&
			    $realfile !~ m@^drivers/base/core@) {
				ERROR("LOCKDEP",
				      "lockdep_no_validate class is reserved for device->mutex.\n" . $herecurr);
			}
		}

		if ($line =~ /debugfs_create_\w+.*\b$mode_perms_world_writable\b/ ||
		    $line =~ /DEVICE_ATTR.*\b$mode_perms_world_writable\b/) {
			WARN("EXPORTED_WORLD_WRITABLE",
			     "Exporting world writable files is usually an error. Consider more restrictive permissions.\n" . $herecurr);
		}

# check for DEVICE_ATTR uses that could be DEVICE_ATTR_<FOO>
# and whether or not function naming is typical and if
# DEVICE_ATTR permissions uses are unusual too
		if ($perl_version_ok &&
		    defined $stat &&
		    $stat =~ /\bDEVICE_ATTR\s*\(\s*(\w+)\s*,\s*\(?\s*(\s*(?:${multi_mode_perms_string_search}|0[0-7]{3,3})\s*)\s*\)?\s*,\s*(\w+)\s*,\s*(\w+)\s*\)/) {
			my $var = $1;
			my $perms = $2;
			my $show = $3;
			my $store = $4;
			my $octal_perms = perms_to_octal($perms);
			if ($show =~ /^${var}_show$/ &&
			    $store =~ /^${var}_store$/ &&
			    $octal_perms eq "0644") {
				if (WARN("DEVICE_ATTR_RW",
					 "Use DEVICE_ATTR_RW\n" . $herecurr) &&
				    $fix) {
					$fixed[$fixlinenr] =~ s/\bDEVICE_ATTR\s*\(\s*$var\s*,\s*\Q$perms\E\s*,\s*$show\s*,\s*$store\s*\)/DEVICE_ATTR_RW(${var})/;
				}
			} elsif ($show =~ /^${var}_show$/ &&
				 $store =~ /^NULL$/ &&
				 $octal_perms eq "0444") {
				if (WARN("DEVICE_ATTR_RO",
					 "Use DEVICE_ATTR_RO\n" . $herecurr) &&
				    $fix) {
					$fixed[$fixlinenr] =~ s/\bDEVICE_ATTR\s*\(\s*$var\s*,\s*\Q$perms\E\s*,\s*$show\s*,\s*NULL\s*\)/DEVICE_ATTR_RO(${var})/;
				}
			} elsif ($show =~ /^NULL$/ &&
				 $store =~ /^${var}_store$/ &&
				 $octal_perms eq "0200") {
				if (WARN("DEVICE_ATTR_WO",
					 "Use DEVICE_ATTR_WO\n" . $herecurr) &&
				    $fix) {
					$fixed[$fixlinenr] =~ s/\bDEVICE_ATTR\s*\(\s*$var\s*,\s*\Q$perms\E\s*,\s*NULL\s*,\s*$store\s*\)/DEVICE_ATTR_WO(${var})/;
				}
			} elsif ($octal_perms eq "0644" ||
				 $octal_perms eq "0444" ||
				 $octal_perms eq "0200") {
				my $newshow = "$show";
				$newshow = "${var}_show" if ($show ne "NULL" && $show ne "${var}_show");
				my $newstore = $store;
				$newstore = "${var}_store" if ($store ne "NULL" && $store ne "${var}_store");
				my $rename = "";
				if ($show ne $newshow) {
					$rename .= " '$show' to '$newshow'";
				}
				if ($store ne $newstore) {
					$rename .= " '$store' to '$newstore'";
				}
				WARN("DEVICE_ATTR_FUNCTIONS",
				     "Consider renaming function(s)$rename\n" . $herecurr);
			} else {
				WARN("DEVICE_ATTR_PERMS",
				     "DEVICE_ATTR unusual permissions '$perms' used\n" . $herecurr);
			}
		}

# Mode permission misuses where it seems decimal should be octal
# This uses a shortcut match to avoid unnecessary uses of a slow foreach loop
# o Ignore module_param*(...) uses with a decimal 0 permission as that has a
#   specific definition of not visible in sysfs.
# o Ignore proc_create*(...) uses with a decimal 0 permission as that means
#   use the default permissions
		if ($perl_version_ok &&
		    defined $stat &&
		    $line =~ /$mode_perms_search/) {
			foreach my $entry (@mode_permission_funcs) {
				my $func = $entry->[0];
				my $arg_pos = $entry->[1];

				my $lc = $stat =~ tr@\n@@;
				$lc = $lc + $linenr;
				my $stat_real = get_stat_real($linenr, $lc);

				my $skip_args = "";
				if ($arg_pos > 1) {
					$arg_pos--;
					$skip_args = "(?:\\s*$FuncArg\\s*,\\s*){$arg_pos,$arg_pos}";
				}
				my $test = "\\b$func\\s*\\(${skip_args}($FuncArg(?:\\|\\s*$FuncArg)*)\\s*[,\\)]";
				if ($stat =~ /$test/) {
					my $val = $1;
					$val = $6 if ($skip_args ne "");
					if (!($func =~ /^(?:module_param|proc_create)/ && $val eq "0") &&
					    (($val =~ /^$Int$/ && $val !~ /^$Octal$/) ||
					     ($val =~ /^$Octal$/ && length($val) ne 4))) {
						ERROR("NON_OCTAL_PERMISSIONS",
						      "Use 4 digit octal (0777) not decimal permissions\n" . "$here\n" . $stat_real);
					}
					if ($val =~ /^$Octal$/ && (oct($val) & 02)) {
						ERROR("EXPORTED_WORLD_WRITABLE",
						      "Exporting writable files is usually an error. Consider more restrictive permissions.\n" . "$here\n" . $stat_real);
					}
				}
			}
		}

# check for uses of S_<PERMS> that could be octal for readability
		while ($line =~ m{\b($multi_mode_perms_string_search)\b}g) {
			my $oval = $1;
			my $octal = perms_to_octal($oval);
			if (WARN("SYMBOLIC_PERMS",
				 "Symbolic permissions '$oval' are not preferred. Consider using octal permissions '$octal'.\n" . $herecurr) &&
			    $fix) {
				$fixed[$fixlinenr] =~ s/\Q$oval\E/$octal/;
			}
		}

# validate content of MODULE_LICENSE against list from include/linux/module.h
		if ($line =~ /\bMODULE_LICENSE\s*\(\s*($String)\s*\)/) {
			my $extracted_string = get_quoted_string($line, $rawline);
			my $valid_licenses = qr{
						GPL|
						GPL\ v2|
						GPL\ and\ additional\ rights|
						Dual\ BSD/GPL|
						Dual\ MIT/GPL|
						Dual\ MPL/GPL|
						Proprietary
					}x;
			if ($extracted_string !~ /^"(?:$valid_licenses)"$/x) {
				WARN("MODULE_LICENSE",
				     "unknown module license " . $extracted_string . "\n" . $herecurr);
			}
			if (!$file && $extracted_string eq '"GPL v2"') {
				if (WARN("MODULE_LICENSE",
				     "Prefer \"GPL\" over \"GPL v2\" - see commit bf7fbeeae6db (\"module: Cure the MODULE_LICENSE \"GPL\" vs. \"GPL v2\" bogosity\")\n" . $herecurr) &&
				    $fix) {
					$fixed[$fixlinenr] =~ s/\bMODULE_LICENSE\s*\(\s*"GPL v2"\s*\)/MODULE_LICENSE("GPL")/;
				}
			}
		}

# check for sysctl duplicate constants
		if ($line =~ /\.extra[12]\s*=\s*&(zero|one|int_max)\b/) {
			WARN("DUPLICATED_SYSCTL_CONST",
				"duplicated sysctl range checking value '$1', consider using the shared one in include/linux/sysctl.h\n" . $herecurr);
		}
	}

	# If we have no input at all, then there is nothing to report on
	# so just keep quiet.
	if ($#rawlines == -1) {
		exit(0);
	}

	# In mailback mode only produce a report in the negative, for
	# things that appear to be patches.
	if ($mailback && ($clean == 1 || !$is_patch)) {
		exit(0);
	}

	# This is not a patch, and we are in 'no-patch' mode so
	# just keep quiet.
	if (!$chk_patch && !$is_patch) {
		exit(0);
	}

	if (!$is_patch && $filename !~ /cover-letter\.patch$/) {
		ERROR("NOT_UNIFIED_DIFF",
		      "Does not appear to be a unified-diff format patch\n");
	}
	if ($is_patch && $has_commit_log && $chk_signoff) {
		if ($signoff == 0) {
			ERROR("MISSING_SIGN_OFF",
			      "Missing Signed-off-by: line(s)\n");
		} elsif ($authorsignoff != 1) {
			# authorsignoff values:
			# 0 -> missing sign off
			# 1 -> sign off identical
			# 2 -> names and addresses match, comments mismatch
			# 3 -> addresses match, names different
			# 4 -> names match, addresses different
			# 5 -> names match, addresses excluding subaddress details (refer RFC 5233) match

			my $sob_msg = "'From: $author' != 'Signed-off-by: $author_sob'";

			if ($authorsignoff == 0) {
				ERROR("NO_AUTHOR_SIGN_OFF",
				      "Missing Signed-off-by: line by nominal patch author '$author'\n");
			} elsif ($authorsignoff == 2) {
				CHK("FROM_SIGN_OFF_MISMATCH",
				    "From:/Signed-off-by: email comments mismatch: $sob_msg\n");
			} elsif ($authorsignoff == 3) {
				WARN("FROM_SIGN_OFF_MISMATCH",
				     "From:/Signed-off-by: email name mismatch: $sob_msg\n");
			} elsif ($authorsignoff == 4) {
				WARN("FROM_SIGN_OFF_MISMATCH",
				     "From:/Signed-off-by: email address mismatch: $sob_msg\n");
			} elsif ($authorsignoff == 5) {
				WARN("FROM_SIGN_OFF_MISMATCH",
				     "From:/Signed-off-by: email subaddress mismatch: $sob_msg\n");
			}
		}
	}

	print report_dump();
	if ($summary && !($clean == 1 && $quiet == 1)) {
		print "$filename " if ($summary_file);
		print "total: $cnt_error errors, $cnt_warn warnings, " .
			(($check)? "$cnt_chk checks, " : "") .
			"$cnt_lines lines checked\n";
	}

	if ($quiet == 0) {
		# If there were any defects found and not already fixing them
		if (!$clean and !$fix) {
			print << "EOM"

NOTE: For some of the reported defects, checkpatch may be able to
      mechanically convert to the typical style using --fix or --fix-inplace.
EOM
		}
		# If there were whitespace errors which cleanpatch can fix
		# then suggest that.
		if ($rpt_cleaners) {
			$rpt_cleaners = 0;
			print << "EOM"

NOTE: Whitespace errors detected.
      You may wish to use scripts/cleanpatch or scripts/cleanfile
EOM
		}
	}

	if ($clean == 0 && $fix &&
	    ("@rawlines" ne "@fixed" ||
	     $#fixed_inserted >= 0 || $#fixed_deleted >= 0)) {
		my $newfile = $filename;
		$newfile .= ".EXPERIMENTAL-checkpatch-fixes" if (!$fix_inplace);
		my $linecount = 0;
		my $f;

		@fixed = fix_inserted_deleted_lines(\@fixed, \@fixed_inserted, \@fixed_deleted);

		open($f, '>', $newfile)
		    or die "$P: Can't open $newfile for write\n";
		foreach my $fixed_line (@fixed) {
			$linecount++;
			if ($file) {
				if ($linecount > 3) {
					$fixed_line =~ s/^\+//;
					print $f $fixed_line . "\n";
				}
			} else {
				print $f $fixed_line . "\n";
			}
		}
		close($f);

		if (!$quiet) {
			print << "EOM";

Wrote EXPERIMENTAL --fix correction(s) to '$newfile'

Do _NOT_ trust the results written to this file.
Do _NOT_ submit these changes without inspecting them for correctness.

This EXPERIMENTAL file is simply a convenience to help rewrite patches.
No warranties, expressed or implied...
EOM
		}
	}

	if ($quiet == 0) {
		print "\n";
		if ($clean == 1) {
			print "$vname has no obvious style problems and is ready for submission.\n";
		} else {
			print "$vname has style problems, please review.\n";
		}
	}
	return $clean;
}<|MERGE_RESOLUTION|>--- conflicted
+++ resolved
@@ -14,13 +14,6 @@
 use Cwd 'abs_path';
 use Term::ANSIColor qw(:constants);
 use Encode qw(decode encode);
-
-use constant BEFORE_SHORTTEXT => 0;
-use constant IN_SHORTTEXT_BLANKLINE => 1;
-use constant IN_SHORTTEXT => 2;
-use constant AFTER_SHORTTEXT => 3;
-use constant CHECK_NEXT_SHORTTEXT => 4;
-use constant SHORTTEXT_LIMIT => 75;
 
 my $P = $0;
 my $D = dirname(abs_path($P));
@@ -2574,33 +2567,6 @@
 	return "$leading";
 }
 
-sub cleanup_continuation_headers {
-	# Collapse any header-continuation lines into a single line so they
-	# can be parsed meaningfully, as the parser only has one line
-	# of context to work with.
-	my $again;
-	do {
-		$again = 0;
-		foreach my $n (0 .. scalar(@rawlines) - 2) {
-			if ($rawlines[$n]=~/^\s*$/) {
-				# A blank line means there's no more chance
-				# of finding headers.  Shortcut to done.
-				return;
-			}
-			if ($rawlines[$n]=~/^[\x21-\x39\x3b-\x7e]+:/ &&
-			    $rawlines[$n+1]=~/^\s+/) {
-				# Continuation header.  Collapse it.
-				my $line = splice @rawlines, $n+1, 1;
-				$line=~s/^\s+/ /;
-				$rawlines[$n] .= $line;
-				# We've 'destabilized' the list, so restart.
-				$again = 1;
-				last;
-			}
-		}
-	} while ($again);
-}
-
 sub pos_last_openparen {
 	my ($line) = @_;
 
@@ -2661,8 +2627,6 @@
 	my $prevrawline="";
 	my $stashline="";
 	my $stashrawline="";
-	my $subjectline="";
-	my $sublinenr="";
 
 	my $length;
 	my $indent;
@@ -2726,16 +2690,11 @@
 	my $setup_docs = 0;
 
 	my $camelcase_file_seeded = 0;
-	my $shorttext = BEFORE_SHORTTEXT;
-	my $shorttext_exspc = 0;
-	my $commit_text_present = 0;
 
 	my $checklicenseline = 1;
 
 	sanitise_line_reset();
-	cleanup_continuation_headers();
 	my $line;
-
 	foreach my $rawline (@rawlines) {
 		$linenr++;
 		$line = $rawline;
@@ -2950,105 +2909,12 @@
 
 			next;
 		}
+
 		$here .= "FILE: $realfile:$realline:" if ($realcnt != 0);
 
 		my $hereline = "$here\n$rawline\n";
 		my $herecurr = "$here\n$rawline\n";
 		my $hereprev = "$here\n$prevrawline\n$rawline\n";
-
-		if ($shorttext != AFTER_SHORTTEXT) {
-			if ($shorttext == IN_SHORTTEXT_BLANKLINE && $line=~/\S/) {
-				# the subject line was just processed,
-				# a blank line must be next
-				WARN("NONBLANK_AFTER_SUMMARY",
-				     "non-blank line after summary line\n" . $herecurr);
-				$shorttext = IN_SHORTTEXT;
-				# this non-blank line may or may not be commit text -
-				# a warning has been generated so assume it is commit
-				# text and move on
-				$commit_text_present = 1;
-				# fall through and treat this line as IN_SHORTTEXT
-			}
-			if ($shorttext == IN_SHORTTEXT) {
-				if ($line=~/^---/ || $line=~/^diff.*/) {
-					if ($commit_text_present == 0) {
-						WARN("NO_COMMIT_TEXT",
-						     "please add commit text explaining " .
-						     "*why* the change is needed\n" .
-						     $herecurr);
-					}
-					$shorttext = AFTER_SHORTTEXT;
-				} elsif ($line=~/^\s*change-id:/i ||
-					 $line=~/^\s*signed-off-by:/i ||
-					 $line=~/^\s*crs-fixed:/i ||
-					 $line=~/^\s*acked-by:/i) {
-					# this is a tag, there must be commit
-					# text by now
-					if ($commit_text_present == 0) {
-						WARN("NO_COMMIT_TEXT",
-						     "please add commit text explaining " .
-						     "*why* the change is needed\n" .
-						     $herecurr);
-						# prevent duplicate warnings
-						$commit_text_present = 1;
-					}
-				} elsif ($line=~/\S/) {
-					$commit_text_present = 1;
-				}
-			} elsif ($shorttext == IN_SHORTTEXT_BLANKLINE) {
-				# case of non-blank line in this state handled above
-				$shorttext = IN_SHORTTEXT;
-			} elsif ($shorttext == CHECK_NEXT_SHORTTEXT) {
-# The Subject line doesn't have to be the last header in the patch.
-# Avoid moving to the IN_SHORTTEXT state until clear of all headers.
-# Per RFC5322, continuation lines must be folded, so any left-justified
-# text which looks like a header is definitely a header.
-				if ($line!~/^[\x21-\x39\x3b-\x7e]+:/) {
-					$shorttext = IN_SHORTTEXT;
-					# Check for Subject line followed by a blank line.
-					if (length($line) != 0) {
-						WARN("NONBLANK_AFTER_SUMMARY",
-						     "non-blank line after " .
-						     "summary line\n" .
-						     $sublinenr . $here .
-						     "\n" . $subjectline .
-						     "\n" . $line . "\n");
-						# this non-blank line may or may not
-						# be commit text - a warning has been
-						# generated so assume it is commit
-						# text and move on
-						$commit_text_present = 1;
-					}
-				}
-			# The next two cases are BEFORE_SHORTTEXT.
-			} elsif ($line=~/^Subject: \[[^\]]*\] (.*)/) {
-				# This is the subject line. Go to
-				# CHECK_NEXT_SHORTTEXT to wait for the commit
-				# text to show up.
-				$shorttext = CHECK_NEXT_SHORTTEXT;
-				$subjectline = $line;
-				$sublinenr = "#$linenr & ";
-# Check for Subject line less than line limit
-				if (length($1) > SHORTTEXT_LIMIT && !($1 =~ m/Revert\ \"/)) {
-					WARN("LONG_SUMMARY_LINE",
-					     "summary line over " .
-					     SHORTTEXT_LIMIT .
-					     " characters\n" . $herecurr);
-				}
-			} elsif ($line=~/^    (.*)/) {
-				# Indented format, this must be the summary
-				# line (i.e. git show). There will be no more
-				# headers so we are now in the shorttext.
-				$shorttext = IN_SHORTTEXT_BLANKLINE;
-				$shorttext_exspc = 4;
-				if (length($1) > SHORTTEXT_LIMIT && !($1 =~ m/Revert\ \"/)) {
-					WARN("LONG_SUMMARY_LINE",
-					     "summary line over " .
-					     SHORTTEXT_LIMIT .
-					     " characters\n" . $herecurr);
-				}
-			}
-		}
 
 		$cnt_lines++ if ($realcnt != 0);
 
@@ -3286,7 +3152,7 @@
 			$sig_nospace =~ s/\s//g;
 			$sig_nospace = lc($sig_nospace);
 			if (defined $signatures{$sig_nospace}) {
-				WARN("DUPLICATE_SIGN_OFF",
+				WARN("BAD_SIGN_OFF",
 				     "Duplicate signature\n" . $herecurr);
 			} else {
 				$signatures{$sig_nospace} = 1;
@@ -3398,7 +3264,7 @@
 # Check for line lengths > 75 in commit log, warn once
 		if ($in_commit_log && !$commit_log_long_line &&
 		    length($line) > 75 &&
-		    !($line =~ /^\s*[a-zA-Z0-9_\/\.\-\,]+\s+\|\s+\d+/ ||
+		    !($line =~ /^\s*[a-zA-Z0-9_\/\.]+\s+\|\s+\d+/ ||
 					# file delta changes
 		      $line =~ /^\s*(?:[\w\.\-\+]*\/)++[\w\.\-\+]+:/ ||
 					# filename then :
@@ -3848,7 +3714,7 @@
 				$compat2 =~ s/\,[a-zA-Z0-9]*\-/\,<\.\*>\-/;
 				my $compat3 = $compat;
 				$compat3 =~ s/\,([a-z]*)[0-9]*\-/\,$1<\.\*>\-/;
-				`grep -ERq "$compat|$compat2|$compat3" $dt_path`;
+				`grep -Erq "$compat|$compat2|$compat3" $dt_path`;
 				if ( $? >> 8 ) {
 					WARN("UNDOCUMENTED_DT_STRING",
 					     "DT compatible string \"$compat\" appears un-documented -- check $dt_path\n" . $herecurr);
@@ -3975,10 +3841,6 @@
 
 			# URL ($rawline is used in case the URL is in a comment)
 			} elsif ($rawline =~ /^\+.*\b[a-z][\w\.\+\-]*:\/\/\S+/i) {
-				$msg_type = "";
-
-			# Long copyright statements are another special case
-			} elsif ($rawline =~ /^\+.\*.*copyright.*\(c\).*$/i) {
 				$msg_type = "";
 
 			# Otherwise set the alternate message types
@@ -5602,7 +5464,7 @@
 
 # check spacing on parentheses
 		if ($line =~ /\(\s/ && $line !~ /\(\s*(?:\\)?$/ &&
-		    $line !~ /for\s*\(\s+;/ && $line !~ /^\+\s*[A-Z_][A-Z\d_]*\(\s*\d+(\,.*)?\)\,?$/) {
+		    $line !~ /for\s*\(\s+;/) {
 			if (ERROR("SPACING",
 				  "space prohibited after that open parenthesis '('\n" . $herecurr) &&
 			    $fix) {
@@ -6044,7 +5906,7 @@
 		if ($realfile !~ m@/vmlinux.lds.h$@ &&
 		    $line =~ /^.\s*\#\s*define\s*$Ident(\()?/) {
 			my $ln = $linenr;
-			my $cnt = $realcnt - 1;
+			my $cnt = $realcnt;
 			my ($off, $dstat, $dcond, $rest);
 			my $ctx = '';
 			my $has_flow_statement = 0;
@@ -6082,17 +5944,7 @@
 			{
 			}
 
-<<<<<<< HEAD
-			# Extremely long macros may fall off the end of the
-			# available context without closing.  Give a dangling
-			# backslash the benefit of the doubt and allow it
-			# to gobble any hanging open-parens.
-			$dstat =~ s/\(.+\\$/1/;
-
-			# Flatten any obvious string concatentation.
-=======
 			# Flatten any obvious string concatenation.
->>>>>>> 38d95b42
 			while ($dstat =~ s/($String)\s*$Ident/$1/ ||
 			       $dstat =~ s/$Ident\s*($String)/$1/)
 			{
@@ -6107,7 +5959,6 @@
 				MODULE_PARM_DESC|
 				DECLARE_PER_CPU|
 				DEFINE_PER_CPU|
-				CLK_[A-Z\d_]+|
 				__typeof__\(|
 				union|
 				struct|
@@ -6529,67 +6380,6 @@
 		if ($rawline =~ /\\$/ && $sline =~ tr/"/"/ % 2) {
 			WARN("LINE_CONTINUATIONS",
 			     "Avoid line continuations in quoted strings\n" . $herecurr);
-		}
-
-# sys_open/read/write/close are not allowed in the kernel
-		if ($line =~ /\b(sys_(?:open|read|write|close))\b/) {
-			ERROR("FILE_OPS",
-			      "$1 is inappropriate in kernel code.\n" .
-			      $herecurr);
-		}
-
-# filp_open is a backdoor for sys_open
-		if ($line =~ /\b(filp_open)\b/) {
-			ERROR("FILE_OPS",
-			      "$1 is inappropriate in kernel code.\n" .
-			      $herecurr);
-		}
-
-# read[bwl] & write[bwl] use too many barriers, use the _relaxed variants
-		if ($line =~ /\b((?:read|write)[bwl])\b/) {
-			ERROR("NON_RELAXED_IO",
-			      "Use of $1 is deprecated: use $1_relaxed\n\t" .
-			      "with appropriate memory barriers instead.\n" .
-			      $herecurr);
-		}
-
-# likewise, in/out[bwl] should be __raw_read/write[bwl]...
-		if ($line =~ /\b((in|out)([bwl]))\b/) {
-			my ($all, $pref, $suf) = ($1, $2, $3);
-			$pref =~ s/in/read/;
-			$pref =~ s/out/write/;
-			ERROR("NON_RELAXED_IO",
-			      "Use of $all is deprecated: use " .
-			      "__raw_$pref$suf\n\t" .
-			      "with appropriate memory barriers instead.\n" .
-			      $herecurr);
-		}
-
-# dsb is too ARMish, and should usually be mb.
-		if ($line =~ /[^-_>*\.]\bdsb\b[^-_\.;]/) {
-			WARN("ARM_BARRIER",
-			     "Use of dsb is discouranged: prefer mb.\n" .
-			     $herecurr);
-		}
-
-# unbounded string functions are overflow risks
-		my %str_fns = (
-			"sprintf" => "snprintf",
-			"strcpy"  => "strlcpy",
-			"strncpy"  => "strlcpy",
-			"strcat"  => "strlcat",
-			"strncat"  => "strlcat",
-			"vsprintf"  => "vsnprintf",
-			"strchr" => "strnchr",
-			"strstr" => "strnstr",
-		);
-		foreach my $k (keys %str_fns) {
-			if ($line =~ /\b$k\b/) {
-				ERROR("UNBOUNDED_STRING_FNS",
-				      "Use of $k is deprecated: " .
-				      "use $str_fns{$k} instead.\n" .
-				      $herecurr);
-			}
 		}
 
 # warn about #if 0
@@ -6820,12 +6610,6 @@
 			     "Comparing get_jiffies_64() is almost always wrong; prefer time_after64, time_before64 and friends\n" . $herecurr);
 		}
 
-# check the patch for use of mdelay
-		if ($line =~ /\bmdelay\s*\(/) {
-			WARN("MDELAY",
-			     "use of mdelay() found: msleep() is the preferred API.\n" . $herecurr );
-		}
-
 # warn about #ifdefs in C files
 #		if ($line =~ /^.\s*\#\s*if(|n)def/ && ($realfile =~ /\.c$/)) {
 #			print "#ifdef in C files should be avoided\n";
@@ -7529,12 +7313,6 @@
 			     "switch default: should use break\n" . $herectx);
 		}
 
-# check for return codes on error paths
-		if ($line =~ /\breturn\s+-\d+/) {
-			ERROR("NO_ERROR_CODE",
-			      "illegal return value, please use an error code\n" . $herecurr);
-		}
-
 # check for gcc specific __FUNCTION__
 		if ($line =~ /\b__FUNCTION__\b/) {
 			if (WARN("USE_FUNC",
