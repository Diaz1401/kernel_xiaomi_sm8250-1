--- conflicted
+++ resolved
@@ -3255,26 +3255,6 @@
 	}
 }
 
-<<<<<<< HEAD
-static void _sde_encoder_input_handler_unregister(
-		struct drm_encoder *drm_enc)
-{
-	struct sde_encoder_virt *sde_enc = to_sde_encoder_virt(drm_enc);
-
-#if 0
-	if (!sde_encoder_check_curr_mode(drm_enc, MSM_DISPLAY_CMD_MODE))
-		return;
-#endif
-
-	if (sde_enc->input_handler && sde_enc->input_handler->private) {
-		input_unregister_handler(sde_enc->input_handler);
-		sde_enc->input_handler->private = NULL;
-	}
-
-}
-
-=======
->>>>>>> 18144faf
 static int _sde_encoder_input_handler(
 		struct sde_encoder_virt *sde_enc)
 {
