/* SPDX-License-Identifier: GPL-2.0 */
#ifndef __LINUX_GFP_H
#define __LINUX_GFP_H

#include <linux/mmdebug.h>
#include <linux/mmzone.h>
#include <linux/stddef.h>
#include <linux/linkage.h>
#include <linux/topology.h>

struct vm_area_struct;

/*
 * In case of changes, please don't forget to update
 * include/trace/events/mmflags.h and tools/perf/builtin-kmem.c
 */

/* Plain integer GFP bitmasks. Do not use this directly. */
#define ___GFP_DMA		0x01u
#define ___GFP_HIGHMEM		0x02u
#define ___GFP_DMA32		0x04u
#define ___GFP_MOVABLE		0x08u
#define ___GFP_RECLAIMABLE	0x10u
#define ___GFP_HIGH		0x20u
#define ___GFP_IO		0x40u
#define ___GFP_FS		0x80u
#define ___GFP_WRITE		0x100u
#define ___GFP_NOWARN		0x200u
#define ___GFP_RETRY_MAYFAIL	0x400u
#define ___GFP_NOFAIL		0x800u
#define ___GFP_NORETRY		0x1000u
#define ___GFP_MEMALLOC		0x2000u
#define ___GFP_COMP		0x4000u
#define ___GFP_ZERO		0x8000u
#define ___GFP_NOMEMALLOC	0x10000u
#define ___GFP_HARDWALL		0x20000u
#define ___GFP_THISNODE		0x40000u
#define ___GFP_ATOMIC		0x80000u
#define ___GFP_ACCOUNT		0x100000u
#define ___GFP_DIRECT_RECLAIM	0x200000u
#define ___GFP_KSWAPD_RECLAIM	0x400000u
#define ___GFP_CMA		0x800000u
#ifdef CONFIG_LOCKDEP
#define ___GFP_NOLOCKDEP	0x1000000u
#else
#define ___GFP_NOLOCKDEP	0
#endif
#define ___GFP_CMA		0x1000000u
/* If the above are modified, __GFP_BITS_SHIFT may need updating */

/*
 * Physical address zone modifiers (see linux/mmzone.h - low four bits)
 *
 * Do not put any conditional on these. If necessary modify the definitions
 * without the underscores and use them consistently. The definitions here may
 * be used in bit comparisons.
 */
#define __GFP_DMA	((__force gfp_t)___GFP_DMA)
#define __GFP_HIGHMEM	((__force gfp_t)___GFP_HIGHMEM)
#define __GFP_DMA32	((__force gfp_t)___GFP_DMA32)
#define __GFP_MOVABLE	((__force gfp_t)___GFP_MOVABLE)  /* ZONE_MOVABLE allowed */
#define __GFP_CMA	((__force gfp_t)___GFP_CMA)
#define GFP_ZONEMASK	(__GFP_DMA|__GFP_HIGHMEM|__GFP_DMA32|__GFP_MOVABLE)

/**
 * DOC: Page mobility and placement hints
 *
 * Page mobility and placement hints
 * ~~~~~~~~~~~~~~~~~~~~~~~~~~~~~~~~~
 *
 * These flags provide hints about how mobile the page is. Pages with similar
 * mobility are placed within the same pageblocks to minimise problems due
 * to external fragmentation.
 *
 * %__GFP_MOVABLE (also a zone modifier) indicates that the page can be
 * moved by page migration during memory compaction or can be reclaimed.
 *
 * %__GFP_RECLAIMABLE is used for slab allocations that specify
 * SLAB_RECLAIM_ACCOUNT and whose pages can be freed via shrinkers.
 *
 * %__GFP_WRITE indicates the caller intends to dirty the page. Where possible,
 * these pages will be spread between local zones to avoid all the dirty
 * pages being in one zone (fair zone allocation policy).
 *
 * %__GFP_HARDWALL enforces the cpuset memory allocation policy.
 *
 * %__GFP_THISNODE forces the allocation to be satisified from the requested
 * node with no fallbacks or placement policy enforcements.
 *
 * %__GFP_ACCOUNT causes the allocation to be accounted to kmemcg.
 */
#define __GFP_RECLAIMABLE ((__force gfp_t)___GFP_RECLAIMABLE)
#define __GFP_WRITE	((__force gfp_t)___GFP_WRITE)
#define __GFP_HARDWALL   ((__force gfp_t)___GFP_HARDWALL)
#define __GFP_THISNODE	((__force gfp_t)___GFP_THISNODE)
#define __GFP_ACCOUNT	((__force gfp_t)___GFP_ACCOUNT)

/**
 * DOC: Watermark modifiers
 *
 * Watermark modifiers -- controls access to emergency reserves
 * ~~~~~~~~~~~~~~~~~~~~~~~~~~~~~~~~~~~~~~~~~~~~~~~~~~~~~~~~~~~~
 *
 * %__GFP_HIGH indicates that the caller is high-priority and that granting
 * the request is necessary before the system can make forward progress.
 * For example, creating an IO context to clean pages.
 *
 * %__GFP_ATOMIC indicates that the caller cannot reclaim or sleep and is
 * high priority. Users are typically interrupt handlers. This may be
 * used in conjunction with %__GFP_HIGH
 *
 * %__GFP_MEMALLOC allows access to all memory. This should only be used when
 * the caller guarantees the allocation will allow more memory to be freed
 * very shortly e.g. process exiting or swapping. Users either should
 * be the MM or co-ordinating closely with the VM (e.g. swap over NFS).
 *
 * %__GFP_NOMEMALLOC is used to explicitly forbid access to emergency reserves.
 * This takes precedence over the %__GFP_MEMALLOC flag if both are set.
 */
#define __GFP_ATOMIC	((__force gfp_t)___GFP_ATOMIC)
#define __GFP_HIGH	((__force gfp_t)___GFP_HIGH)
#define __GFP_MEMALLOC	((__force gfp_t)___GFP_MEMALLOC)
#define __GFP_NOMEMALLOC ((__force gfp_t)___GFP_NOMEMALLOC)

/**
 * DOC: Reclaim modifiers
 *
 * Reclaim modifiers
 * ~~~~~~~~~~~~~~~~~
 *
 * %__GFP_IO can start physical IO.
 *
 * %__GFP_FS can call down to the low-level FS. Clearing the flag avoids the
 * allocator recursing into the filesystem which might already be holding
 * locks.
 *
 * %__GFP_DIRECT_RECLAIM indicates that the caller may enter direct reclaim.
 * This flag can be cleared to avoid unnecessary delays when a fallback
 * option is available.
 *
 * %__GFP_KSWAPD_RECLAIM indicates that the caller wants to wake kswapd when
 * the low watermark is reached and have it reclaim pages until the high
 * watermark is reached. A caller may wish to clear this flag when fallback
 * options are available and the reclaim is likely to disrupt the system. The
 * canonical example is THP allocation where a fallback is cheap but
 * reclaim/compaction may cause indirect stalls.
 *
 * %__GFP_RECLAIM is shorthand to allow/forbid both direct and kswapd reclaim.
 *
 * The default allocator behavior depends on the request size. We have a concept
 * of so called costly allocations (with order > %PAGE_ALLOC_COSTLY_ORDER).
 * !costly allocations are too essential to fail so they are implicitly
 * non-failing by default (with some exceptions like OOM victims might fail so
 * the caller still has to check for failures) while costly requests try to be
 * not disruptive and back off even without invoking the OOM killer.
 * The following three modifiers might be used to override some of these
 * implicit rules
 *
 * %__GFP_NORETRY: The VM implementation will try only very lightweight
 * memory direct reclaim to get some memory under memory pressure (thus
 * it can sleep). It will avoid disruptive actions like OOM killer. The
 * caller must handle the failure which is quite likely to happen under
 * heavy memory pressure. The flag is suitable when failure can easily be
 * handled at small cost, such as reduced throughput
 *
 * %__GFP_RETRY_MAYFAIL: The VM implementation will retry memory reclaim
 * procedures that have previously failed if there is some indication
 * that progress has been made else where.  It can wait for other
 * tasks to attempt high level approaches to freeing memory such as
 * compaction (which removes fragmentation) and page-out.
 * There is still a definite limit to the number of retries, but it is
 * a larger limit than with %__GFP_NORETRY.
 * Allocations with this flag may fail, but only when there is
 * genuinely little unused memory. While these allocations do not
 * directly trigger the OOM killer, their failure indicates that
 * the system is likely to need to use the OOM killer soon.  The
 * caller must handle failure, but can reasonably do so by failing
 * a higher-level request, or completing it only in a much less
 * efficient manner.
 * If the allocation does fail, and the caller is in a position to
 * free some non-essential memory, doing so could benefit the system
 * as a whole.
 *
 * %__GFP_NOFAIL: The VM implementation _must_ retry infinitely: the caller
 * cannot handle allocation failures. The allocation could block
 * indefinitely but will never return with failure. Testing for
 * failure is pointless.
 * New users should be evaluated carefully (and the flag should be
 * used only when there is no reasonable failure policy) but it is
 * definitely preferable to use the flag rather than opencode endless
 * loop around allocator.
 * Using this flag for costly allocations is _highly_ discouraged.
 */
#define __GFP_IO	((__force gfp_t)___GFP_IO)
#define __GFP_FS	((__force gfp_t)___GFP_FS)
#define __GFP_DIRECT_RECLAIM	((__force gfp_t)___GFP_DIRECT_RECLAIM) /* Caller can reclaim */
#define __GFP_KSWAPD_RECLAIM	((__force gfp_t)___GFP_KSWAPD_RECLAIM) /* kswapd can wake */
#define __GFP_RECLAIM ((__force gfp_t)(___GFP_DIRECT_RECLAIM|___GFP_KSWAPD_RECLAIM))
#define __GFP_RETRY_MAYFAIL	((__force gfp_t)___GFP_RETRY_MAYFAIL)
#define __GFP_NOFAIL	((__force gfp_t)___GFP_NOFAIL)
#define __GFP_NORETRY	((__force gfp_t)___GFP_NORETRY)

/**
 * DOC: Action modifiers
 *
 * Action modifiers
 * ~~~~~~~~~~~~~~~~
 *
 * %__GFP_NOWARN suppresses allocation failure reports.
 *
 * %__GFP_COMP address compound page metadata.
 *
 * %__GFP_ZERO returns a zeroed page on success.
 */
#define __GFP_NOWARN	((__force gfp_t)___GFP_NOWARN)
#define __GFP_COMP	((__force gfp_t)___GFP_COMP)
#define __GFP_ZERO	((__force gfp_t)___GFP_ZERO)

/* Disable lockdep for GFP context tracking */
#define __GFP_NOLOCKDEP ((__force gfp_t)___GFP_NOLOCKDEP)

/* Room for N __GFP_FOO bits */
<<<<<<< HEAD
#define __GFP_BITS_SHIFT (24 + IS_ENABLED(CONFIG_LOCKDEP))
=======
#define __GFP_BITS_SHIFT (25)
#ifdef CONFIG_LOCKDEP
>>>>>>> f8b19f1e
#define __GFP_BITS_MASK ((__force gfp_t)((1 << __GFP_BITS_SHIFT) - 1))
#else
#define __GFP_BITS_MASK (((__force gfp_t)((1 << __GFP_BITS_SHIFT) - 1)) & \
				~0x800000u)
#endif

/**
 * DOC: Useful GFP flag combinations
 *
 * Useful GFP flag combinations
 * ~~~~~~~~~~~~~~~~~~~~~~~~~~~~
 *
 * Useful GFP flag combinations that are commonly used. It is recommended
 * that subsystems start with one of these combinations and then set/clear
 * %__GFP_FOO flags as necessary.
 *
 * %GFP_ATOMIC users can not sleep and need the allocation to succeed. A lower
 * watermark is applied to allow access to "atomic reserves"
 *
 * %GFP_KERNEL is typical for kernel-internal allocations. The caller requires
 * %ZONE_NORMAL or a lower zone for direct access but can direct reclaim.
 *
 * %GFP_KERNEL_ACCOUNT is the same as GFP_KERNEL, except the allocation is
 * accounted to kmemcg.
 *
 * %GFP_NOWAIT is for kernel allocations that should not stall for direct
 * reclaim, start physical IO or use any filesystem callback.
 *
 * %GFP_NOIO will use direct reclaim to discard clean pages or slab pages
 * that do not require the starting of any physical IO.
 * Please try to avoid using this flag directly and instead use
 * memalloc_noio_{save,restore} to mark the whole scope which cannot
 * perform any IO with a short explanation why. All allocation requests
 * will inherit GFP_NOIO implicitly.
 *
 * %GFP_NOFS will use direct reclaim but will not use any filesystem interfaces.
 * Please try to avoid using this flag directly and instead use
 * memalloc_nofs_{save,restore} to mark the whole scope which cannot/shouldn't
 * recurse into the FS layer with a short explanation why. All allocation
 * requests will inherit GFP_NOFS implicitly.
 *
 * %GFP_USER is for userspace allocations that also need to be directly
 * accessibly by the kernel or hardware. It is typically used by hardware
 * for buffers that are mapped to userspace (e.g. graphics) that hardware
 * still must DMA to. cpuset limits are enforced for these allocations.
 *
 * %GFP_DMA exists for historical reasons and should be avoided where possible.
 * The flags indicates that the caller requires that the lowest zone be
 * used (%ZONE_DMA or 16M on x86-64). Ideally, this would be removed but
 * it would require careful auditing as some users really require it and
 * others use the flag to avoid lowmem reserves in %ZONE_DMA and treat the
 * lowest zone as a type of emergency reserve.
 *
 * %GFP_DMA32 is similar to %GFP_DMA except that the caller requires a 32-bit
 * address.
 *
 * %GFP_HIGHUSER is for userspace allocations that may be mapped to userspace,
 * do not need to be directly accessible by the kernel but that cannot
 * move once in use. An example may be a hardware allocation that maps
 * data directly into userspace but has no addressing limitations.
 *
 * %GFP_HIGHUSER_MOVABLE is for userspace allocations that the kernel does not
 * need direct access to but can use kmap() when access is required. They
 * are expected to be movable via page reclaim or page migration. Typically,
 * pages on the LRU would also be allocated with %GFP_HIGHUSER_MOVABLE.
 *
 * %GFP_TRANSHUGE and %GFP_TRANSHUGE_LIGHT are used for THP allocations. They
 * are compound allocations that will generally fail quickly if memory is not
 * available and will not wake kswapd/kcompactd on failure. The _LIGHT
 * version does not attempt reclaim/compaction at all and is by default used
 * in page fault path, while the non-light is used by khugepaged.
 */
#define GFP_ATOMIC	(__GFP_HIGH|__GFP_ATOMIC|__GFP_KSWAPD_RECLAIM)
#define GFP_KERNEL	(__GFP_RECLAIM | __GFP_IO | __GFP_FS)
#define GFP_KERNEL_ACCOUNT (GFP_KERNEL | __GFP_ACCOUNT)
#define GFP_NOWAIT	(__GFP_KSWAPD_RECLAIM)
#define GFP_NOIO	(__GFP_RECLAIM)
#define GFP_NOFS	(__GFP_RECLAIM | __GFP_IO)
#define GFP_USER	(__GFP_RECLAIM | __GFP_IO | __GFP_FS | __GFP_HARDWALL)
#define GFP_DMA		__GFP_DMA
#define GFP_DMA32	__GFP_DMA32
#define GFP_HIGHUSER	(GFP_USER | __GFP_HIGHMEM)
#define GFP_HIGHUSER_MOVABLE	(GFP_HIGHUSER | __GFP_MOVABLE)
#define GFP_TRANSHUGE_LIGHT	((GFP_HIGHUSER_MOVABLE | __GFP_COMP | \
			 __GFP_NOMEMALLOC | __GFP_NOWARN) & ~__GFP_RECLAIM)
#define GFP_TRANSHUGE	(GFP_TRANSHUGE_LIGHT | __GFP_DIRECT_RECLAIM)

/* Convert GFP flags to their corresponding migrate type */
#define GFP_MOVABLE_MASK (__GFP_RECLAIMABLE|__GFP_MOVABLE)
#define GFP_MOVABLE_SHIFT 3

static inline int gfpflags_to_migratetype(const gfp_t gfp_flags)
{
	VM_WARN_ON((gfp_flags & GFP_MOVABLE_MASK) == GFP_MOVABLE_MASK);
	BUILD_BUG_ON((1UL << GFP_MOVABLE_SHIFT) != ___GFP_MOVABLE);
	BUILD_BUG_ON((___GFP_MOVABLE >> GFP_MOVABLE_SHIFT) != MIGRATE_MOVABLE);

	if (unlikely(page_group_by_mobility_disabled))
		return MIGRATE_UNMOVABLE;

	/* Group based on mobility */
	return (gfp_flags & GFP_MOVABLE_MASK) >> GFP_MOVABLE_SHIFT;
}
#undef GFP_MOVABLE_MASK
#undef GFP_MOVABLE_SHIFT

static inline bool gfpflags_allow_blocking(const gfp_t gfp_flags)
{
	return !!(gfp_flags & __GFP_DIRECT_RECLAIM);
}

/**
 * gfpflags_normal_context - is gfp_flags a normal sleepable context?
 * @gfp_flags: gfp_flags to test
 *
 * Test whether @gfp_flags indicates that the allocation is from the
 * %current context and allowed to sleep.
 *
 * An allocation being allowed to block doesn't mean it owns the %current
 * context.  When direct reclaim path tries to allocate memory, the
 * allocation context is nested inside whatever %current was doing at the
 * time of the original allocation.  The nested allocation may be allowed
 * to block but modifying anything %current owns can corrupt the outer
 * context's expectations.
 *
 * %true result from this function indicates that the allocation context
 * can sleep and use anything that's associated with %current.
 */
static inline bool gfpflags_normal_context(const gfp_t gfp_flags)
{
	return (gfp_flags & (__GFP_DIRECT_RECLAIM | __GFP_MEMALLOC)) ==
		__GFP_DIRECT_RECLAIM;
}

#ifdef CONFIG_HIGHMEM
#define OPT_ZONE_HIGHMEM ZONE_HIGHMEM
#else
#define OPT_ZONE_HIGHMEM ZONE_NORMAL
#endif

#ifdef CONFIG_ZONE_DMA
#define OPT_ZONE_DMA ZONE_DMA
#else
#define OPT_ZONE_DMA ZONE_NORMAL
#endif

#ifdef CONFIG_ZONE_DMA32
#define OPT_ZONE_DMA32 ZONE_DMA32
#else
#define OPT_ZONE_DMA32 ZONE_NORMAL
#endif

/*
 * GFP_ZONE_TABLE is a word size bitstring that is used for looking up the
 * zone to use given the lowest 4 bits of gfp_t. Entries are GFP_ZONES_SHIFT
 * bits long and there are 16 of them to cover all possible combinations of
 * __GFP_DMA, __GFP_DMA32, __GFP_MOVABLE and __GFP_HIGHMEM.
 *
 * The zone fallback order is MOVABLE=>HIGHMEM=>NORMAL=>DMA32=>DMA.
 * But GFP_MOVABLE is not only a zone specifier but also an allocation
 * policy. Therefore __GFP_MOVABLE plus another zone selector is valid.
 * Only 1 bit of the lowest 3 bits (DMA,DMA32,HIGHMEM) can be set to "1".
 *
 *       bit       result
 *       =================
 *       0x0    => NORMAL
 *       0x1    => DMA or NORMAL
 *       0x2    => HIGHMEM or NORMAL
 *       0x3    => BAD (DMA+HIGHMEM)
 *       0x4    => DMA32 or NORMAL
 *       0x5    => BAD (DMA+DMA32)
 *       0x6    => BAD (HIGHMEM+DMA32)
 *       0x7    => BAD (HIGHMEM+DMA32+DMA)
 *       0x8    => NORMAL (MOVABLE+0)
 *       0x9    => DMA or NORMAL (MOVABLE+DMA)
 *       0xa    => MOVABLE (Movable is valid only if HIGHMEM is set too)
 *       0xb    => BAD (MOVABLE+HIGHMEM+DMA)
 *       0xc    => DMA32 or NORMAL (MOVABLE+DMA32)
 *       0xd    => BAD (MOVABLE+DMA32+DMA)
 *       0xe    => BAD (MOVABLE+DMA32+HIGHMEM)
 *       0xf    => BAD (MOVABLE+DMA32+HIGHMEM+DMA)
 *
 * GFP_ZONES_SHIFT must be <= 2 on 32 bit platforms.
 */

#if defined(CONFIG_ZONE_DEVICE) && (MAX_NR_ZONES-1) <= 4
/* ZONE_DEVICE is not a valid GFP zone specifier */
#define GFP_ZONES_SHIFT 2
#else
#define GFP_ZONES_SHIFT ZONES_SHIFT
#endif

#if 16 * GFP_ZONES_SHIFT > BITS_PER_LONG
#error GFP_ZONES_SHIFT too large to create GFP_ZONE_TABLE integer
#endif

#define GFP_ZONE_TABLE ( \
	(ZONE_NORMAL << 0 * GFP_ZONES_SHIFT)				       \
	| (OPT_ZONE_DMA << ___GFP_DMA * GFP_ZONES_SHIFT)		       \
	| (OPT_ZONE_HIGHMEM << ___GFP_HIGHMEM * GFP_ZONES_SHIFT)	       \
	| (OPT_ZONE_DMA32 << ___GFP_DMA32 * GFP_ZONES_SHIFT)		       \
	| (ZONE_NORMAL << ___GFP_MOVABLE * GFP_ZONES_SHIFT)		       \
	| (OPT_ZONE_DMA << (___GFP_MOVABLE | ___GFP_DMA) * GFP_ZONES_SHIFT)    \
	| (ZONE_MOVABLE << (___GFP_MOVABLE | ___GFP_HIGHMEM) * GFP_ZONES_SHIFT)\
	| (OPT_ZONE_DMA32 << (___GFP_MOVABLE | ___GFP_DMA32) * GFP_ZONES_SHIFT)\
)

/*
 * GFP_ZONE_BAD is a bitmap for all combinations of __GFP_DMA, __GFP_DMA32
 * __GFP_HIGHMEM and __GFP_MOVABLE that are not permitted. One flag per
 * entry starting with bit 0. Bit is set if the combination is not
 * allowed.
 */
#define GFP_ZONE_BAD ( \
	1 << (___GFP_DMA | ___GFP_HIGHMEM)				      \
	| 1 << (___GFP_DMA | ___GFP_DMA32)				      \
	| 1 << (___GFP_DMA32 | ___GFP_HIGHMEM)				      \
	| 1 << (___GFP_DMA | ___GFP_DMA32 | ___GFP_HIGHMEM)		      \
	| 1 << (___GFP_MOVABLE | ___GFP_HIGHMEM | ___GFP_DMA)		      \
	| 1 << (___GFP_MOVABLE | ___GFP_DMA32 | ___GFP_DMA)		      \
	| 1 << (___GFP_MOVABLE | ___GFP_DMA32 | ___GFP_HIGHMEM)		      \
	| 1 << (___GFP_MOVABLE | ___GFP_DMA32 | ___GFP_DMA | ___GFP_HIGHMEM)  \
)

static inline enum zone_type gfp_zone(gfp_t flags)
{
	enum zone_type z;
	int bit;

	if (!IS_ENABLED(CONFIG_HIGHMEM)) {
		if ((flags & __GFP_MOVABLE) && !(flags & __GFP_CMA))
			flags &= ~__GFP_HIGHMEM;
	}

	bit = (__force int) (flags & GFP_ZONEMASK);

	z = (GFP_ZONE_TABLE >> (bit * GFP_ZONES_SHIFT)) &
					 ((1 << GFP_ZONES_SHIFT) - 1);
	VM_BUG_ON((GFP_ZONE_BAD >> bit) & 1);
	return z;
}

/*
 * There is only one page-allocator function, and two main namespaces to
 * it. The alloc_page*() variants return 'struct page *' and as such
 * can allocate highmem pages, the *get*page*() variants return
 * virtual kernel addresses to the allocated page(s).
 */

static inline int gfp_zonelist(gfp_t flags)
{
#ifdef CONFIG_NUMA
	if (unlikely(flags & __GFP_THISNODE))
		return ZONELIST_NOFALLBACK;
#endif
	return ZONELIST_FALLBACK;
}

/*
 * We get the zone list from the current node and the gfp_mask.
 * This zone list contains a maximum of MAXNODES*MAX_NR_ZONES zones.
 * There are two zonelists per node, one for all zones with memory and
 * one containing just zones from the node the zonelist belongs to.
 *
 * For the normal case of non-DISCONTIGMEM systems the NODE_DATA() gets
 * optimized to &contig_page_data at compile-time.
 */
static inline struct zonelist *node_zonelist(int nid, gfp_t flags)
{
	return NODE_DATA(nid)->node_zonelists + gfp_zonelist(flags);
}

#ifndef HAVE_ARCH_FREE_PAGE
static inline void arch_free_page(struct page *page, int order) { }
#endif
#ifndef HAVE_ARCH_ALLOC_PAGE
static inline void arch_alloc_page(struct page *page, int order) { }
#endif

struct page *
__alloc_pages_nodemask(gfp_t gfp_mask, unsigned int order, int preferred_nid,
							nodemask_t *nodemask);

static inline struct page *
__alloc_pages(gfp_t gfp_mask, unsigned int order, int preferred_nid)
{
	return __alloc_pages_nodemask(gfp_mask, order, preferred_nid, NULL);
}

/*
 * Allocate pages, preferring the node given as nid. The node must be valid and
 * online. For more general interface, see alloc_pages_node().
 */
static inline struct page *
__alloc_pages_node(int nid, gfp_t gfp_mask, unsigned int order)
{
	VM_BUG_ON(nid < 0 || nid >= MAX_NUMNODES);
	VM_WARN_ON((gfp_mask & __GFP_THISNODE) && !node_online(nid));

	return __alloc_pages(gfp_mask, order, nid);
}

/*
 * Allocate pages, preferring the node given as nid. When nid == NUMA_NO_NODE,
 * prefer the current CPU's closest node. Otherwise node must be valid and
 * online.
 */
static inline struct page *alloc_pages_node(int nid, gfp_t gfp_mask,
						unsigned int order)
{
	if (nid == NUMA_NO_NODE)
		nid = numa_mem_id();

	return __alloc_pages_node(nid, gfp_mask, order);
}

#ifdef CONFIG_NUMA
extern struct page *alloc_pages_current(gfp_t gfp_mask, unsigned order);

static inline struct page *
alloc_pages(gfp_t gfp_mask, unsigned int order)
{
	return alloc_pages_current(gfp_mask, order);
}
extern struct page *alloc_pages_vma(gfp_t gfp_mask, int order,
			struct vm_area_struct *vma, unsigned long addr,
			int node, bool hugepage);
#define alloc_hugepage_vma(gfp_mask, vma, addr, order)	\
	alloc_pages_vma(gfp_mask, order, vma, addr, numa_node_id(), true)
#else
#define alloc_pages(gfp_mask, order) \
		alloc_pages_node(numa_node_id(), gfp_mask, order)
#define alloc_pages_vma(gfp_mask, order, vma, addr, node, false)\
	alloc_pages(gfp_mask, order)
#define alloc_hugepage_vma(gfp_mask, vma, addr, order)	\
	alloc_pages(gfp_mask, order)
#endif
#define alloc_page(gfp_mask) alloc_pages(gfp_mask, 0)
#define alloc_page_vma(gfp_mask, vma, addr)			\
	alloc_pages_vma(gfp_mask, 0, vma, addr, numa_node_id(), false)
#define alloc_page_vma_node(gfp_mask, vma, addr, node)		\
	alloc_pages_vma(gfp_mask, 0, vma, addr, node, false)

extern unsigned long __get_free_pages(gfp_t gfp_mask, unsigned int order);
extern unsigned long get_zeroed_page(gfp_t gfp_mask);

void *alloc_pages_exact(size_t size, gfp_t gfp_mask);
void free_pages_exact(void *virt, size_t size);
void * __meminit alloc_pages_exact_nid(int nid, size_t size, gfp_t gfp_mask);

#define __get_free_page(gfp_mask) \
		__get_free_pages((gfp_mask), 0)

#define __get_dma_pages(gfp_mask, order) \
		__get_free_pages((gfp_mask) | GFP_DMA, (order))

extern void __free_pages(struct page *page, unsigned int order);
extern void free_pages(unsigned long addr, unsigned int order);
extern void free_unref_page(struct page *page);
extern void free_unref_page_list(struct list_head *list);

struct page_frag_cache;
extern void __page_frag_cache_drain(struct page *page, unsigned int count);
extern void *page_frag_alloc(struct page_frag_cache *nc,
			     unsigned int fragsz, gfp_t gfp_mask);
extern void page_frag_free(void *addr);

#define __free_page(page) __free_pages((page), 0)
#define free_page(addr) free_pages((addr), 0)

void page_alloc_init(void);
void drain_zone_pages(struct zone *zone, struct per_cpu_pages *pcp);
void drain_all_pages(struct zone *zone);
void drain_local_pages(struct zone *zone);

void page_alloc_init_late(void);

/*
 * gfp_allowed_mask is set to GFP_BOOT_MASK during early boot to restrict what
 * GFP flags are used before interrupts are enabled. Once interrupts are
 * enabled, it is set to __GFP_BITS_MASK while the system is running. During
 * hibernation, it is used by PM to avoid I/O during memory allocation while
 * devices are suspended.
 */
extern gfp_t gfp_allowed_mask;

/* Returns true if the gfp_mask allows use of ALLOC_NO_WATERMARK */
bool gfp_pfmemalloc_allowed(gfp_t gfp_mask);

extern void pm_restrict_gfp_mask(void);
extern void pm_restore_gfp_mask(void);

#ifdef CONFIG_PM_SLEEP
extern bool pm_suspended_storage(void);
#else
static inline bool pm_suspended_storage(void)
{
	return false;
}
#endif /* CONFIG_PM_SLEEP */

#if (defined(CONFIG_MEMORY_ISOLATION) && defined(CONFIG_COMPACTION)) || defined(CONFIG_CMA)
/* The below functions must be run on a range from a single zone. */
extern int alloc_contig_range(unsigned long start, unsigned long end,
			      unsigned migratetype, gfp_t gfp_mask);
extern void free_contig_range(unsigned long pfn, unsigned nr_pages);
#endif

#ifdef CONFIG_CMA
/* CMA stuff */
extern void init_cma_reserved_pageblock(struct page *page);
#endif

#endif /* __LINUX_GFP_H */<|MERGE_RESOLUTION|>--- conflicted
+++ resolved
@@ -45,7 +45,6 @@
 #else
 #define ___GFP_NOLOCKDEP	0
 #endif
-#define ___GFP_CMA		0x1000000u
 /* If the above are modified, __GFP_BITS_SHIFT may need updating */
 
 /*
@@ -220,12 +219,8 @@
 #define __GFP_NOLOCKDEP ((__force gfp_t)___GFP_NOLOCKDEP)
 
 /* Room for N __GFP_FOO bits */
-<<<<<<< HEAD
-#define __GFP_BITS_SHIFT (24 + IS_ENABLED(CONFIG_LOCKDEP))
-=======
 #define __GFP_BITS_SHIFT (25)
 #ifdef CONFIG_LOCKDEP
->>>>>>> f8b19f1e
 #define __GFP_BITS_MASK ((__force gfp_t)((1 << __GFP_BITS_SHIFT) - 1))
 #else
 #define __GFP_BITS_MASK (((__force gfp_t)((1 << __GFP_BITS_SHIFT) - 1)) & \
