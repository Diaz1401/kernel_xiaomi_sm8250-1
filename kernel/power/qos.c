/*
 * This module exposes the interface to kernel space for specifying
 * QoS dependencies.  It provides infrastructure for registration of:
 *
 * Dependents on a QoS value : register requests
 * Watchers of QoS value : get notified when target QoS value changes
 *
 * This QoS design is best effort based.  Dependents register their QoS needs.
 * Watchers register to keep track of the current QoS needs of the system.
 *
 * There are 3 basic classes of QoS parameter: latency, timeout, throughput
 * each have defined units:
 * latency: usec
 * timeout: usec <-- currently not used.
 * throughput: kbs (kilo byte / sec)
 *
 * There are lists of pm_qos_objects each one wrapping requests, notifiers
 *
 * User mode requests on a QOS parameter register themselves to the
 * subsystem by opening the device node /dev/... and writing there request to
 * the node.  As long as the process holds a file handle open to the node the
 * client continues to be accounted for.  Upon file release the usermode
 * request is removed and a new qos target is computed.  This way when the
 * request that the application has is cleaned up when closes the file
 * pointer or exits the pm_qos_object will get an opportunity to clean up.
 *
 * Mark Gross <mgross@linux.intel.com>
 */

/*#define DEBUG*/

#include <linux/pm_qos.h>
#include <linux/sched.h>
#include <linux/spinlock.h>
#include <linux/slab.h>
#include <linux/time.h>
#include <linux/fs.h>
#include <linux/device.h>
#include <linux/miscdevice.h>
#include <linux/string.h>
#include <linux/platform_device.h>
#include <linux/init.h>
#include <linux/kernel.h>
#include <linux/debugfs.h>
#include <linux/seq_file.h>
#include <linux/irq.h>
#include <linux/irqdesc.h>
<<<<<<< HEAD
#include <linux/cpumask.h>
=======
>>>>>>> 5e52a76e

#include <linux/uaccess.h>
#include <linux/export.h>
#include <trace/events/power.h>

/*
 * locking rule: all changes to constraints or notifiers lists
 * or pm_qos_object list and pm_qos_objects need to happen with pm_qos_lock
 * held, taken with _irqsave.  One lock to rule them all
 */
struct pm_qos_object {
	struct pm_qos_constraints *constraints;
	struct miscdevice pm_qos_power_miscdev;
	char *name;
};

static DEFINE_SPINLOCK(pm_qos_lock);

static struct pm_qos_object null_pm_qos;

static BLOCKING_NOTIFIER_HEAD(cpu_dma_lat_notifier);
static struct pm_qos_constraints cpu_dma_constraints = {
	.list = PLIST_HEAD_INIT(cpu_dma_constraints.list),
	.target_value = PM_QOS_CPU_DMA_LAT_DEFAULT_VALUE,
	.target_per_cpu = { [0 ... (NR_CPUS - 1)] =
				PM_QOS_CPU_DMA_LAT_DEFAULT_VALUE },
	.default_value = PM_QOS_CPU_DMA_LAT_DEFAULT_VALUE,
	.no_constraint_value = PM_QOS_CPU_DMA_LAT_DEFAULT_VALUE,
	.type = PM_QOS_MIN,
	.notifiers = &cpu_dma_lat_notifier,
};
static struct pm_qos_object cpu_dma_pm_qos = {
	.constraints = &cpu_dma_constraints,
	.name = "cpu_dma_latency",
};

static BLOCKING_NOTIFIER_HEAD(network_lat_notifier);
static struct pm_qos_constraints network_lat_constraints = {
	.list = PLIST_HEAD_INIT(network_lat_constraints.list),
	.target_value = PM_QOS_NETWORK_LAT_DEFAULT_VALUE,
	.target_per_cpu = { [0 ... (NR_CPUS - 1)] =
				PM_QOS_NETWORK_LAT_DEFAULT_VALUE },
	.default_value = PM_QOS_NETWORK_LAT_DEFAULT_VALUE,
	.no_constraint_value = PM_QOS_NETWORK_LAT_DEFAULT_VALUE,
	.type = PM_QOS_MIN,
	.notifiers = &network_lat_notifier,
};
static struct pm_qos_object network_lat_pm_qos = {
	.constraints = &network_lat_constraints,
	.name = "network_latency",
};

static BLOCKING_NOTIFIER_HEAD(network_throughput_notifier);
static struct pm_qos_constraints network_tput_constraints = {
	.list = PLIST_HEAD_INIT(network_tput_constraints.list),
	.target_value = PM_QOS_NETWORK_THROUGHPUT_DEFAULT_VALUE,
	.target_per_cpu = { [0 ... (NR_CPUS - 1)] =
				PM_QOS_NETWORK_THROUGHPUT_DEFAULT_VALUE },
	.default_value = PM_QOS_NETWORK_THROUGHPUT_DEFAULT_VALUE,
	.no_constraint_value = PM_QOS_NETWORK_THROUGHPUT_DEFAULT_VALUE,
	.type = PM_QOS_MAX,
	.notifiers = &network_throughput_notifier,
};
static struct pm_qos_object network_throughput_pm_qos = {
	.constraints = &network_tput_constraints,
	.name = "network_throughput",
};


static BLOCKING_NOTIFIER_HEAD(memory_bandwidth_notifier);
static struct pm_qos_constraints memory_bw_constraints = {
	.list = PLIST_HEAD_INIT(memory_bw_constraints.list),
	.target_value = PM_QOS_MEMORY_BANDWIDTH_DEFAULT_VALUE,
	.default_value = PM_QOS_MEMORY_BANDWIDTH_DEFAULT_VALUE,
	.no_constraint_value = PM_QOS_MEMORY_BANDWIDTH_DEFAULT_VALUE,
	.type = PM_QOS_SUM,
	.notifiers = &memory_bandwidth_notifier,
};
static struct pm_qos_object memory_bandwidth_pm_qos = {
	.constraints = &memory_bw_constraints,
	.name = "memory_bandwidth",
};


static struct pm_qos_object *pm_qos_array[] = {
	&null_pm_qos,
	&cpu_dma_pm_qos,
	&network_lat_pm_qos,
	&network_throughput_pm_qos,
	&memory_bandwidth_pm_qos,
};

static ssize_t pm_qos_power_write(struct file *filp, const char __user *buf,
		size_t count, loff_t *f_pos);
static ssize_t pm_qos_power_read(struct file *filp, char __user *buf,
		size_t count, loff_t *f_pos);
static int pm_qos_power_open(struct inode *inode, struct file *filp);
static int pm_qos_power_release(struct inode *inode, struct file *filp);

static const struct file_operations pm_qos_power_fops = {
	.write = pm_qos_power_write,
	.read = pm_qos_power_read,
	.open = pm_qos_power_open,
	.release = pm_qos_power_release,
	.llseek = noop_llseek,
};

/* unlocked internal variant */
static inline int pm_qos_get_value(struct pm_qos_constraints *c)
{
	struct plist_node *node;
	int total_value = 0;

	if (plist_head_empty(&c->list))
		return c->no_constraint_value;

	switch (c->type) {
	case PM_QOS_MIN:
		return plist_first(&c->list)->prio;

	case PM_QOS_MAX:
		return plist_last(&c->list)->prio;

	case PM_QOS_SUM:
		plist_for_each(node, &c->list)
			total_value += node->prio;

		return total_value;

	default:
		/* runtime check for not using enum */
		BUG();
		return PM_QOS_DEFAULT_VALUE;
	}
}

s32 pm_qos_read_value(struct pm_qos_constraints *c)
{
	return c->target_value;
}

static inline void pm_qos_set_value(struct pm_qos_constraints *c, s32 value)
{
	c->target_value = value;
}

static int pm_qos_dbg_show_requests(struct seq_file *s, void *unused)
{
	struct pm_qos_object *qos = (struct pm_qos_object *)s->private;
	struct pm_qos_constraints *c;
	struct pm_qos_request *req;
	char *type;
	unsigned long flags;
	int tot_reqs = 0;
	int active_reqs = 0;

	if (IS_ERR_OR_NULL(qos)) {
		pr_err("%s: bad qos param!\n", __func__);
		return -EINVAL;
	}
	c = qos->constraints;
	if (IS_ERR_OR_NULL(c)) {
		pr_err("%s: Bad constraints on qos?\n", __func__);
		return -EINVAL;
	}

	/* Lock to ensure we have a snapshot */
	spin_lock_irqsave(&pm_qos_lock, flags);
	if (plist_head_empty(&c->list)) {
		seq_puts(s, "Empty!\n");
		goto out;
	}

	switch (c->type) {
	case PM_QOS_MIN:
		type = "Minimum";
		break;
	case PM_QOS_MAX:
		type = "Maximum";
		break;
	case PM_QOS_SUM:
		type = "Sum";
		break;
	default:
		type = "Unknown";
	}

	plist_for_each_entry(req, &c->list, node) {
		char *state = "Default";

		if ((req->node).prio != c->default_value) {
			active_reqs++;
			state = "Active";
		}
		tot_reqs++;
		seq_printf(s, "%d: %d: %s\n", tot_reqs,
			   (req->node).prio, state);
	}

	seq_printf(s, "Type=%s, Value=%d, Requests: active=%d / total=%d\n",
		   type, pm_qos_get_value(c), active_reqs, tot_reqs);

out:
	spin_unlock_irqrestore(&pm_qos_lock, flags);
	return 0;
}

static int pm_qos_dbg_open(struct inode *inode, struct file *file)
{
	return single_open(file, pm_qos_dbg_show_requests,
			   inode->i_private);
}

static const struct file_operations pm_qos_debug_fops = {
	.open           = pm_qos_dbg_open,
	.read           = seq_read,
	.llseek         = seq_lseek,
	.release        = single_release,
};

<<<<<<< HEAD
static inline int pm_qos_set_value_for_cpus(struct pm_qos_constraints *c,
		struct cpumask *cpus)
=======
static inline void pm_qos_set_value_for_cpus(struct pm_qos_constraints *c)
>>>>>>> 5e52a76e
{
	struct pm_qos_request *req = NULL;
	int cpu;
	s32 qos_val[NR_CPUS] = { [0 ... (NR_CPUS - 1)] = c->default_value };

<<<<<<< HEAD
	/*
	 * pm_qos_constraints can be from different classes,
	 * Update cpumask only only for CPU_DMA_LATENCY classes
	 */

	if (c != pm_qos_array[PM_QOS_CPU_DMA_LATENCY]->constraints)
		return -EINVAL;

=======
>>>>>>> 5e52a76e
	plist_for_each_entry(req, &c->list, node) {
		for_each_cpu(cpu, &req->cpus_affine) {
			switch (c->type) {
			case PM_QOS_MIN:
				if (qos_val[cpu] > req->node.prio)
					qos_val[cpu] = req->node.prio;
				break;
			case PM_QOS_MAX:
				if (req->node.prio > qos_val[cpu])
					qos_val[cpu] = req->node.prio;
				break;
			default:
				break;
			}
		}
	}

<<<<<<< HEAD
	for_each_possible_cpu(cpu) {
		if (c->target_per_cpu[cpu] != qos_val[cpu])
			cpumask_set_cpu(cpu, cpus);
		c->target_per_cpu[cpu] = qos_val[cpu];
	}

	return 0;
=======
	for_each_possible_cpu(cpu)
		c->target_per_cpu[cpu] = qos_val[cpu];
>>>>>>> 5e52a76e
}

/**
 * pm_qos_update_target - manages the constraints list and calls the notifiers
 *  if needed
 * @c: constraints data struct
 * @node: request to add to the list, to update or to remove
 * @action: action to take on the constraints list
 * @value: value of the request to add or update
 *
 * This function returns 1 if the aggregated constraint value has changed, 0
 *  otherwise.
 */
int pm_qos_update_target(struct pm_qos_constraints *c, struct plist_node *node,
			 enum pm_qos_req_action action, int value)
{
	unsigned long flags;
	int prev_value, curr_value, new_value;
	struct cpumask cpus;
	int ret;

	spin_lock_irqsave(&pm_qos_lock, flags);
	prev_value = pm_qos_get_value(c);
	if (value == PM_QOS_DEFAULT_VALUE)
		new_value = c->default_value;
	else
		new_value = value;

	switch (action) {
	case PM_QOS_REMOVE_REQ:
		plist_del(node, &c->list);
		break;
	case PM_QOS_UPDATE_REQ:
		/*
		 * to change the list, we atomically remove, reinit
		 * with new value and add, then see if the extremal
		 * changed
		 */
		plist_del(node, &c->list);
		/* fall through */
	case PM_QOS_ADD_REQ:
		plist_node_init(node, new_value);
		plist_add(node, &c->list);
		break;
	default:
		/* no action */
		;
	}

	curr_value = pm_qos_get_value(c);
	cpumask_clear(&cpus);
	pm_qos_set_value(c, curr_value);
<<<<<<< HEAD
	ret = pm_qos_set_value_for_cpus(c, &cpus);
=======
	pm_qos_set_value_for_cpus(c);
>>>>>>> 5e52a76e

	spin_unlock_irqrestore(&pm_qos_lock, flags);

	trace_pm_qos_update_target(action, prev_value, curr_value);

	/*
	 * if cpu mask bits are set, call the notifier call chain
	 * to update the new qos restriction for the cores
	 */

	if (!cpumask_empty(&cpus) ||
	   (ret && prev_value != curr_value)) {
		ret = 1;
		if (c->notifiers)
			blocking_notifier_call_chain(c->notifiers,
				     (unsigned long)curr_value, &cpus);
	} else {
		ret = 0;
	}
	return ret;
}

/**
 * pm_qos_flags_remove_req - Remove device PM QoS flags request.
 * @pqf: Device PM QoS flags set to remove the request from.
 * @req: Request to remove from the set.
 */
static void pm_qos_flags_remove_req(struct pm_qos_flags *pqf,
				    struct pm_qos_flags_request *req)
{
	s32 val = 0;

	list_del(&req->node);
	list_for_each_entry(req, &pqf->list, node)
		val |= req->flags;

	pqf->effective_flags = val;
}

/**
 * pm_qos_update_flags - Update a set of PM QoS flags.
 * @pqf: Set of flags to update.
 * @req: Request to add to the set, to modify, or to remove from the set.
 * @action: Action to take on the set.
 * @val: Value of the request to add or modify.
 *
 * Update the given set of PM QoS flags and call notifiers if the aggregate
 * value has changed.  Returns 1 if the aggregate constraint value has changed,
 * 0 otherwise.
 */
bool pm_qos_update_flags(struct pm_qos_flags *pqf,
			 struct pm_qos_flags_request *req,
			 enum pm_qos_req_action action, s32 val)
{
	unsigned long irqflags;
	s32 prev_value, curr_value;

	spin_lock_irqsave(&pm_qos_lock, irqflags);

	prev_value = list_empty(&pqf->list) ? 0 : pqf->effective_flags;

	switch (action) {
	case PM_QOS_REMOVE_REQ:
		pm_qos_flags_remove_req(pqf, req);
		break;
	case PM_QOS_UPDATE_REQ:
		pm_qos_flags_remove_req(pqf, req);
		/* fall through */
	case PM_QOS_ADD_REQ:
		req->flags = val;
		INIT_LIST_HEAD(&req->node);
		list_add_tail(&req->node, &pqf->list);
		pqf->effective_flags |= val;
		break;
	default:
		/* no action */
		;
	}

	curr_value = list_empty(&pqf->list) ? 0 : pqf->effective_flags;

	spin_unlock_irqrestore(&pm_qos_lock, irqflags);

	trace_pm_qos_update_flags(action, prev_value, curr_value);
	return prev_value != curr_value;
}

/**
 * pm_qos_request - returns current system wide qos expectation
 * @pm_qos_class: identification of which qos value is requested
 *
 * This function returns the current target value.
 */
int pm_qos_request(int pm_qos_class)
{
	return pm_qos_read_value(pm_qos_array[pm_qos_class]->constraints);
}
EXPORT_SYMBOL_GPL(pm_qos_request);

int pm_qos_request_for_cpu(int pm_qos_class, int cpu)
{
<<<<<<< HEAD
	if (cpu_isolated(cpu))
		return INT_MAX;

=======
>>>>>>> 5e52a76e
	return pm_qos_array[pm_qos_class]->constraints->target_per_cpu[cpu];
}
EXPORT_SYMBOL(pm_qos_request_for_cpu);

int pm_qos_request_active(struct pm_qos_request *req)
{
	return req->pm_qos_class != 0;
}
EXPORT_SYMBOL_GPL(pm_qos_request_active);

int pm_qos_request_for_cpumask(int pm_qos_class, struct cpumask *mask)
{
	unsigned long irqflags;
	int cpu;
	struct pm_qos_constraints *c = NULL;
	int val;

	spin_lock_irqsave(&pm_qos_lock, irqflags);
	c = pm_qos_array[pm_qos_class]->constraints;
	val = c->default_value;

	for_each_cpu(cpu, mask) {
<<<<<<< HEAD

=======
>>>>>>> 5e52a76e
		switch (c->type) {
		case PM_QOS_MIN:
			if (c->target_per_cpu[cpu] < val)
				val = c->target_per_cpu[cpu];
			break;
		case PM_QOS_MAX:
			if (c->target_per_cpu[cpu] > val)
				val = c->target_per_cpu[cpu];
			break;
		default:
			break;
		}
	}
	spin_unlock_irqrestore(&pm_qos_lock, irqflags);

	return val;
}
EXPORT_SYMBOL(pm_qos_request_for_cpumask);

static void __pm_qos_update_request(struct pm_qos_request *req,
			   s32 new_value)
{
	trace_pm_qos_update_request(req->pm_qos_class, new_value);

	if (new_value != req->node.prio)
		pm_qos_update_target(
			pm_qos_array[req->pm_qos_class]->constraints,
			&req->node, PM_QOS_UPDATE_REQ, new_value);
}

/**
 * pm_qos_work_fn - the timeout handler of pm_qos_update_request_timeout
 * @work: work struct for the delayed work (timeout)
 *
 * This cancels the timeout request by falling back to the default at timeout.
 */
static void pm_qos_work_fn(struct work_struct *work)
{
	struct pm_qos_request *req = container_of(to_delayed_work(work),
						  struct pm_qos_request,
						  work);

	__pm_qos_update_request(req, PM_QOS_DEFAULT_VALUE);
}

#ifdef CONFIG_SMP
static void pm_qos_irq_release(struct kref *ref)
{
	unsigned long flags;
	struct irq_affinity_notify *notify = container_of(ref,
					struct irq_affinity_notify, kref);
	struct pm_qos_request *req = container_of(notify,
					struct pm_qos_request, irq_notify);
	struct pm_qos_constraints *c =
				pm_qos_array[req->pm_qos_class]->constraints;

	spin_lock_irqsave(&pm_qos_lock, flags);
	cpumask_setall(&req->cpus_affine);
	spin_unlock_irqrestore(&pm_qos_lock, flags);

	pm_qos_update_target(c, &req->node, PM_QOS_UPDATE_REQ,
			c->default_value);
}

static void pm_qos_irq_notify(struct irq_affinity_notify *notify,
<<<<<<< HEAD
		const cpumask_t *unused_mask)
=======
		const cpumask_t *mask)
>>>>>>> 5e52a76e
{
	unsigned long flags;
	struct pm_qos_request *req = container_of(notify,
					struct pm_qos_request, irq_notify);
	struct pm_qos_constraints *c =
				pm_qos_array[req->pm_qos_class]->constraints;
<<<<<<< HEAD
	struct irq_desc *desc = irq_to_desc(req->irq);
	struct cpumask *new_affinity =
			irq_data_get_effective_affinity_mask(&desc->irq_data);
	bool affinity_changed = false;

	spin_lock_irqsave(&pm_qos_lock, flags);
	if (!cpumask_equal(&req->cpus_affine, new_affinity)) {
		cpumask_copy(&req->cpus_affine, new_affinity);
		affinity_changed = true;
	}

	spin_unlock_irqrestore(&pm_qos_lock, flags);

	if (affinity_changed)
		pm_qos_update_target(c, &req->node, PM_QOS_UPDATE_REQ,
				     req->node.prio);
=======

	spin_lock_irqsave(&pm_qos_lock, flags);
	cpumask_copy(&req->cpus_affine, mask);
	spin_unlock_irqrestore(&pm_qos_lock, flags);

	pm_qos_update_target(c, &req->node, PM_QOS_UPDATE_REQ, req->node.prio);
>>>>>>> 5e52a76e
}
#endif

/**
 * pm_qos_add_request - inserts new qos request into the list
 * @req: pointer to a preallocated handle
 * @pm_qos_class: identifies which list of qos request to use
 * @value: defines the qos request
 *
 * This function inserts a new entry in the pm_qos_class list of requested qos
 * performance characteristics.  It recomputes the aggregate QoS expectations
 * for the pm_qos_class of parameters and initializes the pm_qos_request
 * handle.  Caller needs to save this handle for later use in updates and
 * removal.
 */

void pm_qos_add_request(struct pm_qos_request *req,
			int pm_qos_class, s32 value)
{
	if (!req) /*guard against callers passing in null */
		return;

	if (pm_qos_request_active(req)) {
		WARN(1, KERN_ERR "pm_qos_add_request() called for already added request\n");
		return;
	}

	switch (req->type) {
	case PM_QOS_REQ_AFFINE_CORES:
		if (cpumask_empty(&req->cpus_affine)) {
			req->type = PM_QOS_REQ_ALL_CORES;
			cpumask_setall(&req->cpus_affine);
			WARN(1, "Affine cores not set for request with affinity flag\n");
		}
		break;
#ifdef CONFIG_SMP
	case PM_QOS_REQ_AFFINE_IRQ:
		if (irq_can_set_affinity(req->irq)) {
			struct irq_desc *desc = irq_to_desc(req->irq);
			struct cpumask *mask;

			if (!desc)
				return;

<<<<<<< HEAD
			/*
			 * If the IRQ is not started, the effective affinity
			 * won't be set. So fallback to the default affinity.
			 */
			mask = irq_data_get_effective_affinity_mask(
						&desc->irq_data);
			if (cpumask_empty(mask))
				mask = irq_data_get_affinity_mask(
						&desc->irq_data);

=======
			mask = desc->irq_data.common->affinity;

			/* Get the current affinity */
>>>>>>> 5e52a76e
			cpumask_copy(&req->cpus_affine, mask);
			req->irq_notify.irq = req->irq;
			req->irq_notify.notify = pm_qos_irq_notify;
			req->irq_notify.release = pm_qos_irq_release;

		} else {
			req->type = PM_QOS_REQ_ALL_CORES;
			cpumask_setall(&req->cpus_affine);
			WARN(1, "IRQ-%d not set for request with affinity flag\n",
					req->irq);
		}
		break;
#endif
	default:
		WARN(1, "Unknown request type %d\n", req->type);
		/* fall through */
	case PM_QOS_REQ_ALL_CORES:
		cpumask_setall(&req->cpus_affine);
		break;
	}

	req->pm_qos_class = pm_qos_class;
	INIT_DELAYED_WORK(&req->work, pm_qos_work_fn);
	trace_pm_qos_add_request(pm_qos_class, value);
	pm_qos_update_target(pm_qos_array[pm_qos_class]->constraints,
			     &req->node, PM_QOS_ADD_REQ, value);

#ifdef CONFIG_SMP
	if (req->type == PM_QOS_REQ_AFFINE_IRQ &&
			irq_can_set_affinity(req->irq)) {
		int ret = 0;

		ret = irq_set_affinity_notifier(req->irq,
					&req->irq_notify);
		if (ret) {
			WARN(1, "IRQ affinity notify set failed\n");
			req->type = PM_QOS_REQ_ALL_CORES;
			cpumask_setall(&req->cpus_affine);
			pm_qos_update_target(
				pm_qos_array[pm_qos_class]->constraints,
				&req->node, PM_QOS_UPDATE_REQ, value);
		}
	}
#endif
}
EXPORT_SYMBOL_GPL(pm_qos_add_request);

/**
 * pm_qos_update_request - modifies an existing qos request
 * @req : handle to list element holding a pm_qos request to use
 * @value: defines the qos request
 *
 * Updates an existing qos request for the pm_qos_class of parameters along
 * with updating the target pm_qos_class value.
 *
 * Attempts are made to make this code callable on hot code paths.
 */
void pm_qos_update_request(struct pm_qos_request *req,
			   s32 new_value)
{
	if (!req) /*guard against callers passing in null */
		return;

	if (!pm_qos_request_active(req)) {
		WARN(1, KERN_ERR "pm_qos_update_request() called for unknown object\n");
		return;
	}

	cancel_delayed_work_sync(&req->work);
	__pm_qos_update_request(req, new_value);
}
EXPORT_SYMBOL_GPL(pm_qos_update_request);

/**
 * pm_qos_update_request_timeout - modifies an existing qos request temporarily.
 * @req : handle to list element holding a pm_qos request to use
 * @new_value: defines the temporal qos request
 * @timeout_us: the effective duration of this qos request in usecs.
 *
 * After timeout_us, this qos request is cancelled automatically.
 */
void pm_qos_update_request_timeout(struct pm_qos_request *req, s32 new_value,
				   unsigned long timeout_us)
{
	if (!req)
		return;
	if (WARN(!pm_qos_request_active(req),
		 "%s called for unknown object.", __func__))
		return;

	cancel_delayed_work_sync(&req->work);

	trace_pm_qos_update_request_timeout(req->pm_qos_class,
					    new_value, timeout_us);
	if (new_value != req->node.prio)
		pm_qos_update_target(
			pm_qos_array[req->pm_qos_class]->constraints,
			&req->node, PM_QOS_UPDATE_REQ, new_value);

	schedule_delayed_work(&req->work, usecs_to_jiffies(timeout_us));
}
EXPORT_SYMBOL_GPL(pm_qos_update_request_timeout);

/**
 * pm_qos_remove_request - modifies an existing qos request
 * @req: handle to request list element
 *
 * Will remove pm qos request from the list of constraints and
 * recompute the current target value for the pm_qos_class.  Call this
 * on slow code paths.
 */
void pm_qos_remove_request(struct pm_qos_request *req)
{
	if (!req) /*guard against callers passing in null */
		return;
		/* silent return to keep pcm code cleaner */

	if (!pm_qos_request_active(req)) {
		WARN(1, "%s called for unknown object\n", __func__);
		return;
	}

	cancel_delayed_work_sync(&req->work);

#ifdef CONFIG_SMP
	if (req->type == PM_QOS_REQ_AFFINE_IRQ) {
		int ret = 0;
		/* Get the current affinity */
		ret = irq_set_affinity_notifier(req->irq, NULL);
		if (ret)
			WARN(1, "IRQ affinity notify set failed\n");
	}
#endif

	trace_pm_qos_remove_request(req->pm_qos_class, PM_QOS_DEFAULT_VALUE);
	pm_qos_update_target(pm_qos_array[req->pm_qos_class]->constraints,
			     &req->node, PM_QOS_REMOVE_REQ,
			     PM_QOS_DEFAULT_VALUE);
	memset(req, 0, sizeof(*req));
}
EXPORT_SYMBOL_GPL(pm_qos_remove_request);

/**
 * pm_qos_add_notifier - sets notification entry for changes to target value
 * @pm_qos_class: identifies which qos target changes should be notified.
 * @notifier: notifier block managed by caller.
 *
 * will register the notifier into a notification chain that gets called
 * upon changes to the pm_qos_class target value.
 */
int pm_qos_add_notifier(int pm_qos_class, struct notifier_block *notifier)
{
	int retval;

	retval = blocking_notifier_chain_register(
			pm_qos_array[pm_qos_class]->constraints->notifiers,
			notifier);

	return retval;
}
EXPORT_SYMBOL_GPL(pm_qos_add_notifier);

/**
 * pm_qos_remove_notifier - deletes notification entry from chain.
 * @pm_qos_class: identifies which qos target changes are notified.
 * @notifier: notifier block to be removed.
 *
 * will remove the notifier from the notification chain that gets called
 * upon changes to the pm_qos_class target value.
 */
int pm_qos_remove_notifier(int pm_qos_class, struct notifier_block *notifier)
{
	int retval;

	retval = blocking_notifier_chain_unregister(
			pm_qos_array[pm_qos_class]->constraints->notifiers,
			notifier);

	return retval;
}
EXPORT_SYMBOL_GPL(pm_qos_remove_notifier);

/* User space interface to PM QoS classes via misc devices */
static int register_pm_qos_misc(struct pm_qos_object *qos, struct dentry *d)
{
	qos->pm_qos_power_miscdev.minor = MISC_DYNAMIC_MINOR;
	qos->pm_qos_power_miscdev.name = qos->name;
	qos->pm_qos_power_miscdev.fops = &pm_qos_power_fops;

	if (d) {
		(void)debugfs_create_file(qos->name, S_IRUGO, d,
					  (void *)qos, &pm_qos_debug_fops);
	}

	return misc_register(&qos->pm_qos_power_miscdev);
}

static int find_pm_qos_object_by_minor(int minor)
{
	int pm_qos_class;

	for (pm_qos_class = PM_QOS_CPU_DMA_LATENCY;
		pm_qos_class < PM_QOS_NUM_CLASSES; pm_qos_class++) {
		if (minor ==
			pm_qos_array[pm_qos_class]->pm_qos_power_miscdev.minor)
			return pm_qos_class;
	}
	return -1;
}

static int pm_qos_power_open(struct inode *inode, struct file *filp)
{
	long pm_qos_class;

	pm_qos_class = find_pm_qos_object_by_minor(iminor(inode));
	if (pm_qos_class >= PM_QOS_CPU_DMA_LATENCY) {
		struct pm_qos_request *req = kzalloc(sizeof(*req), GFP_KERNEL);
		if (!req)
			return -ENOMEM;

		pm_qos_add_request(req, pm_qos_class, PM_QOS_DEFAULT_VALUE);
		filp->private_data = req;

		return 0;
	}
	return -EPERM;
}

static int pm_qos_power_release(struct inode *inode, struct file *filp)
{
	struct pm_qos_request *req;

	req = filp->private_data;
	pm_qos_remove_request(req);
	kfree(req);

	return 0;
}


static ssize_t pm_qos_power_read(struct file *filp, char __user *buf,
		size_t count, loff_t *f_pos)
{
	s32 value;
	unsigned long flags;
	struct pm_qos_request *req = filp->private_data;

	if (!req)
		return -EINVAL;
	if (!pm_qos_request_active(req))
		return -EINVAL;

	spin_lock_irqsave(&pm_qos_lock, flags);
	value = pm_qos_get_value(pm_qos_array[req->pm_qos_class]->constraints);
	spin_unlock_irqrestore(&pm_qos_lock, flags);

	return simple_read_from_buffer(buf, count, f_pos, &value, sizeof(s32));
}

static ssize_t pm_qos_power_write(struct file *filp, const char __user *buf,
		size_t count, loff_t *f_pos)
{
	s32 value;
	struct pm_qos_request *req;

	if (count == sizeof(s32)) {
		if (copy_from_user(&value, buf, sizeof(s32)))
			return -EFAULT;
	} else {
		int ret;

		ret = kstrtos32_from_user(buf, count, 16, &value);
		if (ret)
			return ret;
	}

	req = filp->private_data;
	pm_qos_update_request(req, value);

	return count;
}


static int __init pm_qos_power_init(void)
{
	int ret = 0;
	int i;
	struct dentry *d;

	BUILD_BUG_ON(ARRAY_SIZE(pm_qos_array) != PM_QOS_NUM_CLASSES);

	d = debugfs_create_dir("pm_qos", NULL);
	if (IS_ERR_OR_NULL(d))
		d = NULL;

	for (i = PM_QOS_CPU_DMA_LATENCY; i < PM_QOS_NUM_CLASSES; i++) {
		ret = register_pm_qos_misc(pm_qos_array[i], d);
		if (ret < 0) {
			pr_err("%s: %s setup failed\n",
			       __func__, pm_qos_array[i]->name);
			return ret;
		}
	}

	return ret;
}

late_initcall(pm_qos_power_init);<|MERGE_RESOLUTION|>--- conflicted
+++ resolved
@@ -45,10 +45,7 @@
 #include <linux/seq_file.h>
 #include <linux/irq.h>
 #include <linux/irqdesc.h>
-<<<<<<< HEAD
 #include <linux/cpumask.h>
-=======
->>>>>>> 5e52a76e
 
 #include <linux/uaccess.h>
 #include <linux/export.h>
@@ -269,18 +266,13 @@
 	.release        = single_release,
 };
 
-<<<<<<< HEAD
 static inline int pm_qos_set_value_for_cpus(struct pm_qos_constraints *c,
 		struct cpumask *cpus)
-=======
-static inline void pm_qos_set_value_for_cpus(struct pm_qos_constraints *c)
->>>>>>> 5e52a76e
 {
 	struct pm_qos_request *req = NULL;
 	int cpu;
 	s32 qos_val[NR_CPUS] = { [0 ... (NR_CPUS - 1)] = c->default_value };
 
-<<<<<<< HEAD
 	/*
 	 * pm_qos_constraints can be from different classes,
 	 * Update cpumask only only for CPU_DMA_LATENCY classes
@@ -289,8 +281,6 @@
 	if (c != pm_qos_array[PM_QOS_CPU_DMA_LATENCY]->constraints)
 		return -EINVAL;
 
-=======
->>>>>>> 5e52a76e
 	plist_for_each_entry(req, &c->list, node) {
 		for_each_cpu(cpu, &req->cpus_affine) {
 			switch (c->type) {
@@ -308,7 +298,6 @@
 		}
 	}
 
-<<<<<<< HEAD
 	for_each_possible_cpu(cpu) {
 		if (c->target_per_cpu[cpu] != qos_val[cpu])
 			cpumask_set_cpu(cpu, cpus);
@@ -316,10 +305,6 @@
 	}
 
 	return 0;
-=======
-	for_each_possible_cpu(cpu)
-		c->target_per_cpu[cpu] = qos_val[cpu];
->>>>>>> 5e52a76e
 }
 
 /**
@@ -372,11 +357,7 @@
 	curr_value = pm_qos_get_value(c);
 	cpumask_clear(&cpus);
 	pm_qos_set_value(c, curr_value);
-<<<<<<< HEAD
 	ret = pm_qos_set_value_for_cpus(c, &cpus);
-=======
-	pm_qos_set_value_for_cpus(c);
->>>>>>> 5e52a76e
 
 	spin_unlock_irqrestore(&pm_qos_lock, flags);
 
@@ -478,12 +459,9 @@
 
 int pm_qos_request_for_cpu(int pm_qos_class, int cpu)
 {
-<<<<<<< HEAD
 	if (cpu_isolated(cpu))
 		return INT_MAX;
 
-=======
->>>>>>> 5e52a76e
 	return pm_qos_array[pm_qos_class]->constraints->target_per_cpu[cpu];
 }
 EXPORT_SYMBOL(pm_qos_request_for_cpu);
@@ -506,10 +484,7 @@
 	val = c->default_value;
 
 	for_each_cpu(cpu, mask) {
-<<<<<<< HEAD
-
-=======
->>>>>>> 5e52a76e
+
 		switch (c->type) {
 		case PM_QOS_MIN:
 			if (c->target_per_cpu[cpu] < val)
@@ -575,18 +550,13 @@
 }
 
 static void pm_qos_irq_notify(struct irq_affinity_notify *notify,
-<<<<<<< HEAD
 		const cpumask_t *unused_mask)
-=======
-		const cpumask_t *mask)
->>>>>>> 5e52a76e
 {
 	unsigned long flags;
 	struct pm_qos_request *req = container_of(notify,
 					struct pm_qos_request, irq_notify);
 	struct pm_qos_constraints *c =
 				pm_qos_array[req->pm_qos_class]->constraints;
-<<<<<<< HEAD
 	struct irq_desc *desc = irq_to_desc(req->irq);
 	struct cpumask *new_affinity =
 			irq_data_get_effective_affinity_mask(&desc->irq_data);
@@ -603,14 +573,6 @@
 	if (affinity_changed)
 		pm_qos_update_target(c, &req->node, PM_QOS_UPDATE_REQ,
 				     req->node.prio);
-=======
-
-	spin_lock_irqsave(&pm_qos_lock, flags);
-	cpumask_copy(&req->cpus_affine, mask);
-	spin_unlock_irqrestore(&pm_qos_lock, flags);
-
-	pm_qos_update_target(c, &req->node, PM_QOS_UPDATE_REQ, req->node.prio);
->>>>>>> 5e52a76e
 }
 #endif
 
@@ -655,7 +617,6 @@
 			if (!desc)
 				return;
 
-<<<<<<< HEAD
 			/*
 			 * If the IRQ is not started, the effective affinity
 			 * won't be set. So fallback to the default affinity.
@@ -666,11 +627,6 @@
 				mask = irq_data_get_affinity_mask(
 						&desc->irq_data);
 
-=======
-			mask = desc->irq_data.common->affinity;
-
-			/* Get the current affinity */
->>>>>>> 5e52a76e
 			cpumask_copy(&req->cpus_affine, mask);
 			req->irq_notify.irq = req->irq;
 			req->irq_notify.notify = pm_qos_irq_notify;
