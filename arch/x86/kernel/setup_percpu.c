#include <linux/kernel.h>
#include <linux/module.h>
#include <linux/init.h>
#include <linux/bootmem.h>
#include <linux/percpu.h>
#include <linux/kexec.h>
#include <linux/crash_dump.h>
#include <linux/smp.h>
#include <linux/topology.h>
#include <asm/sections.h>
#include <asm/processor.h>
#include <asm/setup.h>
#include <asm/mpspec.h>
#include <asm/apicdef.h>
#include <asm/highmem.h>
#include <asm/proto.h>
#include <asm/cpumask.h>

#ifdef CONFIG_DEBUG_PER_CPU_MAPS
# define DBG(x...) printk(KERN_DEBUG x)
#else
# define DBG(x...)
#endif

/*
 * Could be inside CONFIG_HAVE_SETUP_PER_CPU_AREA with other stuff but
 * voyager wants cpu_number too.
 */
#ifdef CONFIG_SMP
DEFINE_PER_CPU(int, cpu_number);
EXPORT_PER_CPU_SYMBOL(cpu_number);
#endif

#ifdef CONFIG_X86_LOCAL_APIC
unsigned int num_processors;
unsigned disabled_cpus __cpuinitdata;
/* Processor that is doing the boot up */
unsigned int boot_cpu_physical_apicid = -1U;
EXPORT_SYMBOL(boot_cpu_physical_apicid);
unsigned int max_physical_apicid;

/* Bitmask of physically existing CPUs */
physid_mask_t phys_cpu_present_map;
#endif

/*
 * Map cpu index to physical APIC ID
 */
DEFINE_EARLY_PER_CPU(u16, x86_cpu_to_apicid, BAD_APICID);
DEFINE_EARLY_PER_CPU(u16, x86_bios_cpu_apicid, BAD_APICID);
EXPORT_EARLY_PER_CPU_SYMBOL(x86_cpu_to_apicid);
EXPORT_EARLY_PER_CPU_SYMBOL(x86_bios_cpu_apicid);

#if defined(CONFIG_NUMA) && defined(CONFIG_X86_64)
#define	X86_64_NUMA	1	/* (used later) */
DEFINE_PER_CPU(int, node_number) = 0;
EXPORT_PER_CPU_SYMBOL(node_number);

/*
 * Map cpu index to node index
 */
DEFINE_EARLY_PER_CPU(int, x86_cpu_to_node_map, NUMA_NO_NODE);
EXPORT_EARLY_PER_CPU_SYMBOL(x86_cpu_to_node_map);

/*
 * Which logical CPUs are on which nodes
 */
cpumask_t *node_to_cpumask_map;
EXPORT_SYMBOL(node_to_cpumask_map);

/*
 * Setup node_to_cpumask_map
 */
static void __init setup_node_to_cpumask_map(void);

#else
static inline void setup_node_to_cpumask_map(void) { }
#endif

#ifdef CONFIG_X86_64

/* correctly size the local cpu masks */
static void setup_cpu_local_masks(void)
{
	alloc_bootmem_cpumask_var(&cpu_initialized_mask);
	alloc_bootmem_cpumask_var(&cpu_callin_mask);
	alloc_bootmem_cpumask_var(&cpu_callout_mask);
	alloc_bootmem_cpumask_var(&cpu_sibling_setup_mask);
}

#else /* CONFIG_X86_32 */

static inline void setup_cpu_local_masks(void)
{
}

#endif /* CONFIG_X86_32 */

#ifdef CONFIG_HAVE_SETUP_PER_CPU_AREA
/*
 * Copy data used in early init routines from the initial arrays to the
 * per cpu data areas.  These arrays then become expendable and the
 * *_early_ptr's are zeroed indicating that the static arrays are gone.
 */
static void __init setup_per_cpu_maps(void)
{
	int cpu;

	for_each_possible_cpu(cpu) {
		per_cpu(x86_cpu_to_apicid, cpu) =
				early_per_cpu_map(x86_cpu_to_apicid, cpu);
		per_cpu(x86_bios_cpu_apicid, cpu) =
				early_per_cpu_map(x86_bios_cpu_apicid, cpu);
#ifdef X86_64_NUMA
		per_cpu(x86_cpu_to_node_map, cpu) =
				early_per_cpu_map(x86_cpu_to_node_map, cpu);
#endif
	}

	/* indicate the early static arrays will soon be gone */
	early_per_cpu_ptr(x86_cpu_to_apicid) = NULL;
	early_per_cpu_ptr(x86_bios_cpu_apicid) = NULL;
#ifdef X86_64_NUMA
	early_per_cpu_ptr(x86_cpu_to_node_map) = NULL;
#endif
}

#ifdef CONFIG_X86_64
unsigned long __per_cpu_offset[NR_CPUS] __read_mostly = {
	[0] = (unsigned long)__per_cpu_load,
};
#else
unsigned long __per_cpu_offset[NR_CPUS] __read_mostly;
#endif
EXPORT_SYMBOL(__per_cpu_offset);
<<<<<<< HEAD
=======
static inline void setup_cpu_pda_map(void) { }

#elif !defined(CONFIG_SMP)
static inline void setup_cpu_pda_map(void) { }

#else /* CONFIG_SMP && CONFIG_X86_64 */

/*
 * Allocate cpu_pda pointer table and array via alloc_bootmem.
 */
static void __init setup_cpu_pda_map(void)
{
	char *pda;
	struct x8664_pda **new_cpu_pda;
	unsigned long size;
	int cpu;

	size = roundup(sizeof(struct x8664_pda), cache_line_size());

	/* allocate cpu_pda array and pointer table */
	{
		unsigned long tsize = nr_cpu_ids * sizeof(void *);
		unsigned long asize = size * (nr_cpu_ids - 1);

		tsize = roundup(tsize, cache_line_size());
		new_cpu_pda = alloc_bootmem(tsize + asize);
		pda = (char *)new_cpu_pda + tsize;
	}

	/* initialize pointer table to static pda's */
	for_each_possible_cpu(cpu) {
		if (cpu == 0) {
			/* leave boot cpu pda in place */
			new_cpu_pda[0] = cpu_pda(0);
			continue;
		}
		new_cpu_pda[cpu] = (struct x8664_pda *)pda;
		new_cpu_pda[cpu]->in_bootmem = 1;
		pda += size;
	}

	/* point to new pointer table */
	_cpu_pda = new_cpu_pda;
}

#endif /* CONFIG_SMP && CONFIG_X86_64 */

#ifdef CONFIG_X86_64

/* correctly size the local cpu masks */
static void __init setup_cpu_local_masks(void)
{
	alloc_bootmem_cpumask_var(&cpu_initialized_mask);
	alloc_bootmem_cpumask_var(&cpu_callin_mask);
	alloc_bootmem_cpumask_var(&cpu_callout_mask);
	alloc_bootmem_cpumask_var(&cpu_sibling_setup_mask);
}

#else /* CONFIG_X86_32 */

static inline void setup_cpu_local_masks(void)
{
}

#endif /* CONFIG_X86_32 */
>>>>>>> 8e492151

/*
 * Great future plan:
 * Declare PDA itself and support (irqstack,tss,pgd) as per cpu data.
 * Always point %gs to its beginning
 */
void __init setup_per_cpu_areas(void)
{
	ssize_t size, old_size;
	char *ptr;
	int cpu;
	unsigned long align = 1;

	/* Copy section for each CPU (we discard the original) */
	old_size = PERCPU_ENOUGH_ROOM;
	align = max_t(unsigned long, PAGE_SIZE, align);
	size = roundup(old_size, align);

	pr_info("NR_CPUS:%d nr_cpumask_bits:%d nr_cpu_ids:%d nr_node_ids:%d\n",
		NR_CPUS, nr_cpumask_bits, nr_cpu_ids, nr_node_ids);

	pr_info("PERCPU: Allocating %zd bytes of per cpu data\n", size);

	for_each_possible_cpu(cpu) {
#ifndef CONFIG_NEED_MULTIPLE_NODES
		ptr = __alloc_bootmem(size, align,
				 __pa(MAX_DMA_ADDRESS));
#else
		int node = early_cpu_to_node(cpu);
		if (!node_online(node) || !NODE_DATA(node)) {
			ptr = __alloc_bootmem(size, align,
					 __pa(MAX_DMA_ADDRESS));
			pr_info("cpu %d has no node %d or node-local memory\n",
				cpu, node);
			pr_debug("per cpu data for cpu%d at %016lx\n",
				 cpu, __pa(ptr));
		} else {
			ptr = __alloc_bootmem_node(NODE_DATA(node), size, align,
							__pa(MAX_DMA_ADDRESS));
			pr_debug("per cpu data for cpu%d on node%d at %016lx\n",
				cpu, node, __pa(ptr));
		}
#endif

		memcpy(ptr, __per_cpu_load, __per_cpu_end - __per_cpu_start);
		per_cpu_offset(cpu) = ptr - __per_cpu_start;
		per_cpu(this_cpu_off, cpu) = per_cpu_offset(cpu);
		per_cpu(cpu_number, cpu) = cpu;
#ifdef CONFIG_X86_64
		per_cpu(irq_stack_ptr, cpu) =
			per_cpu(irq_stack_union.irq_stack, cpu) + IRQ_STACK_SIZE - 64;
		/*
		 * Up to this point, CPU0 has been using .data.init
		 * area.  Reload %gs offset for CPU0.
		 */
		if (cpu == 0)
			load_gs_base(cpu);
#endif

		DBG("PERCPU: cpu %4d %p\n", cpu, ptr);
	}

	/* Setup percpu data maps */
	setup_per_cpu_maps();

	/* Setup node to cpumask map */
	setup_node_to_cpumask_map();

	/* Setup cpu initialized, callin, callout masks */
	setup_cpu_local_masks();
}

#endif

#ifdef X86_64_NUMA

/*
 * Allocate node_to_cpumask_map based on number of available nodes
 * Requires node_possible_map to be valid.
 *
 * Note: node_to_cpumask() is not valid until after this is done.
 * (Use CONFIG_DEBUG_PER_CPU_MAPS to check this.)
 */
static void __init setup_node_to_cpumask_map(void)
{
	unsigned int node, num = 0;
	cpumask_t *map;

	/* setup nr_node_ids if not done yet */
	if (nr_node_ids == MAX_NUMNODES) {
		for_each_node_mask(node, node_possible_map)
			num = node;
		nr_node_ids = num + 1;
	}

	/* allocate the map */
	map = alloc_bootmem_low(nr_node_ids * sizeof(cpumask_t));
	DBG("node_to_cpumask_map at %p for %d nodes\n", map, nr_node_ids);

	pr_debug("Node to cpumask map at %p for %d nodes\n",
		 map, nr_node_ids);

	/* node_to_cpumask() will now work */
	node_to_cpumask_map = map;
}

void __cpuinit numa_set_node(int cpu, int node)
{
	int *cpu_to_node_map = early_per_cpu_ptr(x86_cpu_to_node_map);

	/* early setting, no percpu area yet */
	if (cpu_to_node_map) {
		cpu_to_node_map[cpu] = node;
		return;
	}

#ifdef CONFIG_DEBUG_PER_CPU_MAPS
	if (cpu >= nr_cpu_ids || !per_cpu_offset(cpu)) {
		printk(KERN_ERR "numa_set_node: invalid cpu# (%d)\n", cpu);
		dump_stack();
		return;
	}
#endif
	per_cpu(x86_cpu_to_node_map, cpu) = node;

	if (node != NUMA_NO_NODE)
		per_cpu(node_number, cpu) = node;
}

void __cpuinit numa_clear_node(int cpu)
{
	numa_set_node(cpu, NUMA_NO_NODE);
}

#ifndef CONFIG_DEBUG_PER_CPU_MAPS

void __cpuinit numa_add_cpu(int cpu)
{
	cpu_set(cpu, node_to_cpumask_map[early_cpu_to_node(cpu)]);
}

void __cpuinit numa_remove_cpu(int cpu)
{
	cpu_clear(cpu, node_to_cpumask_map[early_cpu_to_node(cpu)]);
}

#else /* CONFIG_DEBUG_PER_CPU_MAPS */

/*
 * --------- debug versions of the numa functions ---------
 */
static void __cpuinit numa_set_cpumask(int cpu, int enable)
{
	int node = early_cpu_to_node(cpu);
	cpumask_t *mask;
	char buf[64];

	if (node_to_cpumask_map == NULL) {
		printk(KERN_ERR "node_to_cpumask_map NULL\n");
		dump_stack();
		return;
	}

	mask = &node_to_cpumask_map[node];
	if (enable)
		cpu_set(cpu, *mask);
	else
		cpu_clear(cpu, *mask);

	cpulist_scnprintf(buf, sizeof(buf), mask);
	printk(KERN_DEBUG "%s cpu %d node %d: mask now %s\n",
		enable ? "numa_add_cpu" : "numa_remove_cpu", cpu, node, buf);
}

void __cpuinit numa_add_cpu(int cpu)
{
	numa_set_cpumask(cpu, 1);
}

void __cpuinit numa_remove_cpu(int cpu)
{
	numa_set_cpumask(cpu, 0);
}

int cpu_to_node(int cpu)
{
	if (early_per_cpu_ptr(x86_cpu_to_node_map)) {
		printk(KERN_WARNING
			"cpu_to_node(%d): usage too early!\n", cpu);
		dump_stack();
		return early_per_cpu_ptr(x86_cpu_to_node_map)[cpu];
	}
	return per_cpu(x86_cpu_to_node_map, cpu);
}
EXPORT_SYMBOL(cpu_to_node);

/*
 * Same function as cpu_to_node() but used if called before the
 * per_cpu areas are setup.
 */
int early_cpu_to_node(int cpu)
{
	if (early_per_cpu_ptr(x86_cpu_to_node_map))
		return early_per_cpu_ptr(x86_cpu_to_node_map)[cpu];

	if (!per_cpu_offset(cpu)) {
		printk(KERN_WARNING
			"early_cpu_to_node(%d): no per_cpu area!\n", cpu);
		dump_stack();
		return NUMA_NO_NODE;
	}
	return per_cpu(x86_cpu_to_node_map, cpu);
}


/* empty cpumask */
static const cpumask_t cpu_mask_none;

/*
 * Returns a pointer to the bitmask of CPUs on Node 'node'.
 */
const cpumask_t *cpumask_of_node(int node)
{
	if (node_to_cpumask_map == NULL) {
		printk(KERN_WARNING
			"cpumask_of_node(%d): no node_to_cpumask_map!\n",
			node);
		dump_stack();
		return (const cpumask_t *)&cpu_online_map;
	}
	if (node >= nr_node_ids) {
		printk(KERN_WARNING
			"cpumask_of_node(%d): node > nr_node_ids(%d)\n",
			node, nr_node_ids);
		dump_stack();
		return &cpu_mask_none;
	}
	return &node_to_cpumask_map[node];
}
EXPORT_SYMBOL(cpumask_of_node);

/*
 * Returns a bitmask of CPUs on Node 'node'.
 *
 * Side note: this function creates the returned cpumask on the stack
 * so with a high NR_CPUS count, excessive stack space is used.  The
 * node_to_cpumask_ptr function should be used whenever possible.
 */
cpumask_t node_to_cpumask(int node)
{
	if (node_to_cpumask_map == NULL) {
		printk(KERN_WARNING
			"node_to_cpumask(%d): no node_to_cpumask_map!\n", node);
		dump_stack();
		return cpu_online_map;
	}
	if (node >= nr_node_ids) {
		printk(KERN_WARNING
			"node_to_cpumask(%d): node > nr_node_ids(%d)\n",
			node, nr_node_ids);
		dump_stack();
		return cpu_mask_none;
	}
	return node_to_cpumask_map[node];
}
EXPORT_SYMBOL(node_to_cpumask);

/*
 * --------- end of debug versions of the numa functions ---------
 */

#endif /* CONFIG_DEBUG_PER_CPU_MAPS */

#endif /* X86_64_NUMA */
<|MERGE_RESOLUTION|>--- conflicted
+++ resolved
@@ -80,7 +80,7 @@
 #ifdef CONFIG_X86_64
 
 /* correctly size the local cpu masks */
-static void setup_cpu_local_masks(void)
+static void __init setup_cpu_local_masks(void)
 {
 	alloc_bootmem_cpumask_var(&cpu_initialized_mask);
 	alloc_bootmem_cpumask_var(&cpu_callin_mask);
@@ -133,74 +133,6 @@
 unsigned long __per_cpu_offset[NR_CPUS] __read_mostly;
 #endif
 EXPORT_SYMBOL(__per_cpu_offset);
-<<<<<<< HEAD
-=======
-static inline void setup_cpu_pda_map(void) { }
-
-#elif !defined(CONFIG_SMP)
-static inline void setup_cpu_pda_map(void) { }
-
-#else /* CONFIG_SMP && CONFIG_X86_64 */
-
-/*
- * Allocate cpu_pda pointer table and array via alloc_bootmem.
- */
-static void __init setup_cpu_pda_map(void)
-{
-	char *pda;
-	struct x8664_pda **new_cpu_pda;
-	unsigned long size;
-	int cpu;
-
-	size = roundup(sizeof(struct x8664_pda), cache_line_size());
-
-	/* allocate cpu_pda array and pointer table */
-	{
-		unsigned long tsize = nr_cpu_ids * sizeof(void *);
-		unsigned long asize = size * (nr_cpu_ids - 1);
-
-		tsize = roundup(tsize, cache_line_size());
-		new_cpu_pda = alloc_bootmem(tsize + asize);
-		pda = (char *)new_cpu_pda + tsize;
-	}
-
-	/* initialize pointer table to static pda's */
-	for_each_possible_cpu(cpu) {
-		if (cpu == 0) {
-			/* leave boot cpu pda in place */
-			new_cpu_pda[0] = cpu_pda(0);
-			continue;
-		}
-		new_cpu_pda[cpu] = (struct x8664_pda *)pda;
-		new_cpu_pda[cpu]->in_bootmem = 1;
-		pda += size;
-	}
-
-	/* point to new pointer table */
-	_cpu_pda = new_cpu_pda;
-}
-
-#endif /* CONFIG_SMP && CONFIG_X86_64 */
-
-#ifdef CONFIG_X86_64
-
-/* correctly size the local cpu masks */
-static void __init setup_cpu_local_masks(void)
-{
-	alloc_bootmem_cpumask_var(&cpu_initialized_mask);
-	alloc_bootmem_cpumask_var(&cpu_callin_mask);
-	alloc_bootmem_cpumask_var(&cpu_callout_mask);
-	alloc_bootmem_cpumask_var(&cpu_sibling_setup_mask);
-}
-
-#else /* CONFIG_X86_32 */
-
-static inline void setup_cpu_local_masks(void)
-{
-}
-
-#endif /* CONFIG_X86_32 */
->>>>>>> 8e492151
 
 /*
  * Great future plan:
