--- conflicted
+++ resolved
@@ -22,11 +22,7 @@
 	__entry->unsync = sp->unsync;
 
 #define KVM_MMU_PAGE_PRINTK() ({				        \
-<<<<<<< HEAD
-	const char *ret = trace_seq_buffer_ptr(p);			\
-=======
 	const u32 saved_len = p->len;					\
->>>>>>> 42cbc04f
 	static const char *access_str[] = {			        \
 		"---", "--x", "w--", "w-x", "-u-", "-ux", "wu-", "wux"  \
 	};							        \
