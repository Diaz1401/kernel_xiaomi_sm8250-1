/*
 * Contains CPU specific errata definitions
 *
 * Copyright (C) 2014 ARM Ltd.
 *
 * This program is free software; you can redistribute it and/or modify
 * it under the terms of the GNU General Public License version 2 as
 * published by the Free Software Foundation.
 *
 * This program is distributed in the hope that it will be useful,
 * but WITHOUT ANY WARRANTY; without even the implied warranty of
 * MERCHANTABILITY or FITNESS FOR A PARTICULAR PURPOSE.  See the
 * GNU General Public License for more details.
 *
 * You should have received a copy of the GNU General Public License
 * along with this program.  If not, see <http://www.gnu.org/licenses/>.
 */

#include <linux/arm-smccc.h>
#include <linux/psci.h>
#include <linux/types.h>
#include <linux/cpu.h>
#include <asm/cpu.h>
#include <asm/cputype.h>
#include <asm/cpufeature.h>
#include <asm/mmu_context.h>
#include <asm/smp_plat.h>
#include <asm/vectors.h>

static bool __maybe_unused
is_affected_midr_range(const struct arm64_cpu_capabilities *entry, int scope)
{
	const struct arm64_midr_revidr *fix;
	u32 midr = read_cpuid_id(), revidr;

	WARN_ON(scope != SCOPE_LOCAL_CPU || preemptible());
	if (!is_midr_in_range(midr, &entry->midr_range))
		return false;

	midr &= MIDR_REVISION_MASK | MIDR_VARIANT_MASK;
	revidr = read_cpuid(REVIDR_EL1);
	for (fix = entry->fixed_revs; fix && fix->revidr_mask; fix++)
		if (midr == fix->midr_rv && (revidr & fix->revidr_mask))
			return false;

	return true;
}

static bool __maybe_unused
is_affected_midr_range_list(const struct arm64_cpu_capabilities *entry,
			    int scope)
{
	WARN_ON(scope != SCOPE_LOCAL_CPU || preemptible());
	return is_midr_in_range_list(read_cpuid_id(), entry->midr_range_list);
}

static bool __maybe_unused
is_kryo_midr(const struct arm64_cpu_capabilities *entry, int scope)
{
	u32 model;

	WARN_ON(scope != SCOPE_LOCAL_CPU || preemptible());

	model = read_cpuid_id();
	model &= MIDR_IMPLEMENTOR_MASK | (0xf00 << MIDR_PARTNUM_SHIFT) |
		 MIDR_ARCHITECTURE_MASK;

	return model == entry->midr_range.model;
}

static bool
has_mismatched_cache_type(const struct arm64_cpu_capabilities *entry,
			  int scope)
{
	u64 mask = CTR_CACHE_MINLINE_MASK;

	/* Skip matching the min line sizes for cache type check */
	if (entry->capability == ARM64_MISMATCHED_CACHE_TYPE)
		mask ^= arm64_ftr_reg_ctrel0.strict_mask;

	WARN_ON(scope != SCOPE_LOCAL_CPU || preemptible());
	return (read_cpuid_cachetype() & mask) !=
	       (arm64_ftr_reg_ctrel0.sys_val & mask);
}

static void
cpu_enable_trap_ctr_access(const struct arm64_cpu_capabilities *__unused)
{
	sysreg_clear_set(sctlr_el1, SCTLR_EL1_UCT, 0);
}

atomic_t arm64_el2_vector_last_slot = ATOMIC_INIT(-1);

#include <asm/mmu_context.h>
#include <asm/cacheflush.h>

DEFINE_PER_CPU_READ_MOSTLY(struct bp_hardening_data, bp_hardening_data);

#ifdef CONFIG_KVM_INDIRECT_VECTORS
extern char __smccc_workaround_1_smc_start[];
extern char __smccc_workaround_1_smc_end[];
extern char __smccc_workaround_3_smc_start[];
extern char __smccc_workaround_3_smc_end[];
extern char __spectre_bhb_loop_k8_start[];
extern char __spectre_bhb_loop_k8_end[];
extern char __spectre_bhb_loop_k24_start[];
extern char __spectre_bhb_loop_k24_end[];
extern char __spectre_bhb_loop_k32_start[];
extern char __spectre_bhb_loop_k32_end[];
extern char __spectre_bhb_clearbhb_start[];
extern char __spectre_bhb_clearbhb_end[];

static void __copy_hyp_vect_bpi(int slot, const char *hyp_vecs_start,
				const char *hyp_vecs_end)
{
	void *dst = lm_alias(__bp_harden_hyp_vecs_start + slot * SZ_2K);
	int i;

	for (i = 0; i < SZ_2K; i += 0x80)
		memcpy(dst + i, hyp_vecs_start, hyp_vecs_end - hyp_vecs_start);

	__flush_icache_range((uintptr_t)dst, (uintptr_t)dst + SZ_2K);
}

static DEFINE_SPINLOCK(bp_lock);
static void install_bp_hardening_cb(bp_hardening_cb_t fn,
				    const char *hyp_vecs_start,
				    const char *hyp_vecs_end)
{
	int cpu, slot = -1;

	spin_lock(&bp_lock);
	for_each_possible_cpu(cpu) {
		if (per_cpu(bp_hardening_data.fn, cpu) == fn) {
			slot = per_cpu(bp_hardening_data.hyp_vectors_slot, cpu);
			break;
		}
	}

	if (slot == -1) {
		slot = atomic_inc_return(&arm64_el2_vector_last_slot);
		BUG_ON(slot >= BP_HARDEN_EL2_SLOTS);
		__copy_hyp_vect_bpi(slot, hyp_vecs_start, hyp_vecs_end);
	}

	if (fn != __this_cpu_read(bp_hardening_data.fn)) {
		__this_cpu_write(bp_hardening_data.hyp_vectors_slot, slot);
		__this_cpu_write(bp_hardening_data.fn, fn);
		__this_cpu_write(bp_hardening_data.template_start,
				 hyp_vecs_start);
	}
	spin_unlock(&bp_lock);
}
#else
#define __smccc_workaround_1_smc_start		NULL
#define __smccc_workaround_1_smc_end		NULL

static void install_bp_hardening_cb(bp_hardening_cb_t fn,
				      const char *hyp_vecs_start,
				      const char *hyp_vecs_end)
{
	__this_cpu_write(bp_hardening_data.fn, fn);
}
#endif	/* CONFIG_KVM_INDIRECT_VECTORS */

#include <uapi/linux/psci.h>
#include <linux/arm-smccc.h>
#include <linux/psci.h>

static void call_smc_arch_workaround_1(void)
{
	arm_smccc_1_1_smc(ARM_SMCCC_ARCH_WORKAROUND_1, NULL);
}

static void call_hvc_arch_workaround_1(void)
{
	arm_smccc_1_1_hvc(ARM_SMCCC_ARCH_WORKAROUND_1, NULL);
}

static void qcom_link_stack_sanitization(void)
{
	u64 tmp;

	asm volatile("mov	%0, x30		\n"
		     ".rept	16		\n"
		     "bl	. + 4		\n"
		     ".endr			\n"
		     "mov	x30, %0		\n"
		     : "=&r" (tmp));
}

static bool __nospectre_v2;
static int __init parse_nospectre_v2(char *str)
{
	__nospectre_v2 = true;
	return 0;
}
early_param("nospectre_v2", parse_nospectre_v2);

/*
 * -1: No workaround
 *  0: No workaround required
 *  1: Workaround installed
 */
static int detect_harden_bp_fw(void)
{
	bp_hardening_cb_t cb;
	void *smccc_start, *smccc_end;
	struct arm_smccc_res res;
	u32 midr = read_cpuid_id();

	if (psci_ops.smccc_version == SMCCC_VERSION_1_0)
		return -1;

	switch (psci_ops.conduit) {
	case PSCI_CONDUIT_HVC:
		arm_smccc_1_1_hvc(ARM_SMCCC_ARCH_FEATURES_FUNC_ID,
				  ARM_SMCCC_ARCH_WORKAROUND_1, &res);
		switch ((int)res.a0) {
		case 1:
			/* Firmware says we're just fine */
			return 0;
		case 0:
			cb = call_hvc_arch_workaround_1;
			/* This is a guest, no need to patch KVM vectors */
			smccc_start = NULL;
			smccc_end = NULL;
			break;
		default:
			return -1;
		}
		break;

	case PSCI_CONDUIT_SMC:
		arm_smccc_1_1_smc(ARM_SMCCC_ARCH_FEATURES_FUNC_ID,
				  ARM_SMCCC_ARCH_WORKAROUND_1, &res);
		switch ((int)res.a0) {
		case 1:
			/* Firmware says we're just fine */
			return 0;
		case 0:
			cb = call_smc_arch_workaround_1;
			smccc_start = __smccc_workaround_1_smc_start;
			smccc_end = __smccc_workaround_1_smc_end;
			break;
		default:
			return -1;
		}
		break;

	default:
		return -1;
	}

	if (((midr & MIDR_CPU_MODEL_MASK) == MIDR_QCOM_FALKOR) ||
	    ((midr & MIDR_CPU_MODEL_MASK) == MIDR_QCOM_FALKOR_V1))
		cb = qcom_link_stack_sanitization;

	if (IS_ENABLED(CONFIG_HARDEN_BRANCH_PREDICTOR))
		install_bp_hardening_cb(cb, smccc_start, smccc_end);

	return 1;
}

DEFINE_PER_CPU_READ_MOSTLY(u64, arm64_ssbd_callback_required);

int ssbd_state __read_mostly = ARM64_SSBD_KERNEL;
static bool __ssb_safe = true;

static const struct ssbd_options {
	const char	*str;
	int		state;
} ssbd_options[] = {
	{ "force-on",	ARM64_SSBD_FORCE_ENABLE, },
	{ "force-off",	ARM64_SSBD_FORCE_DISABLE, },
	{ "kernel",	ARM64_SSBD_KERNEL, },
};

static int __init ssbd_cfg(char *buf)
{
	int i;

	if (!buf || !buf[0])
		return -EINVAL;

	for (i = 0; i < ARRAY_SIZE(ssbd_options); i++) {
		int len = strlen(ssbd_options[i].str);

		if (strncmp(buf, ssbd_options[i].str, len))
			continue;

		ssbd_state = ssbd_options[i].state;
		return 0;
	}

	return -EINVAL;
}
early_param("ssbd", ssbd_cfg);

void __init arm64_update_smccc_conduit(struct alt_instr *alt,
				       __le32 *origptr, __le32 *updptr,
				       int nr_inst)
{
	u32 insn;

	BUG_ON(nr_inst != 1);

	switch (psci_ops.conduit) {
	case PSCI_CONDUIT_HVC:
		insn = aarch64_insn_get_hvc_value();
		break;
	case PSCI_CONDUIT_SMC:
		insn = aarch64_insn_get_smc_value();
		break;
	default:
		return;
	}

	*updptr = cpu_to_le32(insn);
}

void __init arm64_enable_wa2_handling(struct alt_instr *alt,
				      __le32 *origptr, __le32 *updptr,
				      int nr_inst)
{
	BUG_ON(nr_inst != 1);
	/*
	 * Only allow mitigation on EL1 entry/exit and guest
	 * ARCH_WORKAROUND_2 handling if the SSBD state allows it to
	 * be flipped.
	 */
	if (arm64_get_ssbd_state() == ARM64_SSBD_KERNEL)
		*updptr = cpu_to_le32(aarch64_insn_gen_nop());
}

void arm64_set_ssbd_mitigation(bool state)
{
	if (!IS_ENABLED(CONFIG_ARM64_SSBD)) {
		pr_info_once("SSBD disabled by kernel configuration\n");
		return;
	}

	if (this_cpu_has_cap(ARM64_SSBS)) {
		if (state)
			asm volatile(SET_PSTATE_SSBS(0));
		else
			asm volatile(SET_PSTATE_SSBS(1));

		/*
		 * SSBS is self-synchronizing and is intended to affect
		 * subsequent speculative instructions, but some CPUs can
		 * speculate with a stale value of SSBS.
		 *
		 * Mitigate this with an unconditional speculation barrier, as
		 * CPUs could mis-speculate branches and bypass a conditional
		 * barrier.
		 */
		if (IS_ENABLED(CONFIG_ARM64_ERRATUM_3194386))
			spec_bar();

		return;
	}

	switch (psci_ops.conduit) {
	case PSCI_CONDUIT_HVC:
		arm_smccc_1_1_hvc(ARM_SMCCC_ARCH_WORKAROUND_2, state, NULL);
		break;

	case PSCI_CONDUIT_SMC:
		arm_smccc_1_1_smc(ARM_SMCCC_ARCH_WORKAROUND_2, state, NULL);
		break;

	default:
		WARN_ON_ONCE(1);
		break;
	}
}

static bool has_ssbd_mitigation(const struct arm64_cpu_capabilities *entry,
				    int scope)
{
	struct arm_smccc_res res;
	bool required = true;
	s32 val;
	bool this_cpu_safe = false;

	WARN_ON(scope != SCOPE_LOCAL_CPU || preemptible());

	if (cpu_mitigations_off())
		ssbd_state = ARM64_SSBD_FORCE_DISABLE;

	/* delay setting __ssb_safe until we get a firmware response */
	if (is_midr_in_range_list(read_cpuid_id(), entry->midr_range_list))
		this_cpu_safe = true;

	if (this_cpu_has_cap(ARM64_SSBS)) {
		if (!this_cpu_safe)
			__ssb_safe = false;
		required = false;
		goto out_printmsg;
	}

	if (psci_ops.smccc_version == SMCCC_VERSION_1_0) {
		ssbd_state = ARM64_SSBD_UNKNOWN;
		if (!this_cpu_safe)
			__ssb_safe = false;
		return false;
	}

	switch (psci_ops.conduit) {
	case PSCI_CONDUIT_HVC:
		arm_smccc_1_1_hvc(ARM_SMCCC_ARCH_FEATURES_FUNC_ID,
				  ARM_SMCCC_ARCH_WORKAROUND_2, &res);
		break;

	case PSCI_CONDUIT_SMC:
		arm_smccc_1_1_smc(ARM_SMCCC_ARCH_FEATURES_FUNC_ID,
				  ARM_SMCCC_ARCH_WORKAROUND_2, &res);
		break;

	default:
		ssbd_state = ARM64_SSBD_UNKNOWN;
		if (!this_cpu_safe)
			__ssb_safe = false;
		return false;
	}

	val = (s32)res.a0;

	switch (val) {
	case SMCCC_RET_NOT_SUPPORTED:
		ssbd_state = ARM64_SSBD_UNKNOWN;
		if (!this_cpu_safe)
			__ssb_safe = false;
		return false;

	/* machines with mixed mitigation requirements must not return this */
	case SMCCC_RET_NOT_REQUIRED:
		pr_info_once("%s mitigation not required\n", entry->desc);
		ssbd_state = ARM64_SSBD_MITIGATED;
		return false;

	case SMCCC_RET_SUCCESS:
		__ssb_safe = false;
		required = true;
		break;

	case 1:	/* Mitigation not required on this CPU */
		required = false;
		break;

	default:
		WARN_ON(1);
		if (!this_cpu_safe)
			__ssb_safe = false;
		return false;
	}

	switch (ssbd_state) {
	case ARM64_SSBD_FORCE_DISABLE:
		arm64_set_ssbd_mitigation(false);
		required = false;
		break;

	case ARM64_SSBD_KERNEL:
		if (required) {
			__this_cpu_write(arm64_ssbd_callback_required, 1);
			arm64_set_ssbd_mitigation(true);
		}
		break;

	case ARM64_SSBD_FORCE_ENABLE:
		arm64_set_ssbd_mitigation(true);
		required = true;
		break;

	default:
		WARN_ON(1);
		break;
	}

out_printmsg:
	switch (ssbd_state) {
	case ARM64_SSBD_FORCE_DISABLE:
		pr_info_once("%s disabled from command-line\n", entry->desc);
		break;

	case ARM64_SSBD_FORCE_ENABLE:
		pr_info_once("%s forced from command-line\n", entry->desc);
		break;
	}

	return required;
}

/* known invulnerable cores */
static const struct midr_range arm64_ssb_cpus[] = {
	MIDR_ALL_VERSIONS(MIDR_CORTEX_A35),
	MIDR_ALL_VERSIONS(MIDR_CORTEX_A53),
	MIDR_ALL_VERSIONS(MIDR_CORTEX_A55),
	{},
};

#ifdef CONFIG_ARM64_ERRATUM_1463225
DEFINE_PER_CPU(int, __in_cortex_a76_erratum_1463225_wa);

static bool
has_cortex_a76_erratum_1463225(const struct arm64_cpu_capabilities *entry,
			       int scope)
{
	u32 midr = read_cpuid_id();
	/* Cortex-A76 r0p0 - r3p1 */
	struct midr_range range = MIDR_RANGE(MIDR_CORTEX_A76, 0, 0, 3, 1);

	WARN_ON(scope != SCOPE_LOCAL_CPU || preemptible());
	return is_midr_in_range(midr, &range) && is_kernel_in_hyp_mode();
}
#endif

#define CAP_MIDR_RANGE(model, v_min, r_min, v_max, r_max)	\
	.matches = is_affected_midr_range,			\
	.midr_range = MIDR_RANGE(model, v_min, r_min, v_max, r_max)

#define CAP_MIDR_ALL_VERSIONS(model)					\
	.matches = is_affected_midr_range,				\
	.midr_range = MIDR_ALL_VERSIONS(model)

#define MIDR_FIXED(rev, revidr_mask) \
	.fixed_revs = (struct arm64_midr_revidr[]){{ (rev), (revidr_mask) }, {}}

#define ERRATA_MIDR_RANGE(model, v_min, r_min, v_max, r_max)		\
	.type = ARM64_CPUCAP_LOCAL_CPU_ERRATUM,				\
	CAP_MIDR_RANGE(model, v_min, r_min, v_max, r_max)

#define CAP_MIDR_RANGE_LIST(list)				\
	.matches = is_affected_midr_range_list,			\
	.midr_range_list = list

/* Errata affecting a range of revisions of  given model variant */
#define ERRATA_MIDR_REV_RANGE(m, var, r_min, r_max)	 \
	ERRATA_MIDR_RANGE(m, var, r_min, var, r_max)

/* Errata affecting a single variant/revision of a model */
#define ERRATA_MIDR_REV(model, var, rev)	\
	ERRATA_MIDR_RANGE(model, var, rev, var, rev)

/* Errata affecting all variants/revisions of a given a model */
#define ERRATA_MIDR_ALL_VERSIONS(model)				\
	.type = ARM64_CPUCAP_LOCAL_CPU_ERRATUM,			\
	CAP_MIDR_ALL_VERSIONS(model)

/* Errata affecting a list of midr ranges, with same work around */
#define ERRATA_MIDR_RANGE_LIST(midr_list)			\
	.type = ARM64_CPUCAP_LOCAL_CPU_ERRATUM,			\
	CAP_MIDR_RANGE_LIST(midr_list)

/* Track overall mitigation state. We are only mitigated if all cores are ok */
static bool __hardenbp_enab = true;
static bool __spectrev2_safe = true;

/*
 * Generic helper for handling capabilties with multiple (match,enable) pairs
 * of call backs, sharing the same capability bit.
 * Iterate over each entry to see if at least one matches.
 */
static bool __maybe_unused
multi_entry_cap_matches(const struct arm64_cpu_capabilities *entry, int scope)
{
	const struct arm64_cpu_capabilities *caps;

	for (caps = entry->match_list; caps->matches; caps++)
		if (caps->matches(caps, scope))
			return true;

	return false;
}

/*
 * Take appropriate action for all matching entries in the shared capability
 * entry.
 */
static void __maybe_unused
multi_entry_cap_cpu_enable(const struct arm64_cpu_capabilities *entry)
{
	const struct arm64_cpu_capabilities *caps;

	for (caps = entry->match_list; caps->matches; caps++)
		if (caps->matches(caps, SCOPE_LOCAL_CPU) &&
		    caps->cpu_enable)
			caps->cpu_enable(caps);
}

/*
 * List of CPUs that do not need any Spectre-v2 mitigation at all.
 */
static const struct midr_range spectre_v2_safe_list[] = {
	MIDR_ALL_VERSIONS(MIDR_CORTEX_A35),
	MIDR_ALL_VERSIONS(MIDR_CORTEX_A53),
	MIDR_ALL_VERSIONS(MIDR_CORTEX_A55),
	{ /* sentinel */ }
};

/*
 * Track overall bp hardening for all heterogeneous cores in the machine.
 * We are only considered "safe" if all booted cores are known safe.
 */
static bool __maybe_unused
check_branch_predictor(const struct arm64_cpu_capabilities *entry, int scope)
{
	int need_wa;

	WARN_ON(scope != SCOPE_LOCAL_CPU || preemptible());

	/* If the CPU has CSV2 set, we're safe */
	if (cpuid_feature_extract_unsigned_field(read_cpuid(ID_AA64PFR0_EL1),
						 ID_AA64PFR0_CSV2_SHIFT))
		return false;

	/* Alternatively, we have a list of unaffected CPUs */
	if (is_midr_in_range_list(read_cpuid_id(), spectre_v2_safe_list))
		return false;

	/* Fallback to firmware detection */
	need_wa = detect_harden_bp_fw();
	if (!need_wa)
		return false;

	__spectrev2_safe = false;

	if (!IS_ENABLED(CONFIG_HARDEN_BRANCH_PREDICTOR)) {
		pr_warn_once("spectrev2 mitigation disabled by kernel configuration\n");
		__hardenbp_enab = false;
		return false;
	}

	/* forced off */
	if (__nospectre_v2 || cpu_mitigations_off()) {
		pr_info_once("spectrev2 mitigation disabled by command line option\n");
		__hardenbp_enab = false;
		return false;
	}

	if (need_wa < 0) {
		pr_warn_once("ARM_SMCCC_ARCH_WORKAROUND_1 missing from firmware\n");
		__hardenbp_enab = false;
	}

	return (need_wa > 0);
}

static void
cpu_enable_branch_predictor_hardening(const struct arm64_cpu_capabilities *cap)
{
	cap->matches(cap, SCOPE_LOCAL_CPU);
}

static const __maybe_unused struct midr_range tx2_family_cpus[] = {
	MIDR_ALL_VERSIONS(MIDR_BRCM_VULCAN),
	MIDR_ALL_VERSIONS(MIDR_CAVIUM_THUNDERX2),
	{},
};

static bool __maybe_unused
needs_tx2_tvm_workaround(const struct arm64_cpu_capabilities *entry,
			 int scope)
{
	int i;

	if (!is_affected_midr_range_list(entry, scope) ||
	    !is_hyp_mode_available())
		return false;

	for_each_possible_cpu(i) {
		if (MPIDR_AFFINITY_LEVEL(cpu_logical_map(i), 0) != 0)
			return true;
	}

	return false;
}

#ifdef CONFIG_ARM64_ERRATUM_1542418
static void run_workaround_1542418_asid_rollover(const struct arm64_cpu_capabilities *c)
{
	/*
	 * If this CPU is affected by the erratum, run the workaround
	 * to protect us in case we are running on a kexec'ed kernel.
	 */
	if (c->matches(c, SCOPE_LOCAL_CPU))
		arm64_workaround_1542418_asid_rollover();
}
#endif

static bool __maybe_unused
has_neoverse_n1_erratum_1542419(const struct arm64_cpu_capabilities *entry,
				int scope)
{
	u32 midr = read_cpuid_id();
	bool has_dic = read_cpuid_cachetype() & BIT(CTR_DIC_SHIFT);
	const struct midr_range range = MIDR_ALL_VERSIONS(MIDR_NEOVERSE_N1);

	WARN_ON(scope != SCOPE_LOCAL_CPU || preemptible());
	return is_midr_in_range(midr, &range) && has_dic;
}

#ifdef CONFIG_HARDEN_EL2_VECTORS

static const struct midr_range arm64_harden_el2_vectors[] = {
	MIDR_ALL_VERSIONS(MIDR_CORTEX_A57),
	MIDR_ALL_VERSIONS(MIDR_CORTEX_A72),
	{},
};

#endif

#ifdef CONFIG_ARM64_ERRATUM_858921

static const struct midr_range arm64_workaround_858921_cpus[] = {
	/* Cortex-A73 all versions */
	MIDR_ALL_VERSIONS(MIDR_CORTEX_A73),
	/* KRYO2XX Gold all versions */
	MIDR_ALL_VERSIONS(MIDR_KRYO2XX_GOLD),
	{},
};

#endif

#ifdef CONFIG_ARM64_ERRATUM_1188873

static const struct midr_range arm64_workaround_1188873_cpus[] = {
	/* Cortex-A76 r0p0 to r2p0 */
	MIDR_RANGE(MIDR_CORTEX_A76, 0, 0, 2, 0),
	/* Kryo-4G r15p14 */
	MIDR_RANGE(MIDR_KRYO4G, 15, 14, 15, 14),
	{},
};

#endif

#ifdef CONFIG_ARM64_ERRATUM_845719

static const struct midr_range arm64_workaround_845719_cpus[] = {
	/* Cortex-A53 r0p[01234] */
	MIDR_RANGE(MIDR_CORTEX_A53, 0, 0, 0, 4),
	/* Kryo2xx Silver rAp4 */
	MIDR_RANGE(MIDR_KRYO2XX_SILVER, 0xA, 0x4, 0xA, 0x4),
	{},
};

#endif

#ifdef CONFIG_ARM64_ERRATUM_1742098
static struct midr_range broken_aarch32_aes[] = {
	MIDR_RANGE(MIDR_CORTEX_A57, 0, 1, 0xf, 0xf),
	MIDR_ALL_VERSIONS(MIDR_CORTEX_A72),
	{},
};
#endif

<<<<<<< HEAD
=======
#ifdef CONFIG_ARM64_ERRATUM_3194386
static const struct midr_range erratum_spec_ssbs_list[] = {
	MIDR_ALL_VERSIONS(MIDR_CORTEX_A76),
	MIDR_ALL_VERSIONS(MIDR_CORTEX_A77),
	MIDR_ALL_VERSIONS(MIDR_CORTEX_A78),
	MIDR_ALL_VERSIONS(MIDR_CORTEX_A78C),
	MIDR_ALL_VERSIONS(MIDR_CORTEX_A710),
	MIDR_ALL_VERSIONS(MIDR_CORTEX_A720),
	MIDR_ALL_VERSIONS(MIDR_CORTEX_A725),
	MIDR_ALL_VERSIONS(MIDR_CORTEX_X1),
	MIDR_ALL_VERSIONS(MIDR_CORTEX_X1C),
	MIDR_ALL_VERSIONS(MIDR_CORTEX_X2),
	MIDR_ALL_VERSIONS(MIDR_CORTEX_X3),
	MIDR_ALL_VERSIONS(MIDR_CORTEX_X4),
	MIDR_ALL_VERSIONS(MIDR_CORTEX_X925),
	MIDR_ALL_VERSIONS(MIDR_NEOVERSE_N1),
	MIDR_ALL_VERSIONS(MIDR_NEOVERSE_N2),
	MIDR_ALL_VERSIONS(MIDR_NEOVERSE_V1),
	MIDR_ALL_VERSIONS(MIDR_NEOVERSE_V2),
	MIDR_ALL_VERSIONS(MIDR_NEOVERSE_V3),
	{}
};
#endif

>>>>>>> d7575523
const struct arm64_cpu_capabilities arm64_errata[] = {
#if	defined(CONFIG_ARM64_ERRATUM_826319) || \
	defined(CONFIG_ARM64_ERRATUM_827319) || \
	defined(CONFIG_ARM64_ERRATUM_824069)
	{
	/* Cortex-A53 r0p[012] */
		.desc = "ARM errata 826319, 827319, 824069",
		.capability = ARM64_WORKAROUND_CLEAN_CACHE,
		ERRATA_MIDR_REV_RANGE(MIDR_CORTEX_A53, 0, 0, 2),
		.cpu_enable = cpu_enable_cache_maint_trap,
	},
#endif
#ifdef CONFIG_ARM64_ERRATUM_819472
	{
	/* Cortex-A53 r0p[01] */
		.desc = "ARM errata 819472",
		.capability = ARM64_WORKAROUND_CLEAN_CACHE,
		ERRATA_MIDR_REV_RANGE(MIDR_CORTEX_A53, 0, 0, 1),
		.cpu_enable = cpu_enable_cache_maint_trap,
	},
#endif
#ifdef CONFIG_ARM64_ERRATUM_832075
	{
	/* Cortex-A57 r0p0 - r1p2 */
		.desc = "ARM erratum 832075",
		.capability = ARM64_WORKAROUND_DEVICE_LOAD_ACQUIRE,
		ERRATA_MIDR_RANGE(MIDR_CORTEX_A57,
				  0, 0,
				  1, 2),
	},
#endif
#ifdef CONFIG_ARM64_ERRATUM_834220
	{
	/* Cortex-A57 r0p0 - r1p2 */
		.desc = "ARM erratum 834220",
		.capability = ARM64_WORKAROUND_834220,
		ERRATA_MIDR_RANGE(MIDR_CORTEX_A57,
				  0, 0,
				  1, 2),
	},
#endif
#ifdef CONFIG_ARM64_ERRATUM_843419
	{
	/* Cortex-A53 r0p[01234] */
		.desc = "ARM erratum 843419",
		.capability = ARM64_WORKAROUND_843419,
		ERRATA_MIDR_REV_RANGE(MIDR_CORTEX_A53, 0, 0, 4),
		MIDR_FIXED(0x4, BIT(8)),
	},
#endif
#ifdef CONFIG_ARM64_ERRATUM_845719
	{
		.desc = "ARM erratum 845719",
		.capability = ARM64_WORKAROUND_845719,
		ERRATA_MIDR_RANGE_LIST(arm64_workaround_845719_cpus),
	},
#endif
#ifdef CONFIG_CAVIUM_ERRATUM_23154
	{
	/* Cavium ThunderX, pass 1.x */
		.desc = "Cavium erratum 23154",
		.capability = ARM64_WORKAROUND_CAVIUM_23154,
		ERRATA_MIDR_REV_RANGE(MIDR_THUNDERX, 0, 0, 1),
	},
#endif
#ifdef CONFIG_CAVIUM_ERRATUM_27456
	{
	/* Cavium ThunderX, T88 pass 1.x - 2.1 */
		.desc = "Cavium erratum 27456",
		.capability = ARM64_WORKAROUND_CAVIUM_27456,
		ERRATA_MIDR_RANGE(MIDR_THUNDERX,
				  0, 0,
				  1, 1),
	},
	{
	/* Cavium ThunderX, T81 pass 1.0 */
		.desc = "Cavium erratum 27456",
		.capability = ARM64_WORKAROUND_CAVIUM_27456,
		ERRATA_MIDR_REV(MIDR_THUNDERX_81XX, 0, 0),
	},
#endif
#ifdef CONFIG_CAVIUM_ERRATUM_30115
	{
	/* Cavium ThunderX, T88 pass 1.x - 2.2 */
		.desc = "Cavium erratum 30115",
		.capability = ARM64_WORKAROUND_CAVIUM_30115,
		ERRATA_MIDR_RANGE(MIDR_THUNDERX,
				      0, 0,
				      1, 2),
	},
	{
	/* Cavium ThunderX, T81 pass 1.0 - 1.2 */
		.desc = "Cavium erratum 30115",
		.capability = ARM64_WORKAROUND_CAVIUM_30115,
		ERRATA_MIDR_REV_RANGE(MIDR_THUNDERX_81XX, 0, 0, 2),
	},
	{
	/* Cavium ThunderX, T83 pass 1.0 */
		.desc = "Cavium erratum 30115",
		.capability = ARM64_WORKAROUND_CAVIUM_30115,
		ERRATA_MIDR_REV(MIDR_THUNDERX_83XX, 0, 0),
	},
#endif
	{
		.desc = "Mismatched cache line size",
		.capability = ARM64_MISMATCHED_CACHE_LINE_SIZE,
		.matches = has_mismatched_cache_type,
		.type = ARM64_CPUCAP_LOCAL_CPU_ERRATUM,
		.cpu_enable = cpu_enable_trap_ctr_access,
	},
	{
		.desc = "Mismatched cache type",
		.capability = ARM64_MISMATCHED_CACHE_TYPE,
		.matches = has_mismatched_cache_type,
		.type = ARM64_CPUCAP_LOCAL_CPU_ERRATUM,
		.cpu_enable = cpu_enable_trap_ctr_access,
	},
#ifdef CONFIG_QCOM_FALKOR_ERRATUM_1003
	{
		.desc = "Qualcomm Technologies Falkor erratum 1003",
		.capability = ARM64_WORKAROUND_QCOM_FALKOR_E1003,
		ERRATA_MIDR_REV(MIDR_QCOM_FALKOR_V1, 0, 0),
	},
	{
		.desc = "Qualcomm Technologies Kryo erratum 1003",
		.capability = ARM64_WORKAROUND_QCOM_FALKOR_E1003,
		.type = ARM64_CPUCAP_LOCAL_CPU_ERRATUM,
		.midr_range.model = MIDR_QCOM_KRYO,
		.matches = is_kryo_midr,
	},
#endif
#ifdef CONFIG_QCOM_FALKOR_ERRATUM_1009
	{
		.desc = "Qualcomm Technologies Falkor erratum 1009",
		.capability = ARM64_WORKAROUND_REPEAT_TLBI,
		ERRATA_MIDR_REV(MIDR_QCOM_FALKOR_V1, 0, 0),
	},
#endif
#ifdef CONFIG_ARM64_ERRATUM_858921
	{
		.desc = "ARM erratum 858921",
		.capability = ARM64_WORKAROUND_858921,
		ERRATA_MIDR_RANGE_LIST(arm64_workaround_858921_cpus),
	},
#endif
	{
		.desc = "Branch predictor hardening",
		.capability = ARM64_HARDEN_BRANCH_PREDICTOR,
		.type = ARM64_CPUCAP_LOCAL_CPU_ERRATUM,
		.matches = check_branch_predictor,
		.cpu_enable = cpu_enable_branch_predictor_hardening,
	},
#ifdef CONFIG_HARDEN_EL2_VECTORS
	{
		.desc = "EL2 vector hardening",
		.capability = ARM64_HARDEN_EL2_VECTORS,
		ERRATA_MIDR_RANGE_LIST(arm64_harden_el2_vectors),
	},
#endif
	{
		.desc = "Speculative Store Bypass Disable",
		.capability = ARM64_SSBD,
		.type = ARM64_CPUCAP_LOCAL_CPU_ERRATUM,
		.matches = has_ssbd_mitigation,
		.midr_range_list = arm64_ssb_cpus,
	},
#ifdef CONFIG_ARM64_ERRATUM_1188873
	{
		.desc = "ARM erratum 1188873",
		.capability = ARM64_WORKAROUND_1188873,
		ERRATA_MIDR_RANGE_LIST(arm64_workaround_1188873_cpus),
	},
#endif
	{
		.desc = "Spectre-BHB",
		.capability = ARM64_SPECTRE_BHB,
		.type = ARM64_CPUCAP_LOCAL_CPU_ERRATUM,
		.matches = is_spectre_bhb_affected,
		.cpu_enable = spectre_bhb_enable_mitigation,
	},
#ifdef CONFIG_ARM64_ERRATUM_1463225
	{
		.desc = "ARM erratum 1463225",
		.capability = ARM64_WORKAROUND_1463225,
		.type = ARM64_CPUCAP_LOCAL_CPU_ERRATUM,
		.matches = has_cortex_a76_erratum_1463225,
	},
#endif
#ifdef CONFIG_CAVIUM_TX2_ERRATUM_219
	{
		.desc = "Cavium ThunderX2 erratum 219 (KVM guest sysreg trapping)",
		.capability = ARM64_WORKAROUND_CAVIUM_TX2_219_TVM,
		ERRATA_MIDR_RANGE_LIST(tx2_family_cpus),
		.matches = needs_tx2_tvm_workaround,
	},
#endif
#ifdef CONFIG_ARM64_ERRATUM_1542418
	{
		.desc = "ARM erratum 1542418",
		.capability = ARM64_WORKAROUND_1542418,
		ERRATA_MIDR_RANGE(MIDR_CORTEX_A77, 0, 0, 1, 0),
		.cpu_enable = run_workaround_1542418_asid_rollover,
	},
#endif
#ifdef CONFIG_ARM64_ERRATUM_1542419
	{
		/* we depend on the firmware portion for correctness */
		.desc = "ARM erratum 1542419 (kernel portion)",
		.capability = ARM64_WORKAROUND_1542419,
		.type = ARM64_CPUCAP_LOCAL_CPU_ERRATUM,
		.matches = has_neoverse_n1_erratum_1542419,
		.cpu_enable = cpu_enable_trap_ctr_access,
	},
#endif
#ifdef CONFIG_ARM64_ERRATUM_1742098
	{
		.desc = "ARM erratum 1742098",
		.capability = ARM64_WORKAROUND_1742098,
		CAP_MIDR_RANGE_LIST(broken_aarch32_aes),
		.type = ARM64_CPUCAP_LOCAL_CPU_ERRATUM,
	},
#endif
#ifdef CONFIG_ARM64_ERRATUM_3194386
	{
		.desc = "SSBS not fully self-synchronizing",
		.capability = ARM64_WORKAROUND_SPECULATIVE_SSBS,
		ERRATA_MIDR_RANGE_LIST(erratum_spec_ssbs_list),
	},
#endif
	{
	}
};

ssize_t cpu_show_spectre_v1(struct device *dev, struct device_attribute *attr,
			    char *buf)
{
	return sprintf(buf, "Mitigation: __user pointer sanitization\n");
}

static const char *get_bhb_affected_string(enum mitigation_state bhb_state)
{
	switch (bhb_state) {
	case SPECTRE_UNAFFECTED:
		return "";
	default:
	case SPECTRE_VULNERABLE:
		return ", but not BHB";
	case SPECTRE_MITIGATED:
		return ", BHB";
	}
}

ssize_t cpu_show_spectre_v2(struct device *dev, struct device_attribute *attr,
		char *buf)
{
	enum mitigation_state bhb_state = arm64_get_spectre_bhb_state();
	const char *bhb_str = get_bhb_affected_string(bhb_state);
	const char *v2_str = "Branch predictor hardening";

	if (__spectrev2_safe) {
		if (bhb_state == SPECTRE_UNAFFECTED)
			return sprintf(buf, "Not affected\n");

		/*
		 * Platforms affected by Spectre-BHB can't report
		 * "Not affected" for Spectre-v2.
		 */
		v2_str = "CSV2";
	}

	if (__hardenbp_enab)
		return sprintf(buf, "Mitigation: %s%s\n", v2_str, bhb_str);

	return sprintf(buf, "Vulnerable\n");
}

ssize_t cpu_show_spec_store_bypass(struct device *dev,
		struct device_attribute *attr, char *buf)
{
	if (__ssb_safe)
		return sprintf(buf, "Not affected\n");

	switch (ssbd_state) {
	case ARM64_SSBD_KERNEL:
	case ARM64_SSBD_FORCE_ENABLE:
		if (IS_ENABLED(CONFIG_ARM64_SSBD))
			return sprintf(buf,
			    "Mitigation: Speculative Store Bypass disabled via prctl\n");
	}

	return sprintf(buf, "Vulnerable\n");
}

/*
 * We try to ensure that the mitigation state can never change as the result of
 * onlining a late CPU.
 */
static void update_mitigation_state(enum mitigation_state *oldp,
				    enum mitigation_state new)
{
	enum mitigation_state state;

	do {
		state = READ_ONCE(*oldp);
		if (new <= state)
			break;
	} while (cmpxchg_relaxed(oldp, state, new) != state);
}

/*
 * Spectre BHB.
 *
 * A CPU is either:
 * - Mitigated by a branchy loop a CPU specific number of times, and listed
 *   in our "loop mitigated list".
 * - Mitigated in software by the firmware Spectre v2 call.
 * - Has the ClearBHB instruction to perform the mitigation.
 * - Has the 'Exception Clears Branch History Buffer' (ECBHB) feature, so no
 *   software mitigation in the vectors is needed.
 * - Has CSV2.3, so is unaffected.
 */
static enum mitigation_state spectre_bhb_state;

enum mitigation_state arm64_get_spectre_bhb_state(void)
{
	return spectre_bhb_state;
}

/*
 * This must be called with SCOPE_LOCAL_CPU for each type of CPU, before any
 * SCOPE_SYSTEM call will give the right answer.
 */
u8 spectre_bhb_loop_affected(int scope)
{
	u8 k = 0;
	static u8 max_bhb_k;

	if (scope == SCOPE_LOCAL_CPU) {
		static const struct midr_range spectre_bhb_k32_list[] = {
			MIDR_ALL_VERSIONS(MIDR_CORTEX_A78),
			MIDR_ALL_VERSIONS(MIDR_CORTEX_A78C),
			MIDR_ALL_VERSIONS(MIDR_CORTEX_X1),
			MIDR_ALL_VERSIONS(MIDR_CORTEX_A710),
			MIDR_ALL_VERSIONS(MIDR_CORTEX_X2),
			MIDR_ALL_VERSIONS(MIDR_NEOVERSE_N2),
			MIDR_ALL_VERSIONS(MIDR_NEOVERSE_V1),
			{},
		};
		static const struct midr_range spectre_bhb_k24_list[] = {
			MIDR_ALL_VERSIONS(MIDR_CORTEX_A77),
			MIDR_ALL_VERSIONS(MIDR_CORTEX_A76),
			MIDR_ALL_VERSIONS(MIDR_NEOVERSE_N1),
			{},
		};
		static const struct midr_range spectre_bhb_k8_list[] = {
			MIDR_ALL_VERSIONS(MIDR_CORTEX_A72),
			MIDR_ALL_VERSIONS(MIDR_CORTEX_A57),
			{},
		};

		if (is_midr_in_range_list(read_cpuid_id(), spectre_bhb_k32_list))
			k = 32;
		else if (is_midr_in_range_list(read_cpuid_id(), spectre_bhb_k24_list))
			k = 24;
		else if (is_midr_in_range_list(read_cpuid_id(), spectre_bhb_k8_list))
			k =  8;

		max_bhb_k = max(max_bhb_k, k);
	} else {
		k = max_bhb_k;
	}

	return k;
}

static enum mitigation_state spectre_bhb_get_cpu_fw_mitigation_state(void)
{
	int ret;
	struct arm_smccc_res res;

	if (psci_ops.smccc_version == SMCCC_VERSION_1_0)
		return SPECTRE_VULNERABLE;

	switch (psci_ops.conduit) {
	case PSCI_CONDUIT_HVC:
		arm_smccc_1_1_hvc(ARM_SMCCC_ARCH_FEATURES_FUNC_ID,
				  ARM_SMCCC_ARCH_WORKAROUND_3, &res);
		break;

	case PSCI_CONDUIT_SMC:
		arm_smccc_1_1_smc(ARM_SMCCC_ARCH_FEATURES_FUNC_ID,
				  ARM_SMCCC_ARCH_WORKAROUND_3, &res);
		break;

	default:
		return SPECTRE_VULNERABLE;
	}

	ret = res.a0;
	switch (ret) {
	case SMCCC_RET_SUCCESS:
		return SPECTRE_MITIGATED;
	case SMCCC_ARCH_WORKAROUND_RET_UNAFFECTED:
		return SPECTRE_UNAFFECTED;
	default:
	case SMCCC_RET_NOT_SUPPORTED:
		return SPECTRE_VULNERABLE;
	}
}

static bool is_spectre_bhb_fw_affected(int scope)
{
	static bool system_affected;
	enum mitigation_state fw_state;
	bool has_smccc = (psci_ops.smccc_version >= SMCCC_VERSION_1_1);
	static const struct midr_range spectre_bhb_firmware_mitigated_list[] = {
		MIDR_ALL_VERSIONS(MIDR_CORTEX_A73),
		MIDR_ALL_VERSIONS(MIDR_CORTEX_A75),
		{},
	};
	bool cpu_in_list = is_midr_in_range_list(read_cpuid_id(),
					 spectre_bhb_firmware_mitigated_list);

	if (scope != SCOPE_LOCAL_CPU)
		return system_affected;

	fw_state = spectre_bhb_get_cpu_fw_mitigation_state();
	if (cpu_in_list || (has_smccc && fw_state == SPECTRE_MITIGATED)) {
		system_affected = true;
		return true;
	}

	return false;
}

static bool supports_ecbhb(int scope)
{
	u64 mmfr1;

	if (scope == SCOPE_LOCAL_CPU)
		mmfr1 = read_sysreg_s(SYS_ID_AA64MMFR1_EL1);
	else
		mmfr1 = read_sanitised_ftr_reg(SYS_ID_AA64MMFR1_EL1);

	return cpuid_feature_extract_unsigned_field(mmfr1,
						    ID_AA64MMFR1_ECBHB_SHIFT);
}

bool is_spectre_bhb_affected(const struct arm64_cpu_capabilities *entry,
			     int scope)
{
	WARN_ON(scope != SCOPE_LOCAL_CPU || preemptible());

	if (supports_csv2p3(scope))
		return false;

	if (supports_clearbhb(scope))
		return true;

	if (spectre_bhb_loop_affected(scope))
		return true;

	if (is_spectre_bhb_fw_affected(scope))
		return true;

	return false;
}

static void this_cpu_set_vectors(enum arm64_bp_harden_el1_vectors slot)
{
	const char *v = arm64_get_bp_hardening_vector(slot);

	if (slot < 0)
		return;

	__this_cpu_write(this_cpu_vector, v);

	/*
	 * When KPTI is in use, the vectors are switched when exiting to
	 * user-space.
	 */
	if (arm64_kernel_unmapped_at_el0())
		return;

	write_sysreg(v, vbar_el1);
	isb();
}

#ifdef CONFIG_KVM_INDIRECT_VECTORS
static const char *kvm_bhb_get_vecs_end(const char *start)
{
	if (start == __smccc_workaround_3_smc_start)
		return __smccc_workaround_3_smc_end;
	else if (start == __spectre_bhb_loop_k8_start)
		return __spectre_bhb_loop_k8_end;
	else if (start == __spectre_bhb_loop_k24_start)
		return __spectre_bhb_loop_k24_end;
	else if (start == __spectre_bhb_loop_k32_start)
		return __spectre_bhb_loop_k32_end;
	else if (start == __spectre_bhb_clearbhb_start)
		return __spectre_bhb_clearbhb_end;

	return NULL;
}

static void kvm_setup_bhb_slot(const char *hyp_vecs_start)
{
	int cpu, slot = -1;
	const char *hyp_vecs_end;

	if (!IS_ENABLED(CONFIG_KVM) || !is_hyp_mode_available())
		return;

	hyp_vecs_end = kvm_bhb_get_vecs_end(hyp_vecs_start);
	if (WARN_ON_ONCE(!hyp_vecs_start || !hyp_vecs_end))
		return;

	spin_lock(&bp_lock);
	for_each_possible_cpu(cpu) {
		if (per_cpu(bp_hardening_data.template_start, cpu) == hyp_vecs_start) {
			slot = per_cpu(bp_hardening_data.hyp_vectors_slot, cpu);
			break;
		}
	}

	if (slot == -1) {
		slot = atomic_inc_return(&arm64_el2_vector_last_slot);
		BUG_ON(slot >= BP_HARDEN_EL2_SLOTS);
		__copy_hyp_vect_bpi(slot, hyp_vecs_start, hyp_vecs_end);
	}

	if (hyp_vecs_start != __this_cpu_read(bp_hardening_data.template_start)) {
		__this_cpu_write(bp_hardening_data.hyp_vectors_slot, slot);
		__this_cpu_write(bp_hardening_data.template_start,
				 hyp_vecs_start);
	}
	spin_unlock(&bp_lock);
}
#else
#define __smccc_workaround_3_smc_start NULL
#define __spectre_bhb_loop_k8_start NULL
#define __spectre_bhb_loop_k24_start NULL
#define __spectre_bhb_loop_k32_start NULL
#define __spectre_bhb_clearbhb_start NULL

static void kvm_setup_bhb_slot(const char *hyp_vecs_start) { };
#endif

void spectre_bhb_enable_mitigation(const struct arm64_cpu_capabilities *entry)
{
	enum mitigation_state fw_state, state = SPECTRE_VULNERABLE;

	if (!is_spectre_bhb_affected(entry, SCOPE_LOCAL_CPU))
		return;

	if (!__spectrev2_safe &&  !__hardenbp_enab) {
		/* No point mitigating Spectre-BHB alone. */
	} else if (!IS_ENABLED(CONFIG_MITIGATE_SPECTRE_BRANCH_HISTORY)) {
		pr_info_once("spectre-bhb mitigation disabled by compile time option\n");
	} else if (cpu_mitigations_off()) {
		pr_info_once("spectre-bhb mitigation disabled by command line option\n");
	} else if (supports_ecbhb(SCOPE_LOCAL_CPU)) {
		state = SPECTRE_MITIGATED;
	} else if (supports_clearbhb(SCOPE_LOCAL_CPU)) {
		kvm_setup_bhb_slot(__spectre_bhb_clearbhb_start);
		this_cpu_set_vectors(EL1_VECTOR_BHB_CLEAR_INSN);

		state = SPECTRE_MITIGATED;
	} else if (spectre_bhb_loop_affected(SCOPE_LOCAL_CPU)) {
		switch (spectre_bhb_loop_affected(SCOPE_SYSTEM)) {
		case 8:
			/*
			 * A57/A72-r0 will already have selected the
			 * spectre-indirect vector, which is sufficient
			 * for BHB too.
			 */
			if (!__this_cpu_read(bp_hardening_data.fn))
				kvm_setup_bhb_slot(__spectre_bhb_loop_k8_start);
			break;
		case 24:
			kvm_setup_bhb_slot(__spectre_bhb_loop_k24_start);
			break;
		case 32:
			kvm_setup_bhb_slot(__spectre_bhb_loop_k32_start);
			break;
		default:
			WARN_ON_ONCE(1);
		}
		this_cpu_set_vectors(EL1_VECTOR_BHB_LOOP);

		state = SPECTRE_MITIGATED;
	} else if (is_spectre_bhb_fw_affected(SCOPE_LOCAL_CPU)) {
		fw_state = spectre_bhb_get_cpu_fw_mitigation_state();
		if (fw_state == SPECTRE_MITIGATED) {
			kvm_setup_bhb_slot(__smccc_workaround_3_smc_start);
			this_cpu_set_vectors(EL1_VECTOR_BHB_FW);

			/*
			 * With WA3 in the vectors, the WA1 calls can be
			 * removed.
			 */
			__this_cpu_write(bp_hardening_data.fn, NULL);

			state = SPECTRE_MITIGATED;
		}
	}

	update_mitigation_state(&spectre_bhb_state, state);
}

/* Patched to correct the immediate */
void __init spectre_bhb_patch_loop_iter(struct alt_instr *alt,
					__le32 *origptr, __le32 *updptr, int nr_inst)
{
	u8 rd;
	u32 insn;
	u16 loop_count = spectre_bhb_loop_affected(SCOPE_SYSTEM);

	BUG_ON(nr_inst != 1); /* MOV -> MOV */

	if (!IS_ENABLED(CONFIG_MITIGATE_SPECTRE_BRANCH_HISTORY))
		return;

	insn = le32_to_cpu(*origptr);
	rd = aarch64_insn_decode_register(AARCH64_INSN_REGTYPE_RD, insn);
	insn = aarch64_insn_gen_movewide(rd, loop_count, 0,
					 AARCH64_INSN_VARIANT_64BIT,
					 AARCH64_INSN_MOVEWIDE_ZERO);
	*updptr++ = cpu_to_le32(insn);
}<|MERGE_RESOLUTION|>--- conflicted
+++ resolved
@@ -756,8 +756,6 @@
 };
 #endif
 
-<<<<<<< HEAD
-=======
 #ifdef CONFIG_ARM64_ERRATUM_3194386
 static const struct midr_range erratum_spec_ssbs_list[] = {
 	MIDR_ALL_VERSIONS(MIDR_CORTEX_A76),
@@ -782,7 +780,6 @@
 };
 #endif
 
->>>>>>> d7575523
 const struct arm64_cpu_capabilities arm64_errata[] = {
 #if	defined(CONFIG_ARM64_ERRATUM_826319) || \
 	defined(CONFIG_ARM64_ERRATUM_827319) || \
