/*
 * Contains CPU feature definitions
 *
 * Copyright (C) 2015 ARM Ltd.
 *
 * This program is free software; you can redistribute it and/or modify
 * it under the terms of the GNU General Public License version 2 as
 * published by the Free Software Foundation.
 *
 * This program is distributed in the hope that it will be useful,
 * but WITHOUT ANY WARRANTY; without even the implied warranty of
 * MERCHANTABILITY or FITNESS FOR A PARTICULAR PURPOSE.  See the
 * GNU General Public License for more details.
 *
 * You should have received a copy of the GNU General Public License
 * along with this program.  If not, see <http://www.gnu.org/licenses/>.
 */

#define pr_fmt(fmt) "CPU features: " fmt

#include <linux/bsearch.h>
#include <linux/cpumask.h>
#include <linux/percpu.h>
#include <linux/sort.h>
#include <linux/stop_machine.h>
#include <linux/types.h>
#include <linux/mm.h>
#include <linux/cpu.h>

#include <asm/cpu.h>
#include <asm/cpufeature.h>
#include <asm/cpu_ops.h>
#include <asm/fpsimd.h>
#include <asm/hwcap.h>
#include <asm/mmu_context.h>
#include <asm/processor.h>
#include <asm/sysreg.h>
#include <asm/traps.h>
#include <asm/vectors.h>
#include <asm/virt.h>

unsigned long elf_hwcap __read_mostly;
EXPORT_SYMBOL_GPL(elf_hwcap);

#ifdef CONFIG_COMPAT
#define COMPAT_ELF_HWCAP_DEFAULT	\
				(COMPAT_HWCAP_HALF|COMPAT_HWCAP_THUMB|\
				 COMPAT_HWCAP_FAST_MULT|COMPAT_HWCAP_EDSP|\
				 COMPAT_HWCAP_TLS|COMPAT_HWCAP_IDIV|\
				 COMPAT_HWCAP_LPAE)
unsigned int compat_elf_hwcap __read_mostly = COMPAT_ELF_HWCAP_DEFAULT;
unsigned int compat_elf_hwcap2 __read_mostly;
#endif

DECLARE_BITMAP(cpu_hwcaps, ARM64_NCAPS);
EXPORT_SYMBOL(cpu_hwcaps);

DEFINE_PER_CPU_READ_MOSTLY(const char *, this_cpu_vector) = vectors;

/*
 * Flag to indicate if we have computed the system wide
 * capabilities based on the boot time active CPUs. This
 * will be used to determine if a new booting CPU should
 * go through the verification process to make sure that it
 * supports the system capabilities, without using a hotplug
 * notifier.
 */
static bool sys_caps_initialised;

static inline void set_sys_caps_initialised(void)
{
	sys_caps_initialised = true;
}

static int dump_cpu_hwcaps(struct notifier_block *self, unsigned long v, void *p)
{
	/* file-wide pr_fmt adds "CPU features: " prefix */
	pr_emerg("0x%*pb\n", ARM64_NCAPS, &cpu_hwcaps);
	return 0;
}

static struct notifier_block cpu_hwcaps_notifier = {
	.notifier_call = dump_cpu_hwcaps
};

static int __init register_cpu_hwcaps_dumper(void)
{
	atomic_notifier_chain_register(&panic_notifier_list,
				       &cpu_hwcaps_notifier);
	return 0;
}
__initcall(register_cpu_hwcaps_dumper);

DEFINE_STATIC_KEY_ARRAY_FALSE(cpu_hwcap_keys, ARM64_NCAPS);
EXPORT_SYMBOL(cpu_hwcap_keys);

#define __ARM64_FTR_BITS(SIGNED, VISIBLE, STRICT, TYPE, SHIFT, WIDTH, SAFE_VAL) \
	{						\
		.sign = SIGNED,				\
		.visible = VISIBLE,			\
		.strict = STRICT,			\
		.type = TYPE,				\
		.shift = SHIFT,				\
		.width = WIDTH,				\
		.safe_val = SAFE_VAL,			\
	}

/* Define a feature with unsigned values */
#define ARM64_FTR_BITS(VISIBLE, STRICT, TYPE, SHIFT, WIDTH, SAFE_VAL) \
	__ARM64_FTR_BITS(FTR_UNSIGNED, VISIBLE, STRICT, TYPE, SHIFT, WIDTH, SAFE_VAL)

/* Define a feature with a signed value */
#define S_ARM64_FTR_BITS(VISIBLE, STRICT, TYPE, SHIFT, WIDTH, SAFE_VAL) \
	__ARM64_FTR_BITS(FTR_SIGNED, VISIBLE, STRICT, TYPE, SHIFT, WIDTH, SAFE_VAL)

#define ARM64_FTR_END					\
	{						\
		.width = 0,				\
	}

/* meta feature for alternatives */
static bool __maybe_unused
cpufeature_pan_not_uao(const struct arm64_cpu_capabilities *entry, int __unused);


/*
 * NOTE: Any changes to the visibility of features should be kept in
 * sync with the documentation of the CPU feature register ABI.
 */
static const struct arm64_ftr_bits ftr_id_aa64isar0[] = {
	ARM64_FTR_BITS(FTR_VISIBLE, FTR_STRICT, FTR_LOWER_SAFE, ID_AA64ISAR0_TS_SHIFT, 4, 0),
	ARM64_FTR_BITS(FTR_VISIBLE, FTR_STRICT, FTR_LOWER_SAFE, ID_AA64ISAR0_FHM_SHIFT, 4, 0),
	ARM64_FTR_BITS(FTR_VISIBLE, FTR_STRICT, FTR_LOWER_SAFE, ID_AA64ISAR0_DP_SHIFT, 4, 0),
	ARM64_FTR_BITS(FTR_VISIBLE, FTR_STRICT, FTR_LOWER_SAFE, ID_AA64ISAR0_SM4_SHIFT, 4, 0),
	ARM64_FTR_BITS(FTR_VISIBLE, FTR_STRICT, FTR_LOWER_SAFE, ID_AA64ISAR0_SM3_SHIFT, 4, 0),
	ARM64_FTR_BITS(FTR_VISIBLE, FTR_STRICT, FTR_LOWER_SAFE, ID_AA64ISAR0_SHA3_SHIFT, 4, 0),
	ARM64_FTR_BITS(FTR_VISIBLE, FTR_STRICT, FTR_LOWER_SAFE, ID_AA64ISAR0_RDM_SHIFT, 4, 0),
	ARM64_FTR_BITS(FTR_VISIBLE, FTR_STRICT, FTR_LOWER_SAFE, ID_AA64ISAR0_ATOMICS_SHIFT, 4, 0),
	ARM64_FTR_BITS(FTR_VISIBLE, FTR_STRICT, FTR_LOWER_SAFE, ID_AA64ISAR0_CRC32_SHIFT, 4, 0),
	ARM64_FTR_BITS(FTR_VISIBLE, FTR_STRICT, FTR_LOWER_SAFE, ID_AA64ISAR0_SHA2_SHIFT, 4, 0),
	ARM64_FTR_BITS(FTR_VISIBLE, FTR_STRICT, FTR_LOWER_SAFE, ID_AA64ISAR0_SHA1_SHIFT, 4, 0),
	ARM64_FTR_BITS(FTR_VISIBLE, FTR_STRICT, FTR_LOWER_SAFE, ID_AA64ISAR0_AES_SHIFT, 4, 0),
	ARM64_FTR_END,
};

static const struct arm64_ftr_bits ftr_id_aa64isar1[] = {
	ARM64_FTR_BITS(FTR_VISIBLE, FTR_STRICT, FTR_LOWER_SAFE, ID_AA64ISAR1_SB_SHIFT, 4, 0),
	ARM64_FTR_BITS(FTR_VISIBLE, FTR_STRICT, FTR_LOWER_SAFE, ID_AA64ISAR1_LRCPC_SHIFT, 4, 0),
	ARM64_FTR_BITS(FTR_VISIBLE, FTR_STRICT, FTR_LOWER_SAFE, ID_AA64ISAR1_FCMA_SHIFT, 4, 0),
	ARM64_FTR_BITS(FTR_VISIBLE, FTR_STRICT, FTR_LOWER_SAFE, ID_AA64ISAR1_JSCVT_SHIFT, 4, 0),
	ARM64_FTR_BITS(FTR_VISIBLE, FTR_STRICT, FTR_LOWER_SAFE, ID_AA64ISAR1_DPB_SHIFT, 4, 0),
	ARM64_FTR_END,
};

static const struct arm64_ftr_bits ftr_id_aa64isar2[] = {
	ARM64_FTR_BITS(FTR_HIDDEN, FTR_STRICT, FTR_HIGHER_SAFE, ID_AA64ISAR2_CLEARBHB_SHIFT, 4, 0),
	ARM64_FTR_END,
};

static const struct arm64_ftr_bits ftr_id_aa64pfr0[] = {
	ARM64_FTR_BITS(FTR_HIDDEN, FTR_NONSTRICT, FTR_LOWER_SAFE, ID_AA64PFR0_CSV3_SHIFT, 4, 0),
	ARM64_FTR_BITS(FTR_HIDDEN, FTR_NONSTRICT, FTR_LOWER_SAFE, ID_AA64PFR0_CSV2_SHIFT, 4, 0),
	ARM64_FTR_BITS(FTR_VISIBLE, FTR_STRICT, FTR_LOWER_SAFE, ID_AA64PFR0_DIT_SHIFT, 4, 0),
	ARM64_FTR_BITS(FTR_VISIBLE_IF_IS_ENABLED(CONFIG_ARM64_SVE),
				   FTR_STRICT, FTR_LOWER_SAFE, ID_AA64PFR0_SVE_SHIFT, 4, 0),
	ARM64_FTR_BITS(FTR_HIDDEN, FTR_STRICT, FTR_LOWER_SAFE, ID_AA64PFR0_RAS_SHIFT, 4, 0),
	ARM64_FTR_BITS(FTR_HIDDEN, FTR_STRICT, FTR_LOWER_SAFE, ID_AA64PFR0_GIC_SHIFT, 4, 0),
	S_ARM64_FTR_BITS(FTR_VISIBLE, FTR_STRICT, FTR_LOWER_SAFE, ID_AA64PFR0_ASIMD_SHIFT, 4, ID_AA64PFR0_ASIMD_NI),
	S_ARM64_FTR_BITS(FTR_VISIBLE, FTR_STRICT, FTR_LOWER_SAFE, ID_AA64PFR0_FP_SHIFT, 4, ID_AA64PFR0_FP_NI),
	ARM64_FTR_BITS(FTR_HIDDEN, FTR_NONSTRICT, FTR_LOWER_SAFE, ID_AA64PFR0_EL3_SHIFT, 4, 0),
	ARM64_FTR_BITS(FTR_HIDDEN, FTR_NONSTRICT, FTR_LOWER_SAFE, ID_AA64PFR0_EL2_SHIFT, 4, 0),
	ARM64_FTR_BITS(FTR_HIDDEN, FTR_NONSTRICT, FTR_LOWER_SAFE, ID_AA64PFR0_EL1_SHIFT, 4, ID_AA64PFR0_EL1_64BIT_ONLY),
	ARM64_FTR_BITS(FTR_HIDDEN, FTR_NONSTRICT, FTR_LOWER_SAFE, ID_AA64PFR0_EL0_SHIFT, 4, ID_AA64PFR0_EL0_64BIT_ONLY),
	ARM64_FTR_END,
};

static const struct arm64_ftr_bits ftr_id_aa64pfr1[] = {
	ARM64_FTR_BITS(FTR_VISIBLE, FTR_STRICT, FTR_LOWER_SAFE, ID_AA64PFR1_SSBS_SHIFT, 4, ID_AA64PFR1_SSBS_PSTATE_NI),
	ARM64_FTR_END,
};

static const struct arm64_ftr_bits ftr_id_aa64mmfr0[] = {
	/*
	 * We already refuse to boot CPUs that don't support our configured
	 * page size, so we can only detect mismatches for a page size other
	 * than the one we're currently using. Unfortunately, SoCs like this
	 * exist in the wild so, even though we don't like it, we'll have to go
	 * along with it and treat them as non-strict.
	 */
	S_ARM64_FTR_BITS(FTR_HIDDEN, FTR_NONSTRICT, FTR_LOWER_SAFE, ID_AA64MMFR0_TGRAN4_SHIFT, 4, ID_AA64MMFR0_TGRAN4_NI),
	S_ARM64_FTR_BITS(FTR_HIDDEN, FTR_NONSTRICT, FTR_LOWER_SAFE, ID_AA64MMFR0_TGRAN64_SHIFT, 4, ID_AA64MMFR0_TGRAN64_NI),
	ARM64_FTR_BITS(FTR_HIDDEN, FTR_NONSTRICT, FTR_LOWER_SAFE, ID_AA64MMFR0_TGRAN16_SHIFT, 4, ID_AA64MMFR0_TGRAN16_NI),

	ARM64_FTR_BITS(FTR_HIDDEN, FTR_STRICT, FTR_LOWER_SAFE, ID_AA64MMFR0_BIGENDEL0_SHIFT, 4, 0),
	/* Linux shouldn't care about secure memory */
	ARM64_FTR_BITS(FTR_HIDDEN, FTR_NONSTRICT, FTR_LOWER_SAFE, ID_AA64MMFR0_SNSMEM_SHIFT, 4, 0),
	ARM64_FTR_BITS(FTR_HIDDEN, FTR_STRICT, FTR_LOWER_SAFE, ID_AA64MMFR0_BIGENDEL_SHIFT, 4, 0),
	ARM64_FTR_BITS(FTR_HIDDEN, FTR_STRICT, FTR_LOWER_SAFE, ID_AA64MMFR0_ASID_SHIFT, 4, 0),
	/*
	 * Differing PARange is fine as long as all peripherals and memory are mapped
	 * within the minimum PARange of all CPUs
	 */
	ARM64_FTR_BITS(FTR_HIDDEN, FTR_NONSTRICT, FTR_LOWER_SAFE, ID_AA64MMFR0_PARANGE_SHIFT, 4, 0),
	ARM64_FTR_END,
};

static const struct arm64_ftr_bits ftr_id_aa64mmfr1[] = {
	ARM64_FTR_BITS(FTR_HIDDEN, FTR_STRICT, FTR_LOWER_SAFE, ID_AA64MMFR1_PAN_SHIFT, 4, 0),
	ARM64_FTR_BITS(FTR_HIDDEN, FTR_STRICT, FTR_LOWER_SAFE, ID_AA64MMFR1_LOR_SHIFT, 4, 0),
	ARM64_FTR_BITS(FTR_HIDDEN, FTR_STRICT, FTR_LOWER_SAFE, ID_AA64MMFR1_HPD_SHIFT, 4, 0),
	ARM64_FTR_BITS(FTR_HIDDEN, FTR_STRICT, FTR_LOWER_SAFE, ID_AA64MMFR1_VHE_SHIFT, 4, 0),
	ARM64_FTR_BITS(FTR_HIDDEN, FTR_STRICT, FTR_LOWER_SAFE, ID_AA64MMFR1_VMIDBITS_SHIFT, 4, 0),
	ARM64_FTR_BITS(FTR_HIDDEN, FTR_STRICT, FTR_LOWER_SAFE, ID_AA64MMFR1_HADBS_SHIFT, 4, 0),
	ARM64_FTR_END,
};

static const struct arm64_ftr_bits ftr_id_aa64mmfr2[] = {
	ARM64_FTR_BITS(FTR_HIDDEN, FTR_STRICT, FTR_LOWER_SAFE, ID_AA64MMFR2_FWB_SHIFT, 4, 0),
	ARM64_FTR_BITS(FTR_VISIBLE, FTR_STRICT, FTR_LOWER_SAFE, ID_AA64MMFR2_AT_SHIFT, 4, 0),
	ARM64_FTR_BITS(FTR_HIDDEN, FTR_STRICT, FTR_LOWER_SAFE, ID_AA64MMFR2_LVA_SHIFT, 4, 0),
	ARM64_FTR_BITS(FTR_HIDDEN, FTR_STRICT, FTR_LOWER_SAFE, ID_AA64MMFR2_IESB_SHIFT, 4, 0),
	ARM64_FTR_BITS(FTR_HIDDEN, FTR_STRICT, FTR_LOWER_SAFE, ID_AA64MMFR2_LSM_SHIFT, 4, 0),
	ARM64_FTR_BITS(FTR_HIDDEN, FTR_STRICT, FTR_LOWER_SAFE, ID_AA64MMFR2_UAO_SHIFT, 4, 0),
	ARM64_FTR_BITS(FTR_HIDDEN, FTR_STRICT, FTR_LOWER_SAFE, ID_AA64MMFR2_CNP_SHIFT, 4, 0),
	ARM64_FTR_END,
};

static const struct arm64_ftr_bits ftr_ctr[] = {
	ARM64_FTR_BITS(FTR_VISIBLE, FTR_STRICT, FTR_EXACT, 31, 1, 1), /* RES1 */
	ARM64_FTR_BITS(FTR_VISIBLE, FTR_STRICT, FTR_LOWER_SAFE, CTR_DIC_SHIFT, 1, 1),
	ARM64_FTR_BITS(FTR_VISIBLE, FTR_STRICT, FTR_LOWER_SAFE, CTR_IDC_SHIFT, 1, 1),
	ARM64_FTR_BITS(FTR_VISIBLE, FTR_STRICT, FTR_HIGHER_OR_ZERO_SAFE, CTR_CWG_SHIFT, 4, 0),
	ARM64_FTR_BITS(FTR_VISIBLE, FTR_STRICT, FTR_HIGHER_OR_ZERO_SAFE, CTR_ERG_SHIFT, 4, 0),
	ARM64_FTR_BITS(FTR_VISIBLE, FTR_STRICT, FTR_LOWER_SAFE, CTR_DMINLINE_SHIFT, 4, 1),
	/*
	 * Linux can handle differing I-cache policies. Userspace JITs will
	 * make use of *minLine.
	 * If we have differing I-cache policies, report it as the weakest - VIPT.
	 */
	ARM64_FTR_BITS(FTR_VISIBLE, FTR_NONSTRICT, FTR_EXACT, 14, 2, ICACHE_POLICY_VIPT),	/* L1Ip */
	ARM64_FTR_BITS(FTR_VISIBLE, FTR_STRICT, FTR_LOWER_SAFE, CTR_IMINLINE_SHIFT, 4, 0),
	ARM64_FTR_END,
};

struct arm64_ftr_reg arm64_ftr_reg_ctrel0 = {
	.name		= "SYS_CTR_EL0",
	.ftr_bits	= ftr_ctr
};

static const struct arm64_ftr_bits ftr_id_mmfr0[] = {
	S_ARM64_FTR_BITS(FTR_HIDDEN, FTR_STRICT, FTR_LOWER_SAFE, 28, 4, 0xf),	/* InnerShr */
	ARM64_FTR_BITS(FTR_HIDDEN, FTR_STRICT, FTR_LOWER_SAFE, 24, 4, 0),	/* FCSE */
	ARM64_FTR_BITS(FTR_HIDDEN, FTR_NONSTRICT, FTR_LOWER_SAFE, 20, 4, 0),	/* AuxReg */
	ARM64_FTR_BITS(FTR_HIDDEN, FTR_STRICT, FTR_LOWER_SAFE, 16, 4, 0),	/* TCM */
	ARM64_FTR_BITS(FTR_HIDDEN, FTR_STRICT, FTR_LOWER_SAFE, 12, 4, 0),	/* ShareLvl */
	S_ARM64_FTR_BITS(FTR_HIDDEN, FTR_STRICT, FTR_LOWER_SAFE, 8, 4, 0xf),	/* OuterShr */
	ARM64_FTR_BITS(FTR_HIDDEN, FTR_STRICT, FTR_LOWER_SAFE, 4, 4, 0),	/* PMSA */
	ARM64_FTR_BITS(FTR_HIDDEN, FTR_STRICT, FTR_LOWER_SAFE, 0, 4, 0),	/* VMSA */
	ARM64_FTR_END,
};

static const struct arm64_ftr_bits ftr_id_aa64dfr0[] = {
	ARM64_FTR_BITS(FTR_HIDDEN, FTR_STRICT, FTR_EXACT, 36, 28, 0),
	ARM64_FTR_BITS(FTR_HIDDEN, FTR_NONSTRICT, FTR_LOWER_SAFE, ID_AA64DFR0_PMSVER_SHIFT, 4, 0),
	ARM64_FTR_BITS(FTR_HIDDEN, FTR_STRICT, FTR_LOWER_SAFE, ID_AA64DFR0_CTX_CMPS_SHIFT, 4, 0),
	ARM64_FTR_BITS(FTR_HIDDEN, FTR_STRICT, FTR_LOWER_SAFE, ID_AA64DFR0_WRPS_SHIFT, 4, 0),
	ARM64_FTR_BITS(FTR_HIDDEN, FTR_STRICT, FTR_LOWER_SAFE, ID_AA64DFR0_BRPS_SHIFT, 4, 0),
	/*
	 * We can instantiate multiple PMU instances with different levels
	 * of support.
	 */
	S_ARM64_FTR_BITS(FTR_HIDDEN, FTR_NONSTRICT, FTR_EXACT, ID_AA64DFR0_PMUVER_SHIFT, 4, 0),
	ARM64_FTR_BITS(FTR_HIDDEN, FTR_STRICT, FTR_EXACT, ID_AA64DFR0_DEBUGVER_SHIFT, 4, 0x6),
	ARM64_FTR_END,
};

static const struct arm64_ftr_bits ftr_mvfr0[] = {
	ARM64_FTR_BITS(FTR_HIDDEN, FTR_STRICT, FTR_LOWER_SAFE, MVFR0_FPROUND_SHIFT, 4, 0),
	ARM64_FTR_BITS(FTR_HIDDEN, FTR_STRICT, FTR_LOWER_SAFE, MVFR0_FPSHVEC_SHIFT, 4, 0),
	ARM64_FTR_BITS(FTR_HIDDEN, FTR_STRICT, FTR_LOWER_SAFE, MVFR0_FPSQRT_SHIFT, 4, 0),
	ARM64_FTR_BITS(FTR_HIDDEN, FTR_STRICT, FTR_LOWER_SAFE, MVFR0_FPDIVIDE_SHIFT, 4, 0),
	ARM64_FTR_BITS(FTR_HIDDEN, FTR_STRICT, FTR_LOWER_SAFE, MVFR0_FPTRAP_SHIFT, 4, 0),
	ARM64_FTR_BITS(FTR_VISIBLE, FTR_STRICT, FTR_LOWER_SAFE, MVFR0_FPDP_SHIFT, 4, 0),
	ARM64_FTR_BITS(FTR_HIDDEN, FTR_STRICT, FTR_LOWER_SAFE, MVFR0_FPSP_SHIFT, 4, 0),
	ARM64_FTR_BITS(FTR_HIDDEN, FTR_STRICT, FTR_LOWER_SAFE, MVFR0_SIMD_SHIFT, 4, 0),
	ARM64_FTR_END,
};

static const struct arm64_ftr_bits ftr_mvfr1[] = {
	ARM64_FTR_BITS(FTR_VISIBLE, FTR_STRICT, FTR_LOWER_SAFE, MVFR1_SIMDFMAC_SHIFT, 4, 0),
	ARM64_FTR_BITS(FTR_HIDDEN, FTR_STRICT, FTR_LOWER_SAFE, MVFR1_FPHP_SHIFT, 4, 0),
	ARM64_FTR_BITS(FTR_HIDDEN, FTR_STRICT, FTR_LOWER_SAFE, MVFR1_SIMDHP_SHIFT, 4, 0),
	ARM64_FTR_BITS(FTR_VISIBLE, FTR_STRICT, FTR_LOWER_SAFE, MVFR1_SIMDSP_SHIFT, 4, 0),
	ARM64_FTR_BITS(FTR_VISIBLE, FTR_STRICT, FTR_LOWER_SAFE, MVFR1_SIMDINT_SHIFT, 4, 0),
	ARM64_FTR_BITS(FTR_VISIBLE, FTR_STRICT, FTR_LOWER_SAFE, MVFR1_SIMDLS_SHIFT, 4, 0),
	ARM64_FTR_BITS(FTR_HIDDEN, FTR_STRICT, FTR_LOWER_SAFE, MVFR1_FPDNAN_SHIFT, 4, 0),
	ARM64_FTR_BITS(FTR_HIDDEN, FTR_STRICT, FTR_LOWER_SAFE, MVFR1_FPFTZ_SHIFT, 4, 0),
	ARM64_FTR_END,
};

static const struct arm64_ftr_bits ftr_mvfr2[] = {
	ARM64_FTR_BITS(FTR_HIDDEN, FTR_STRICT, FTR_LOWER_SAFE, 4, 4, 0),		/* FPMisc */
	ARM64_FTR_BITS(FTR_HIDDEN, FTR_STRICT, FTR_LOWER_SAFE, 0, 4, 0),		/* SIMDMisc */
	ARM64_FTR_END,
};

static const struct arm64_ftr_bits ftr_dczid[] = {
	ARM64_FTR_BITS(FTR_VISIBLE, FTR_STRICT, FTR_EXACT, 4, 1, 1),		/* DZP */
	ARM64_FTR_BITS(FTR_VISIBLE, FTR_STRICT, FTR_LOWER_SAFE, 0, 4, 0),	/* BS */
	ARM64_FTR_END,
};


static const struct arm64_ftr_bits ftr_id_isar5[] = {
	ARM64_FTR_BITS(FTR_HIDDEN, FTR_STRICT, FTR_LOWER_SAFE, ID_ISAR5_RDM_SHIFT, 4, 0),
	ARM64_FTR_BITS(FTR_VISIBLE, FTR_STRICT, FTR_LOWER_SAFE, ID_ISAR5_CRC32_SHIFT, 4, 0),
	ARM64_FTR_BITS(FTR_VISIBLE, FTR_STRICT, FTR_LOWER_SAFE, ID_ISAR5_SHA2_SHIFT, 4, 0),
	ARM64_FTR_BITS(FTR_VISIBLE, FTR_STRICT, FTR_LOWER_SAFE, ID_ISAR5_SHA1_SHIFT, 4, 0),
	ARM64_FTR_BITS(FTR_VISIBLE, FTR_STRICT, FTR_LOWER_SAFE, ID_ISAR5_AES_SHIFT, 4, 0),
	ARM64_FTR_BITS(FTR_HIDDEN, FTR_STRICT, FTR_LOWER_SAFE, ID_ISAR5_SEVL_SHIFT, 4, 0),
	ARM64_FTR_END,
};

static const struct arm64_ftr_bits ftr_id_mmfr4[] = {
	ARM64_FTR_BITS(FTR_HIDDEN, FTR_STRICT, FTR_LOWER_SAFE, 4, 4, 0),	/* ac2 */
	ARM64_FTR_END,
};

static const struct arm64_ftr_bits ftr_id_pfr0[] = {
	ARM64_FTR_BITS(FTR_HIDDEN, FTR_STRICT, FTR_LOWER_SAFE, 12, 4, 0),		/* State3 */
	ARM64_FTR_BITS(FTR_HIDDEN, FTR_STRICT, FTR_LOWER_SAFE, 8, 4, 0),		/* State2 */
	ARM64_FTR_BITS(FTR_HIDDEN, FTR_STRICT, FTR_LOWER_SAFE, 4, 4, 0),		/* State1 */
	ARM64_FTR_BITS(FTR_HIDDEN, FTR_STRICT, FTR_LOWER_SAFE, 0, 4, 0),		/* State0 */
	ARM64_FTR_END,
};

static const struct arm64_ftr_bits ftr_id_dfr0[] = {
	/* [31:28] TraceFilt */
	S_ARM64_FTR_BITS(FTR_HIDDEN, FTR_STRICT, FTR_LOWER_SAFE, 24, 4, 0xf),	/* PerfMon */
	ARM64_FTR_BITS(FTR_HIDDEN, FTR_STRICT, FTR_LOWER_SAFE, 20, 4, 0),
	ARM64_FTR_BITS(FTR_HIDDEN, FTR_STRICT, FTR_LOWER_SAFE, 16, 4, 0),
	ARM64_FTR_BITS(FTR_HIDDEN, FTR_STRICT, FTR_LOWER_SAFE, 12, 4, 0),
	ARM64_FTR_BITS(FTR_HIDDEN, FTR_STRICT, FTR_LOWER_SAFE, 8, 4, 0),
	ARM64_FTR_BITS(FTR_HIDDEN, FTR_STRICT, FTR_LOWER_SAFE, 4, 4, 0),
	ARM64_FTR_BITS(FTR_HIDDEN, FTR_STRICT, FTR_LOWER_SAFE, 0, 4, 0),
	ARM64_FTR_END,
};

static const struct arm64_ftr_bits ftr_zcr[] = {
	ARM64_FTR_BITS(FTR_HIDDEN, FTR_NONSTRICT, FTR_LOWER_SAFE,
		ZCR_ELx_LEN_SHIFT, ZCR_ELx_LEN_SIZE, 0),	/* LEN */
	ARM64_FTR_END,
};

/*
 * Common ftr bits for a 32bit register with all hidden, strict
 * attributes, with 4bit feature fields and a default safe value of
 * 0. Covers the following 32bit registers:
 * id_isar[1-3], id_mmfr[1-3]
 */
static const struct arm64_ftr_bits ftr_generic_32bits[] = {
	ARM64_FTR_BITS(FTR_HIDDEN, FTR_STRICT, FTR_LOWER_SAFE, 28, 4, 0),
	ARM64_FTR_BITS(FTR_HIDDEN, FTR_STRICT, FTR_LOWER_SAFE, 24, 4, 0),
	ARM64_FTR_BITS(FTR_HIDDEN, FTR_STRICT, FTR_LOWER_SAFE, 20, 4, 0),
	ARM64_FTR_BITS(FTR_HIDDEN, FTR_STRICT, FTR_LOWER_SAFE, 16, 4, 0),
	ARM64_FTR_BITS(FTR_HIDDEN, FTR_STRICT, FTR_LOWER_SAFE, 12, 4, 0),
	ARM64_FTR_BITS(FTR_HIDDEN, FTR_STRICT, FTR_LOWER_SAFE, 8, 4, 0),
	ARM64_FTR_BITS(FTR_HIDDEN, FTR_STRICT, FTR_LOWER_SAFE, 4, 4, 0),
	ARM64_FTR_BITS(FTR_HIDDEN, FTR_STRICT, FTR_LOWER_SAFE, 0, 4, 0),
	ARM64_FTR_END,
};

/* Table for a single 32bit feature value */
static const struct arm64_ftr_bits ftr_single32[] = {
	ARM64_FTR_BITS(FTR_HIDDEN, FTR_STRICT, FTR_EXACT, 0, 32, 0),
	ARM64_FTR_END,
};

static const struct arm64_ftr_bits ftr_raz[] = {
	ARM64_FTR_END,
};

#define ARM64_FTR_REG(id, table) {		\
	.sys_id = id,				\
	.reg = 	&(struct arm64_ftr_reg){	\
		.name = #id,			\
		.ftr_bits = &((table)[0]),	\
	}}

static const struct __ftr_reg_entry {
	u32			sys_id;
	struct arm64_ftr_reg 	*reg;
} arm64_ftr_regs[] = {

	/* Op1 = 0, CRn = 0, CRm = 1 */
	ARM64_FTR_REG(SYS_ID_PFR0_EL1, ftr_id_pfr0),
	ARM64_FTR_REG(SYS_ID_PFR1_EL1, ftr_generic_32bits),
	ARM64_FTR_REG(SYS_ID_DFR0_EL1, ftr_id_dfr0),
	ARM64_FTR_REG(SYS_ID_MMFR0_EL1, ftr_id_mmfr0),
	ARM64_FTR_REG(SYS_ID_MMFR1_EL1, ftr_generic_32bits),
	ARM64_FTR_REG(SYS_ID_MMFR2_EL1, ftr_generic_32bits),
	ARM64_FTR_REG(SYS_ID_MMFR3_EL1, ftr_generic_32bits),

	/* Op1 = 0, CRn = 0, CRm = 2 */
	ARM64_FTR_REG(SYS_ID_ISAR0_EL1, ftr_generic_32bits),
	ARM64_FTR_REG(SYS_ID_ISAR1_EL1, ftr_generic_32bits),
	ARM64_FTR_REG(SYS_ID_ISAR2_EL1, ftr_generic_32bits),
	ARM64_FTR_REG(SYS_ID_ISAR3_EL1, ftr_generic_32bits),
	ARM64_FTR_REG(SYS_ID_ISAR4_EL1, ftr_generic_32bits),
	ARM64_FTR_REG(SYS_ID_ISAR5_EL1, ftr_id_isar5),
	ARM64_FTR_REG(SYS_ID_MMFR4_EL1, ftr_id_mmfr4),

	/* Op1 = 0, CRn = 0, CRm = 3 */
	ARM64_FTR_REG(SYS_MVFR0_EL1, ftr_mvfr0),
	ARM64_FTR_REG(SYS_MVFR1_EL1, ftr_mvfr1),
	ARM64_FTR_REG(SYS_MVFR2_EL1, ftr_mvfr2),

	/* Op1 = 0, CRn = 0, CRm = 4 */
	ARM64_FTR_REG(SYS_ID_AA64PFR0_EL1, ftr_id_aa64pfr0),
	ARM64_FTR_REG(SYS_ID_AA64PFR1_EL1, ftr_id_aa64pfr1),
	ARM64_FTR_REG(SYS_ID_AA64ZFR0_EL1, ftr_raz),

	/* Op1 = 0, CRn = 0, CRm = 5 */
	ARM64_FTR_REG(SYS_ID_AA64DFR0_EL1, ftr_id_aa64dfr0),
	ARM64_FTR_REG(SYS_ID_AA64DFR1_EL1, ftr_raz),

	/* Op1 = 0, CRn = 0, CRm = 6 */
	ARM64_FTR_REG(SYS_ID_AA64ISAR0_EL1, ftr_id_aa64isar0),
	ARM64_FTR_REG(SYS_ID_AA64ISAR1_EL1, ftr_id_aa64isar1),
	ARM64_FTR_REG(SYS_ID_AA64ISAR2_EL1, ftr_id_aa64isar2),

	/* Op1 = 0, CRn = 0, CRm = 7 */
	ARM64_FTR_REG(SYS_ID_AA64MMFR0_EL1, ftr_id_aa64mmfr0),
	ARM64_FTR_REG(SYS_ID_AA64MMFR1_EL1, ftr_id_aa64mmfr1),
	ARM64_FTR_REG(SYS_ID_AA64MMFR2_EL1, ftr_id_aa64mmfr2),

	/* Op1 = 0, CRn = 1, CRm = 2 */
	ARM64_FTR_REG(SYS_ZCR_EL1, ftr_zcr),

	/* Op1 = 3, CRn = 0, CRm = 0 */
	{ SYS_CTR_EL0, &arm64_ftr_reg_ctrel0 },
	ARM64_FTR_REG(SYS_DCZID_EL0, ftr_dczid),

	/* Op1 = 3, CRn = 14, CRm = 0 */
	ARM64_FTR_REG(SYS_CNTFRQ_EL0, ftr_single32),
};

static int search_cmp_ftr_reg(const void *id, const void *regp)
{
	return (int)(unsigned long)id - (int)((const struct __ftr_reg_entry *)regp)->sys_id;
}

/*
 * get_arm64_ftr_reg - Lookup a feature register entry using its
 * sys_reg() encoding. With the array arm64_ftr_regs sorted in the
 * ascending order of sys_id , we use binary search to find a matching
 * entry.
 *
 * returns - Upon success,  matching ftr_reg entry for id.
 *         - NULL on failure. It is upto the caller to decide
 *	     the impact of a failure.
 */
static struct arm64_ftr_reg *get_arm64_ftr_reg(u32 sys_id)
{
	const struct __ftr_reg_entry *ret;

	ret = bsearch((const void *)(unsigned long)sys_id,
			arm64_ftr_regs,
			ARRAY_SIZE(arm64_ftr_regs),
			sizeof(arm64_ftr_regs[0]),
			search_cmp_ftr_reg);
	if (ret)
		return ret->reg;
	return NULL;
}

static u64 arm64_ftr_set_value(const struct arm64_ftr_bits *ftrp, s64 reg,
			       s64 ftr_val)
{
	u64 mask = arm64_ftr_mask(ftrp);

	reg &= ~mask;
	reg |= (ftr_val << ftrp->shift) & mask;
	return reg;
}

static s64 arm64_ftr_safe_value(const struct arm64_ftr_bits *ftrp, s64 new,
				s64 cur)
{
	s64 ret = 0;

	switch (ftrp->type) {
	case FTR_EXACT:
		ret = ftrp->safe_val;
		break;
	case FTR_LOWER_SAFE:
		ret = new < cur ? new : cur;
		break;
	case FTR_HIGHER_OR_ZERO_SAFE:
		if (!cur || !new)
			break;
		/* Fallthrough */
	case FTR_HIGHER_SAFE:
		ret = new > cur ? new : cur;
		break;
	default:
		BUG();
	}

	return ret;
}

static void __init sort_ftr_regs(void)
{
	int i;

	/* Check that the array is sorted so that we can do the binary search */
	for (i = 1; i < ARRAY_SIZE(arm64_ftr_regs); i++)
		BUG_ON(arm64_ftr_regs[i].sys_id < arm64_ftr_regs[i - 1].sys_id);
}

/*
 * Initialise the CPU feature register from Boot CPU values.
 * Also initiliases the strict_mask for the register.
 * Any bits that are not covered by an arm64_ftr_bits entry are considered
 * RES0 for the system-wide value, and must strictly match.
 */
static void __init init_cpu_ftr_reg(u32 sys_reg, u64 new)
{
	u64 val = 0;
	u64 strict_mask = ~0x0ULL;
	u64 user_mask = 0;
	u64 valid_mask = 0;

	const struct arm64_ftr_bits *ftrp;
	struct arm64_ftr_reg *reg = get_arm64_ftr_reg(sys_reg);

	BUG_ON(!reg);

	for (ftrp  = reg->ftr_bits; ftrp->width; ftrp++) {
		u64 ftr_mask = arm64_ftr_mask(ftrp);
		s64 ftr_new = arm64_ftr_value(ftrp, new);

		val = arm64_ftr_set_value(ftrp, val, ftr_new);

		valid_mask |= ftr_mask;
		if (!ftrp->strict)
			strict_mask &= ~ftr_mask;
		if (ftrp->visible)
			user_mask |= ftr_mask;
		else
			reg->user_val = arm64_ftr_set_value(ftrp,
							    reg->user_val,
							    ftrp->safe_val);
	}

	val &= valid_mask;

	reg->sys_val = val;
	reg->strict_mask = strict_mask;
	reg->user_mask = user_mask;
}

extern const struct arm64_cpu_capabilities arm64_errata[];
static void __init setup_boot_cpu_capabilities(void);

void __init init_cpu_features(struct cpuinfo_arm64 *info)
{
	/* Before we start using the tables, make sure it is sorted */
	sort_ftr_regs();

	init_cpu_ftr_reg(SYS_CTR_EL0, info->reg_ctr);
	init_cpu_ftr_reg(SYS_DCZID_EL0, info->reg_dczid);
	init_cpu_ftr_reg(SYS_CNTFRQ_EL0, info->reg_cntfrq);
	init_cpu_ftr_reg(SYS_ID_AA64DFR0_EL1, info->reg_id_aa64dfr0);
	init_cpu_ftr_reg(SYS_ID_AA64DFR1_EL1, info->reg_id_aa64dfr1);
	init_cpu_ftr_reg(SYS_ID_AA64ISAR0_EL1, info->reg_id_aa64isar0);
	init_cpu_ftr_reg(SYS_ID_AA64ISAR1_EL1, info->reg_id_aa64isar1);
	init_cpu_ftr_reg(SYS_ID_AA64ISAR2_EL1, info->reg_id_aa64isar2);
	init_cpu_ftr_reg(SYS_ID_AA64MMFR0_EL1, info->reg_id_aa64mmfr0);
	init_cpu_ftr_reg(SYS_ID_AA64MMFR1_EL1, info->reg_id_aa64mmfr1);
	init_cpu_ftr_reg(SYS_ID_AA64MMFR2_EL1, info->reg_id_aa64mmfr2);
	init_cpu_ftr_reg(SYS_ID_AA64PFR0_EL1, info->reg_id_aa64pfr0);
	init_cpu_ftr_reg(SYS_ID_AA64PFR1_EL1, info->reg_id_aa64pfr1);
	init_cpu_ftr_reg(SYS_ID_AA64ZFR0_EL1, info->reg_id_aa64zfr0);

	if (id_aa64pfr0_32bit_el0(info->reg_id_aa64pfr0)) {
		init_cpu_ftr_reg(SYS_ID_DFR0_EL1, info->reg_id_dfr0);
		init_cpu_ftr_reg(SYS_ID_ISAR0_EL1, info->reg_id_isar0);
		init_cpu_ftr_reg(SYS_ID_ISAR1_EL1, info->reg_id_isar1);
		init_cpu_ftr_reg(SYS_ID_ISAR2_EL1, info->reg_id_isar2);
		init_cpu_ftr_reg(SYS_ID_ISAR3_EL1, info->reg_id_isar3);
		init_cpu_ftr_reg(SYS_ID_ISAR4_EL1, info->reg_id_isar4);
		init_cpu_ftr_reg(SYS_ID_ISAR5_EL1, info->reg_id_isar5);
		init_cpu_ftr_reg(SYS_ID_MMFR0_EL1, info->reg_id_mmfr0);
		init_cpu_ftr_reg(SYS_ID_MMFR1_EL1, info->reg_id_mmfr1);
		init_cpu_ftr_reg(SYS_ID_MMFR2_EL1, info->reg_id_mmfr2);
		init_cpu_ftr_reg(SYS_ID_MMFR3_EL1, info->reg_id_mmfr3);
		init_cpu_ftr_reg(SYS_ID_PFR0_EL1, info->reg_id_pfr0);
		init_cpu_ftr_reg(SYS_ID_PFR1_EL1, info->reg_id_pfr1);
		init_cpu_ftr_reg(SYS_MVFR0_EL1, info->reg_mvfr0);
		init_cpu_ftr_reg(SYS_MVFR1_EL1, info->reg_mvfr1);
		init_cpu_ftr_reg(SYS_MVFR2_EL1, info->reg_mvfr2);
	}

	if (id_aa64pfr0_sve(info->reg_id_aa64pfr0)) {
		init_cpu_ftr_reg(SYS_ZCR_EL1, info->reg_zcr);
		sve_init_vq_map();
	}

	/*
	 * Detect and enable early CPU capabilities based on the boot CPU,
	 * after we have initialised the CPU feature infrastructure.
	 */
	setup_boot_cpu_capabilities();
}

static void update_cpu_ftr_reg(struct arm64_ftr_reg *reg, u64 new)
{
	const struct arm64_ftr_bits *ftrp;

	for (ftrp = reg->ftr_bits; ftrp->width; ftrp++) {
		s64 ftr_cur = arm64_ftr_value(ftrp, reg->sys_val);
		s64 ftr_new = arm64_ftr_value(ftrp, new);

		if (ftr_cur == ftr_new)
			continue;
		/* Find a safe value */
		ftr_new = arm64_ftr_safe_value(ftrp, ftr_new, ftr_cur);
		reg->sys_val = arm64_ftr_set_value(ftrp, reg->sys_val, ftr_new);
	}

}

static int check_update_ftr_reg(u32 sys_id, int cpu, u64 val, u64 boot)
{
	struct arm64_ftr_reg *regp = get_arm64_ftr_reg(sys_id);

	BUG_ON(!regp);
	update_cpu_ftr_reg(regp, val);
	if ((boot & regp->strict_mask) == (val & regp->strict_mask))
		return 0;
	pr_debug("SANITY CHECK: Unexpected variation in %s. Boot CPU: %#016llx, CPU%d: %#016llx\n",
			regp->name, boot, cpu, val);
	return 1;
}

/*
 * Update system wide CPU feature registers with the values from a
 * non-boot CPU. Also performs SANITY checks to make sure that there
 * aren't any insane variations from that of the boot CPU.
 */
void update_cpu_features(int cpu,
			 struct cpuinfo_arm64 *info,
			 struct cpuinfo_arm64 *boot)
{
	int taint = 0;

	/*
	 * The kernel can handle differing I-cache policies, but otherwise
	 * caches should look identical. Userspace JITs will make use of
	 * *minLine.
	 */
	taint |= check_update_ftr_reg(SYS_CTR_EL0, cpu,
				      info->reg_ctr, boot->reg_ctr);

	/*
	 * Userspace may perform DC ZVA instructions. Mismatched block sizes
	 * could result in too much or too little memory being zeroed if a
	 * process is preempted and migrated between CPUs.
	 */
	taint |= check_update_ftr_reg(SYS_DCZID_EL0, cpu,
				      info->reg_dczid, boot->reg_dczid);

	/* If different, timekeeping will be broken (especially with KVM) */
	taint |= check_update_ftr_reg(SYS_CNTFRQ_EL0, cpu,
				      info->reg_cntfrq, boot->reg_cntfrq);

	/*
	 * The kernel uses self-hosted debug features and expects CPUs to
	 * support identical debug features. We presently need CTX_CMPs, WRPs,
	 * and BRPs to be identical.
	 * ID_AA64DFR1 is currently RES0.
	 */
	taint |= check_update_ftr_reg(SYS_ID_AA64DFR0_EL1, cpu,
				      info->reg_id_aa64dfr0, boot->reg_id_aa64dfr0);
	taint |= check_update_ftr_reg(SYS_ID_AA64DFR1_EL1, cpu,
				      info->reg_id_aa64dfr1, boot->reg_id_aa64dfr1);
	/*
	 * Even in big.LITTLE, processors should be identical instruction-set
	 * wise.
	 */
	taint |= check_update_ftr_reg(SYS_ID_AA64ISAR0_EL1, cpu,
				      info->reg_id_aa64isar0, boot->reg_id_aa64isar0);
	taint |= check_update_ftr_reg(SYS_ID_AA64ISAR1_EL1, cpu,
				      info->reg_id_aa64isar1, boot->reg_id_aa64isar1);
	taint |= check_update_ftr_reg(SYS_ID_AA64ISAR2_EL1, cpu,
				      info->reg_id_aa64isar2, boot->reg_id_aa64isar2);

	/*
	 * Differing PARange support is fine as long as all peripherals and
	 * memory are mapped within the minimum PARange of all CPUs.
	 * Linux should not care about secure memory.
	 */
	taint |= check_update_ftr_reg(SYS_ID_AA64MMFR0_EL1, cpu,
				      info->reg_id_aa64mmfr0, boot->reg_id_aa64mmfr0);
	taint |= check_update_ftr_reg(SYS_ID_AA64MMFR1_EL1, cpu,
				      info->reg_id_aa64mmfr1, boot->reg_id_aa64mmfr1);
	taint |= check_update_ftr_reg(SYS_ID_AA64MMFR2_EL1, cpu,
				      info->reg_id_aa64mmfr2, boot->reg_id_aa64mmfr2);

	taint |= check_update_ftr_reg(SYS_ID_AA64PFR0_EL1, cpu,
				      info->reg_id_aa64pfr0, boot->reg_id_aa64pfr0);
	taint |= check_update_ftr_reg(SYS_ID_AA64PFR1_EL1, cpu,
				      info->reg_id_aa64pfr1, boot->reg_id_aa64pfr1);

	taint |= check_update_ftr_reg(SYS_ID_AA64ZFR0_EL1, cpu,
				      info->reg_id_aa64zfr0, boot->reg_id_aa64zfr0);

	/*
	 * If we have AArch32, we care about 32-bit features for compat.
	 * If the system doesn't support AArch32, don't update them.
	 */
	if (id_aa64pfr0_32bit_el0(read_sanitised_ftr_reg(SYS_ID_AA64PFR0_EL1)) &&
		id_aa64pfr0_32bit_el0(info->reg_id_aa64pfr0)) {

		taint |= check_update_ftr_reg(SYS_ID_DFR0_EL1, cpu,
					info->reg_id_dfr0, boot->reg_id_dfr0);
		taint |= check_update_ftr_reg(SYS_ID_ISAR0_EL1, cpu,
					info->reg_id_isar0, boot->reg_id_isar0);
		taint |= check_update_ftr_reg(SYS_ID_ISAR1_EL1, cpu,
					info->reg_id_isar1, boot->reg_id_isar1);
		taint |= check_update_ftr_reg(SYS_ID_ISAR2_EL1, cpu,
					info->reg_id_isar2, boot->reg_id_isar2);
		taint |= check_update_ftr_reg(SYS_ID_ISAR3_EL1, cpu,
					info->reg_id_isar3, boot->reg_id_isar3);
		taint |= check_update_ftr_reg(SYS_ID_ISAR4_EL1, cpu,
					info->reg_id_isar4, boot->reg_id_isar4);
		taint |= check_update_ftr_reg(SYS_ID_ISAR5_EL1, cpu,
					info->reg_id_isar5, boot->reg_id_isar5);

		/*
		 * Regardless of the value of the AuxReg field, the AIFSR, ADFSR, and
		 * ACTLR formats could differ across CPUs and therefore would have to
		 * be trapped for virtualization anyway.
		 */
		taint |= check_update_ftr_reg(SYS_ID_MMFR0_EL1, cpu,
					info->reg_id_mmfr0, boot->reg_id_mmfr0);
		taint |= check_update_ftr_reg(SYS_ID_MMFR1_EL1, cpu,
					info->reg_id_mmfr1, boot->reg_id_mmfr1);
		taint |= check_update_ftr_reg(SYS_ID_MMFR2_EL1, cpu,
					info->reg_id_mmfr2, boot->reg_id_mmfr2);
		taint |= check_update_ftr_reg(SYS_ID_MMFR3_EL1, cpu,
					info->reg_id_mmfr3, boot->reg_id_mmfr3);
		taint |= check_update_ftr_reg(SYS_ID_PFR0_EL1, cpu,
					info->reg_id_pfr0, boot->reg_id_pfr0);
		taint |= check_update_ftr_reg(SYS_ID_PFR1_EL1, cpu,
					info->reg_id_pfr1, boot->reg_id_pfr1);
		taint |= check_update_ftr_reg(SYS_MVFR0_EL1, cpu,
					info->reg_mvfr0, boot->reg_mvfr0);
		taint |= check_update_ftr_reg(SYS_MVFR1_EL1, cpu,
					info->reg_mvfr1, boot->reg_mvfr1);
		taint |= check_update_ftr_reg(SYS_MVFR2_EL1, cpu,
					info->reg_mvfr2, boot->reg_mvfr2);
	}

	if (id_aa64pfr0_sve(info->reg_id_aa64pfr0)) {
		taint |= check_update_ftr_reg(SYS_ZCR_EL1, cpu,
					info->reg_zcr, boot->reg_zcr);

		/* Probe vector lengths, unless we already gave up on SVE */
		if (id_aa64pfr0_sve(read_sanitised_ftr_reg(SYS_ID_AA64PFR0_EL1)) &&
		    !sys_caps_initialised)
			sve_update_vq_map();
	}

	/*
	 * Mismatched CPU features are a recipe for disaster. Don't even
	 * pretend to support them.
	 */
	if (taint) {
		pr_warn_once("Unsupported CPU feature variation detected.\n");
		add_taint(TAINT_CPU_OUT_OF_SPEC, LOCKDEP_STILL_OK);
	}
}

u64 read_sanitised_ftr_reg(u32 id)
{
	struct arm64_ftr_reg *regp = get_arm64_ftr_reg(id);

	/* We shouldn't get a request for an unsupported register */
	BUG_ON(!regp);
	return regp->sys_val;
}

#define read_sysreg_case(r)	\
	case r:		return read_sysreg_s(r)

/*
 * __read_sysreg_by_encoding() - Used by a STARTING cpu before cpuinfo is populated.
 * Read the system register on the current CPU
 */
static u64 __read_sysreg_by_encoding(u32 sys_id)
{
	switch (sys_id) {
	read_sysreg_case(SYS_ID_PFR0_EL1);
	read_sysreg_case(SYS_ID_PFR1_EL1);
	read_sysreg_case(SYS_ID_DFR0_EL1);
	read_sysreg_case(SYS_ID_MMFR0_EL1);
	read_sysreg_case(SYS_ID_MMFR1_EL1);
	read_sysreg_case(SYS_ID_MMFR2_EL1);
	read_sysreg_case(SYS_ID_MMFR3_EL1);
	read_sysreg_case(SYS_ID_ISAR0_EL1);
	read_sysreg_case(SYS_ID_ISAR1_EL1);
	read_sysreg_case(SYS_ID_ISAR2_EL1);
	read_sysreg_case(SYS_ID_ISAR3_EL1);
	read_sysreg_case(SYS_ID_ISAR4_EL1);
	read_sysreg_case(SYS_ID_ISAR5_EL1);
	read_sysreg_case(SYS_MVFR0_EL1);
	read_sysreg_case(SYS_MVFR1_EL1);
	read_sysreg_case(SYS_MVFR2_EL1);

	read_sysreg_case(SYS_ID_AA64PFR0_EL1);
	read_sysreg_case(SYS_ID_AA64PFR1_EL1);
	read_sysreg_case(SYS_ID_AA64DFR0_EL1);
	read_sysreg_case(SYS_ID_AA64DFR1_EL1);
	read_sysreg_case(SYS_ID_AA64MMFR0_EL1);
	read_sysreg_case(SYS_ID_AA64MMFR1_EL1);
	read_sysreg_case(SYS_ID_AA64MMFR2_EL1);
	read_sysreg_case(SYS_ID_AA64ISAR0_EL1);
	read_sysreg_case(SYS_ID_AA64ISAR1_EL1);
	read_sysreg_case(SYS_ID_AA64ISAR2_EL1);

	read_sysreg_case(SYS_CNTFRQ_EL0);
	read_sysreg_case(SYS_CTR_EL0);
	read_sysreg_case(SYS_DCZID_EL0);

	default:
		BUG();
		return 0;
	}
}

#include <linux/irqchip/arm-gic-v3.h>

static bool
feature_matches(u64 reg, const struct arm64_cpu_capabilities *entry)
{
	int val = cpuid_feature_extract_field(reg, entry->field_pos, entry->sign);

	return val >= entry->min_field_value;
}

static u64
read_scoped_sysreg(const struct arm64_cpu_capabilities *entry, int scope)
{
	WARN_ON(scope == SCOPE_LOCAL_CPU && preemptible());
	if (scope == SCOPE_SYSTEM)
		return read_sanitised_ftr_reg(entry->sys_reg);
	else
		return __read_sysreg_by_encoding(entry->sys_reg);
}

static bool
has_user_cpuid_feature(const struct arm64_cpu_capabilities *entry, int scope)
{
	int mask;
	struct arm64_ftr_reg *regp;
	u64 val = read_scoped_sysreg(entry, scope);

	regp = get_arm64_ftr_reg(entry->sys_reg);
	if (!regp)
		return false;

	mask = cpuid_feature_extract_unsigned_field(regp->user_mask,
						    entry->field_pos);
	if (!mask)
		return false;

	return feature_matches(val, entry);
}

static bool
has_cpuid_feature(const struct arm64_cpu_capabilities *entry, int scope)
{
	u64 val = read_scoped_sysreg(entry, scope);
	return feature_matches(val, entry);
}

static bool has_useable_gicv3_cpuif(const struct arm64_cpu_capabilities *entry, int scope)
{
	bool has_sre;

	if (!has_cpuid_feature(entry, scope))
		return false;

	has_sre = gic_enable_sre();
	if (!has_sre)
		pr_warn_once("%s present but disabled by higher exception level\n",
			     entry->desc);

	return has_sre;
}

static bool has_no_hw_prefetch(const struct arm64_cpu_capabilities *entry, int __unused)
{
	u32 midr = read_cpuid_id();

	/* Cavium ThunderX pass 1.x and 2.x */
	return midr_is_cpu_model_range(midr, MIDR_THUNDERX,
		MIDR_CPU_VAR_REV(0, 0),
		MIDR_CPU_VAR_REV(1, MIDR_REVISION_MASK));
}

static bool has_no_fpsimd(const struct arm64_cpu_capabilities *entry, int __unused)
{
	u64 pfr0 = read_sanitised_ftr_reg(SYS_ID_AA64PFR0_EL1);

	return cpuid_feature_extract_signed_field(pfr0,
					ID_AA64PFR0_FP_SHIFT) < 0;
}

static bool has_cache_idc(const struct arm64_cpu_capabilities *entry,
			  int scope)
{
	u64 ctr;

	if (scope == SCOPE_SYSTEM)
		ctr = arm64_ftr_reg_ctrel0.sys_val;
	else
		ctr = read_cpuid_cachetype();

	return ctr & BIT(CTR_IDC_SHIFT);
}

static bool has_cache_dic(const struct arm64_cpu_capabilities *entry,
			  int scope)
{
	u64 ctr;

	if (scope == SCOPE_SYSTEM)
		ctr = arm64_ftr_reg_ctrel0.sys_val;
	else
		ctr = read_cpuid_cachetype();

	return ctr & BIT(CTR_DIC_SHIFT);
}

static bool __meltdown_safe = true;
static int __kpti_forced; /* 0: not forced, >0: forced on, <0: forced off */

static bool unmap_kernel_at_el0(const struct arm64_cpu_capabilities *entry,
				int scope)
{
	/* List of CPUs that are not vulnerable and don't need KPTI */
	static const struct midr_range kpti_safe_list[] = {
		MIDR_ALL_VERSIONS(MIDR_CAVIUM_THUNDERX2),
		MIDR_ALL_VERSIONS(MIDR_BRCM_VULCAN),
		MIDR_ALL_VERSIONS(MIDR_CORTEX_A35),
		MIDR_ALL_VERSIONS(MIDR_CORTEX_A53),
		MIDR_ALL_VERSIONS(MIDR_CORTEX_A55),
		MIDR_ALL_VERSIONS(MIDR_CORTEX_A57),
		MIDR_ALL_VERSIONS(MIDR_CORTEX_A72),
		MIDR_ALL_VERSIONS(MIDR_CORTEX_A73),
		MIDR_ALL_VERSIONS(MIDR_KRYO5S),
		MIDR_ALL_VERSIONS(MIDR_HISI_TSV110),
		{ /* sentinel */ }
	};
	char const *str = "kpti command line option";
	bool meltdown_safe;

	meltdown_safe = is_midr_in_range_list(read_cpuid_id(), kpti_safe_list);

	/* Defer to CPU feature registers */
	if (has_cpuid_feature(entry, scope))
		meltdown_safe = true;

	if (!meltdown_safe)
		__meltdown_safe = false;

	/*
	 * For reasons that aren't entirely clear, enabling KPTI on Cavium
	 * ThunderX leads to apparent I-cache corruption of kernel text, which
	 * ends as well as you might imagine. Don't even try.
	 */
	if (cpus_have_const_cap(ARM64_WORKAROUND_CAVIUM_27456)) {
		str = "ARM64_WORKAROUND_CAVIUM_27456";
		__kpti_forced = -1;
	}

	/* Useful for KASLR robustness */
	if (IS_ENABLED(CONFIG_RANDOMIZE_BASE) && kaslr_offset() > 0) {
		if (!__kpti_forced) {
			str = "KASLR";
			__kpti_forced = 1;
		}
	}

	if (cpu_mitigations_off() && !__kpti_forced) {
		str = "mitigations=off";
		__kpti_forced = -1;
	}

	if (!IS_ENABLED(CONFIG_UNMAP_KERNEL_AT_EL0)) {
		pr_info_once("kernel page table isolation disabled by kernel configuration\n");
		return false;
	}

	/* Forced? */
	if (__kpti_forced) {
		pr_info_once("kernel page table isolation forced %s by %s\n",
			     __kpti_forced > 0 ? "ON" : "OFF", str);
		return __kpti_forced > 0;
	}

	return !meltdown_safe;
}

#ifdef CONFIG_UNMAP_KERNEL_AT_EL0
static void __nocfi
kpti_install_ng_mappings(const struct arm64_cpu_capabilities *__unused)
{
	typedef void (kpti_remap_fn)(int, int, phys_addr_t);
	extern kpti_remap_fn idmap_kpti_install_ng_mappings;
	kpti_remap_fn *remap_fn;

	static bool kpti_applied = false;
	int cpu = smp_processor_id();

	if (__this_cpu_read(this_cpu_vector) == vectors) {
		const char *v = arm64_get_bp_hardening_vector(EL1_VECTOR_KPTI);

		__this_cpu_write(this_cpu_vector, v);
	}

	if (kpti_applied)
		return;

	remap_fn = (void *)__pa_function(idmap_kpti_install_ng_mappings);

	cpu_install_idmap();
	remap_fn(cpu, num_online_cpus(), __pa_symbol(swapper_pg_dir));
	cpu_uninstall_idmap();

	if (!cpu)
		kpti_applied = true;

	return;
}
#else
static void
kpti_install_ng_mappings(const struct arm64_cpu_capabilities *__unused)
{
}
#endif	/* CONFIG_UNMAP_KERNEL_AT_EL0 */

static int __init parse_kpti(char *str)
{
	bool enabled;
	int ret = strtobool(str, &enabled);

	if (ret)
		return ret;

	__kpti_forced = enabled ? 1 : -1;
	return 0;
}
early_param("kpti", parse_kpti);

#ifdef CONFIG_ARM64_HW_AFDBM
static inline void __cpu_enable_hw_dbm(void)
{
	u64 tcr = read_sysreg(tcr_el1) | TCR_HD;

	write_sysreg(tcr, tcr_el1);
	isb();
}

static bool cpu_has_broken_dbm(void)
{
	/* List of CPUs which have broken DBM support. */
	static const struct midr_range cpus[] = {
#ifdef CONFIG_ARM64_ERRATUM_1024718
		MIDR_ALL_VERSIONS(MIDR_CORTEX_A55),
		MIDR_RANGE(MIDR_KRYO5S, 13, 14, 13, 14),
#endif
		{},
	};

	return is_midr_in_range_list(read_cpuid_id(), cpus);
}

static bool cpu_can_use_dbm(const struct arm64_cpu_capabilities *cap)
{
	return has_cpuid_feature(cap, SCOPE_LOCAL_CPU) &&
	       !cpu_has_broken_dbm();
}

static void cpu_enable_hw_dbm(struct arm64_cpu_capabilities const *cap)
{
	if (cpu_can_use_dbm(cap))
		__cpu_enable_hw_dbm();
}

static bool has_hw_dbm(const struct arm64_cpu_capabilities *cap,
		       int __unused)
{
	static bool detected = false;
	/*
	 * DBM is a non-conflicting feature. i.e, the kernel can safely
	 * run a mix of CPUs with and without the feature. So, we
	 * unconditionally enable the capability to allow any late CPU
	 * to use the feature. We only enable the control bits on the
	 * CPU, if it actually supports.
	 *
	 * We have to make sure we print the "feature" detection only
	 * when at least one CPU actually uses it. So check if this CPU
	 * can actually use it and print the message exactly once.
	 *
	 * This is safe as all CPUs (including secondary CPUs - due to the
	 * LOCAL_CPU scope - and the hotplugged CPUs - via verification)
	 * goes through the "matches" check exactly once. Also if a CPU
	 * matches the criteria, it is guaranteed that the CPU will turn
	 * the DBM on, as the capability is unconditionally enabled.
	 */
	if (!detected && cpu_can_use_dbm(cap)) {
		detected = true;
		pr_info("detected: Hardware dirty bit management\n");
	}

	return true;
}

#endif

#ifdef CONFIG_ARM64_VHE
static bool runs_at_el2(const struct arm64_cpu_capabilities *entry, int __unused)
{
	return is_kernel_in_hyp_mode();
}

static void cpu_copy_el2regs(const struct arm64_cpu_capabilities *__unused)
{
	/*
	 * Copy register values that aren't redirected by hardware.
	 *
	 * Before code patching, we only set tpidr_el1, all CPUs need to copy
	 * this value to tpidr_el2 before we patch the code. Once we've done
	 * that, freshly-onlined CPUs will set tpidr_el2, so we don't need to
	 * do anything here.
	 */
	if (!alternatives_applied)
		write_sysreg(read_sysreg(tpidr_el1), tpidr_el2);
}
#endif

static void cpu_has_fwb(const struct arm64_cpu_capabilities *__unused)
{
	u64 val = read_sysreg_s(SYS_CLIDR_EL1);

	/* Check that CLIDR_EL1.LOU{U,IS} are both 0 */
	WARN_ON(val & (7 << 27 | 7 << 21));
}

#ifdef CONFIG_ARM64_SSBD
static int ssbs_emulation_handler(struct pt_regs *regs, u32 instr)
{
	if (user_mode(regs))
		return 1;

	if (instr & BIT(PSTATE_Imm_shift))
		regs->pstate |= PSR_SSBS_BIT;
	else
		regs->pstate &= ~PSR_SSBS_BIT;

	arm64_skip_faulting_instruction(regs, 4);
	return 0;
}

static struct undef_hook ssbs_emulation_hook = {
	.instr_mask	= ~(1U << PSTATE_Imm_shift),
	.instr_val	= 0xd500401f | PSTATE_SSBS,
	.fn		= ssbs_emulation_handler,
};

static void cpu_enable_ssbs(const struct arm64_cpu_capabilities *__unused)
{
	static bool undef_hook_registered = false;
	static DEFINE_SPINLOCK(hook_lock);

	spin_lock(&hook_lock);
	if (!undef_hook_registered) {
		register_undef_hook(&ssbs_emulation_hook);
		undef_hook_registered = true;
	}
	spin_unlock(&hook_lock);

	if (arm64_get_ssbd_state() == ARM64_SSBD_FORCE_DISABLE) {
		sysreg_clear_set(sctlr_el1, 0, SCTLR_ELx_DSSBS);
		arm64_set_ssbd_mitigation(false);
	} else {
		arm64_set_ssbd_mitigation(true);
	}
}
#endif /* CONFIG_ARM64_SSBD */

static void user_feature_fixup(void)
{
	if (cpus_have_cap(ARM64_WORKAROUND_SPECULATIVE_SSBS)) {
		struct arm64_ftr_reg *regp;

		regp = get_arm64_ftr_reg(SYS_ID_AA64PFR1_EL1);
		if (regp)
			regp->user_mask &= ~GENMASK(7, 4); /* SSBS */
	}
}

static void elf_hwcap_fixup(void)
{
#ifdef CONFIG_ARM64_ERRATUM_1742098
	if (cpus_have_const_cap(ARM64_WORKAROUND_1742098))
		compat_elf_hwcap2 &= ~COMPAT_HWCAP2_AES;
#endif /* ARM64_ERRATUM_1742098 */
}

static const struct arm64_cpu_capabilities arm64_features[] = {
	{
		.desc = "GIC system register CPU interface",
		.capability = ARM64_HAS_SYSREG_GIC_CPUIF,
		.type = ARM64_CPUCAP_SYSTEM_FEATURE,
		.matches = has_useable_gicv3_cpuif,
		.sys_reg = SYS_ID_AA64PFR0_EL1,
		.field_pos = ID_AA64PFR0_GIC_SHIFT,
		.sign = FTR_UNSIGNED,
		.min_field_value = 1,
	},
#ifdef CONFIG_ARM64_PAN
	{
		.desc = "Privileged Access Never",
		.capability = ARM64_HAS_PAN,
		.type = ARM64_CPUCAP_SYSTEM_FEATURE,
		.matches = has_cpuid_feature,
		.sys_reg = SYS_ID_AA64MMFR1_EL1,
		.field_pos = ID_AA64MMFR1_PAN_SHIFT,
		.sign = FTR_UNSIGNED,
		.min_field_value = 1,
		.cpu_enable = cpu_enable_pan,
	},
#endif /* CONFIG_ARM64_PAN */
	{
		.desc = "Software prefetching using PRFM",
		.capability = ARM64_HAS_NO_HW_PREFETCH,
		.type = ARM64_CPUCAP_WEAK_LOCAL_CPU_FEATURE,
		.matches = has_no_hw_prefetch,
	},
#ifdef CONFIG_ARM64_UAO
	{
		.desc = "User Access Override",
		.capability = ARM64_HAS_UAO,
		.type = ARM64_CPUCAP_SYSTEM_FEATURE,
		.matches = has_cpuid_feature,
		.sys_reg = SYS_ID_AA64MMFR2_EL1,
		.field_pos = ID_AA64MMFR2_UAO_SHIFT,
		.min_field_value = 1,
		/*
		 * We rely on stop_machine() calling uao_thread_switch() to set
		 * UAO immediately after patching.
		 */
	},
#endif /* CONFIG_ARM64_UAO */
#ifdef CONFIG_ARM64_PAN
	{
		.capability = ARM64_ALT_PAN_NOT_UAO,
		.type = ARM64_CPUCAP_SYSTEM_FEATURE,
		.matches = cpufeature_pan_not_uao,
	},
#endif /* CONFIG_ARM64_PAN */
#ifdef CONFIG_ARM64_VHE
	{
		.desc = "Virtualization Host Extensions",
		.capability = ARM64_HAS_VIRT_HOST_EXTN,
		.type = ARM64_CPUCAP_STRICT_BOOT_CPU_FEATURE,
		.matches = runs_at_el2,
		.cpu_enable = cpu_copy_el2regs,
	},
#endif	/* CONFIG_ARM64_VHE */
	{
		.desc = "32-bit EL0 Support",
		.capability = ARM64_HAS_32BIT_EL0,
		.type = ARM64_CPUCAP_SYSTEM_FEATURE,
		.matches = has_cpuid_feature,
		.sys_reg = SYS_ID_AA64PFR0_EL1,
		.sign = FTR_UNSIGNED,
		.field_pos = ID_AA64PFR0_EL0_SHIFT,
		.min_field_value = ID_AA64PFR0_EL0_32BIT_64BIT,
	},
	{
		.desc = "Kernel page table isolation (KPTI)",
		.capability = ARM64_UNMAP_KERNEL_AT_EL0,
		.type = ARM64_CPUCAP_BOOT_RESTRICTED_CPU_LOCAL_FEATURE,
		/*
		 * The ID feature fields below are used to indicate that
		 * the CPU doesn't need KPTI. See unmap_kernel_at_el0 for
		 * more details.
		 */
		.sys_reg = SYS_ID_AA64PFR0_EL1,
		.field_pos = ID_AA64PFR0_CSV3_SHIFT,
		.min_field_value = 1,
		.matches = unmap_kernel_at_el0,
		.cpu_enable = kpti_install_ng_mappings,
	},
	{
		/* FP/SIMD is not implemented */
		.capability = ARM64_HAS_NO_FPSIMD,
		.type = ARM64_CPUCAP_BOOT_RESTRICTED_CPU_LOCAL_FEATURE,
		.min_field_value = 0,
		.matches = has_no_fpsimd,
	},
#ifdef CONFIG_ARM64_PMEM
	{
		.desc = "Data cache clean to Point of Persistence",
		.capability = ARM64_HAS_DCPOP,
		.type = ARM64_CPUCAP_SYSTEM_FEATURE,
		.matches = has_cpuid_feature,
		.sys_reg = SYS_ID_AA64ISAR1_EL1,
		.field_pos = ID_AA64ISAR1_DPB_SHIFT,
		.min_field_value = 1,
	},
#endif
#ifdef CONFIG_ARM64_SVE
	{
		.desc = "Scalable Vector Extension",
		.type = ARM64_CPUCAP_SYSTEM_FEATURE,
		.capability = ARM64_SVE,
		.sys_reg = SYS_ID_AA64PFR0_EL1,
		.sign = FTR_UNSIGNED,
		.field_pos = ID_AA64PFR0_SVE_SHIFT,
		.min_field_value = ID_AA64PFR0_SVE,
		.matches = has_cpuid_feature,
		.cpu_enable = sve_kernel_enable,
	},
#endif /* CONFIG_ARM64_SVE */
#ifdef CONFIG_ARM64_RAS_EXTN
	{
		.desc = "RAS Extension Support",
		.capability = ARM64_HAS_RAS_EXTN,
		.type = ARM64_CPUCAP_SYSTEM_FEATURE,
		.matches = has_cpuid_feature,
		.sys_reg = SYS_ID_AA64PFR0_EL1,
		.sign = FTR_UNSIGNED,
		.field_pos = ID_AA64PFR0_RAS_SHIFT,
		.min_field_value = ID_AA64PFR0_RAS_V1,
		.cpu_enable = cpu_clear_disr,
	},
#endif /* CONFIG_ARM64_RAS_EXTN */
	{
		.desc = "Data cache clean to the PoU not required for I/D coherence",
		.capability = ARM64_HAS_CACHE_IDC,
		.type = ARM64_CPUCAP_SYSTEM_FEATURE,
		.matches = has_cache_idc,
	},
	{
		.desc = "Instruction cache invalidation not required for I/D coherence",
		.capability = ARM64_HAS_CACHE_DIC,
		.type = ARM64_CPUCAP_SYSTEM_FEATURE,
		.matches = has_cache_dic,
	},
	{
		.desc = "Stage-2 Force Write-Back",
		.type = ARM64_CPUCAP_SYSTEM_FEATURE,
		.capability = ARM64_HAS_STAGE2_FWB,
		.sys_reg = SYS_ID_AA64MMFR2_EL1,
		.sign = FTR_UNSIGNED,
		.field_pos = ID_AA64MMFR2_FWB_SHIFT,
		.min_field_value = 1,
		.matches = has_cpuid_feature,
		.cpu_enable = cpu_has_fwb,
	},
#ifdef CONFIG_ARM64_HW_AFDBM
	{
		/*
		 * Since we turn this on always, we don't want the user to
		 * think that the feature is available when it may not be.
		 * So hide the description.
		 *
		 * .desc = "Hardware pagetable Dirty Bit Management",
		 *
		 */
		.type = ARM64_CPUCAP_WEAK_LOCAL_CPU_FEATURE,
		.capability = ARM64_HW_DBM,
		.sys_reg = SYS_ID_AA64MMFR1_EL1,
		.sign = FTR_UNSIGNED,
		.field_pos = ID_AA64MMFR1_HADBS_SHIFT,
		.min_field_value = 2,
		.matches = has_hw_dbm,
		.cpu_enable = cpu_enable_hw_dbm,
	},
	{
		.desc = "Hardware update of the Access flag",
		.type = ARM64_CPUCAP_SYSTEM_FEATURE,
		.capability = ARM64_HW_AF,
		.sys_reg = SYS_ID_AA64MMFR1_EL1,
		.sign = FTR_UNSIGNED,
		.field_pos = ID_AA64MMFR1_HADBS_SHIFT,
		.min_field_value = 1,
		.matches = has_cpuid_feature,
	},
#endif
#ifdef CONFIG_ARM64_SSBD
	{
		.desc = "Speculative Store Bypassing Safe (SSBS)",
		.capability = ARM64_SSBS,
		.type = ARM64_CPUCAP_WEAK_LOCAL_CPU_FEATURE,
		.matches = has_cpuid_feature,
		.sys_reg = SYS_ID_AA64PFR1_EL1,
		.field_pos = ID_AA64PFR1_SSBS_SHIFT,
		.sign = FTR_UNSIGNED,
		.min_field_value = ID_AA64PFR1_SSBS_PSTATE_ONLY,
		.cpu_enable = cpu_enable_ssbs,
	},
#endif
	{
<<<<<<< HEAD
		.desc = "CRC32 instructions",
		.capability = ARM64_HAS_CRC32,
		.type = ARM64_CPUCAP_SYSTEM_FEATURE,
		.matches = has_cpuid_feature,
		.sys_reg = SYS_ID_AA64ISAR0_EL1,
		.field_pos = ID_AA64ISAR0_CRC32_SHIFT,
=======
		.desc = "Speculation barrier (SB)",
		.capability = ARM64_HAS_SB,
		.type = ARM64_CPUCAP_SYSTEM_FEATURE,
		.matches = has_cpuid_feature,
		.sys_reg = SYS_ID_AA64ISAR1_EL1,
		.field_pos = ID_AA64ISAR1_SB_SHIFT,
		.sign = FTR_UNSIGNED,
>>>>>>> f5eb8b91
		.min_field_value = 1,
	},
	{},
};

#define HWCAP_CPUID_MATCH(reg, field, s, min_value)		\
		.matches = has_user_cpuid_feature,		\
		.sys_reg = reg,					\
		.field_pos = field,				\
		.sign = s,					\
		.min_field_value = min_value,			\

#define __HWCAP_CAP(name, cap_type, cap)			\
		.desc = name,					\
		.type = ARM64_CPUCAP_SYSTEM_FEATURE,		\
		.hwcap_type = cap_type,				\
		.hwcap = cap,					\

#define HWCAP_CAP(reg, field, s, min_value, cap_type, cap)	\
	{							\
		__HWCAP_CAP(#cap, cap_type, cap)		\
		HWCAP_CPUID_MATCH(reg, field, s, min_value)	\
	}

#define HWCAP_CAP_MATCH(match, cap_type, cap)			\
	{							\
		__HWCAP_CAP(#cap, cap_type, cap)		\
		.matches = match,				\
	}

static const struct arm64_cpu_capabilities arm64_elf_hwcaps[] = {
	HWCAP_CAP(SYS_ID_AA64ISAR0_EL1, ID_AA64ISAR0_AES_SHIFT, FTR_UNSIGNED, 2, CAP_HWCAP, HWCAP_PMULL),
	HWCAP_CAP(SYS_ID_AA64ISAR0_EL1, ID_AA64ISAR0_AES_SHIFT, FTR_UNSIGNED, 1, CAP_HWCAP, HWCAP_AES),
	HWCAP_CAP(SYS_ID_AA64ISAR0_EL1, ID_AA64ISAR0_SHA1_SHIFT, FTR_UNSIGNED, 1, CAP_HWCAP, HWCAP_SHA1),
	HWCAP_CAP(SYS_ID_AA64ISAR0_EL1, ID_AA64ISAR0_SHA2_SHIFT, FTR_UNSIGNED, 1, CAP_HWCAP, HWCAP_SHA2),
	HWCAP_CAP(SYS_ID_AA64ISAR0_EL1, ID_AA64ISAR0_SHA2_SHIFT, FTR_UNSIGNED, 2, CAP_HWCAP, HWCAP_SHA512),
	HWCAP_CAP(SYS_ID_AA64ISAR0_EL1, ID_AA64ISAR0_CRC32_SHIFT, FTR_UNSIGNED, 1, CAP_HWCAP, HWCAP_CRC32),
	HWCAP_CAP(SYS_ID_AA64ISAR0_EL1, ID_AA64ISAR0_ATOMICS_SHIFT, FTR_UNSIGNED, 2, CAP_HWCAP, HWCAP_ATOMICS),
	HWCAP_CAP(SYS_ID_AA64ISAR0_EL1, ID_AA64ISAR0_RDM_SHIFT, FTR_UNSIGNED, 1, CAP_HWCAP, HWCAP_ASIMDRDM),
	HWCAP_CAP(SYS_ID_AA64ISAR0_EL1, ID_AA64ISAR0_SHA3_SHIFT, FTR_UNSIGNED, 1, CAP_HWCAP, HWCAP_SHA3),
	HWCAP_CAP(SYS_ID_AA64ISAR0_EL1, ID_AA64ISAR0_SM3_SHIFT, FTR_UNSIGNED, 1, CAP_HWCAP, HWCAP_SM3),
	HWCAP_CAP(SYS_ID_AA64ISAR0_EL1, ID_AA64ISAR0_SM4_SHIFT, FTR_UNSIGNED, 1, CAP_HWCAP, HWCAP_SM4),
	HWCAP_CAP(SYS_ID_AA64ISAR0_EL1, ID_AA64ISAR0_DP_SHIFT, FTR_UNSIGNED, 1, CAP_HWCAP, HWCAP_ASIMDDP),
	HWCAP_CAP(SYS_ID_AA64ISAR0_EL1, ID_AA64ISAR0_FHM_SHIFT, FTR_UNSIGNED, 1, CAP_HWCAP, HWCAP_ASIMDFHM),
	HWCAP_CAP(SYS_ID_AA64ISAR0_EL1, ID_AA64ISAR0_TS_SHIFT, FTR_UNSIGNED, 1, CAP_HWCAP, HWCAP_FLAGM),
	HWCAP_CAP(SYS_ID_AA64PFR0_EL1, ID_AA64PFR0_FP_SHIFT, FTR_SIGNED, 0, CAP_HWCAP, HWCAP_FP),
	HWCAP_CAP(SYS_ID_AA64PFR0_EL1, ID_AA64PFR0_FP_SHIFT, FTR_SIGNED, 1, CAP_HWCAP, HWCAP_FPHP),
	HWCAP_CAP(SYS_ID_AA64PFR0_EL1, ID_AA64PFR0_ASIMD_SHIFT, FTR_SIGNED, 0, CAP_HWCAP, HWCAP_ASIMD),
	HWCAP_CAP(SYS_ID_AA64PFR0_EL1, ID_AA64PFR0_ASIMD_SHIFT, FTR_SIGNED, 1, CAP_HWCAP, HWCAP_ASIMDHP),
	HWCAP_CAP(SYS_ID_AA64PFR0_EL1, ID_AA64PFR0_DIT_SHIFT, FTR_SIGNED, 1, CAP_HWCAP, HWCAP_DIT),
	HWCAP_CAP(SYS_ID_AA64ISAR1_EL1, ID_AA64ISAR1_DPB_SHIFT, FTR_UNSIGNED, 1, CAP_HWCAP, HWCAP_DCPOP),
	HWCAP_CAP(SYS_ID_AA64ISAR1_EL1, ID_AA64ISAR1_JSCVT_SHIFT, FTR_UNSIGNED, 1, CAP_HWCAP, HWCAP_JSCVT),
	HWCAP_CAP(SYS_ID_AA64ISAR1_EL1, ID_AA64ISAR1_FCMA_SHIFT, FTR_UNSIGNED, 1, CAP_HWCAP, HWCAP_FCMA),
	HWCAP_CAP(SYS_ID_AA64ISAR1_EL1, ID_AA64ISAR1_LRCPC_SHIFT, FTR_UNSIGNED, 1, CAP_HWCAP, HWCAP_LRCPC),
	HWCAP_CAP(SYS_ID_AA64ISAR1_EL1, ID_AA64ISAR1_LRCPC_SHIFT, FTR_UNSIGNED, 2, CAP_HWCAP, HWCAP_ILRCPC),
	HWCAP_CAP(SYS_ID_AA64ISAR1_EL1, ID_AA64ISAR1_SB_SHIFT, FTR_UNSIGNED, 1, CAP_HWCAP, HWCAP_SB),
	HWCAP_CAP(SYS_ID_AA64MMFR2_EL1, ID_AA64MMFR2_AT_SHIFT, FTR_UNSIGNED, 1, CAP_HWCAP, HWCAP_USCAT),
#ifdef CONFIG_ARM64_SVE
	HWCAP_CAP(SYS_ID_AA64PFR0_EL1, ID_AA64PFR0_SVE_SHIFT, FTR_UNSIGNED, ID_AA64PFR0_SVE, CAP_HWCAP, HWCAP_SVE),
#endif
	HWCAP_CAP(SYS_ID_AA64PFR1_EL1, ID_AA64PFR1_SSBS_SHIFT, FTR_UNSIGNED, ID_AA64PFR1_SSBS_PSTATE_INSNS, CAP_HWCAP, HWCAP_SSBS),
	{},
};

#ifdef CONFIG_COMPAT
static bool compat_has_neon(const struct arm64_cpu_capabilities *cap, int scope)
{
	/*
	 * Check that all of MVFR1_EL1.{SIMDSP, SIMDInt, SIMDLS} are available,
	 * in line with that of arm32 as in vfp_init(). We make sure that the
	 * check is future proof, by making sure value is non-zero.
	 */
	u32 mvfr1;

	WARN_ON(scope == SCOPE_LOCAL_CPU && preemptible());
	if (scope == SCOPE_SYSTEM)
		mvfr1 = read_sanitised_ftr_reg(SYS_MVFR1_EL1);
	else
		mvfr1 = read_sysreg_s(SYS_MVFR1_EL1);

	return cpuid_feature_extract_unsigned_field(mvfr1, MVFR1_SIMDSP_SHIFT) &&
		cpuid_feature_extract_unsigned_field(mvfr1, MVFR1_SIMDINT_SHIFT) &&
		cpuid_feature_extract_unsigned_field(mvfr1, MVFR1_SIMDLS_SHIFT);
}
#endif

static const struct arm64_cpu_capabilities compat_elf_hwcaps[] = {
#ifdef CONFIG_COMPAT
	HWCAP_CAP_MATCH(compat_has_neon, CAP_COMPAT_HWCAP, COMPAT_HWCAP_NEON),
	HWCAP_CAP(SYS_MVFR1_EL1, MVFR1_SIMDFMAC_SHIFT, FTR_UNSIGNED, 1, CAP_COMPAT_HWCAP, COMPAT_HWCAP_VFPv4),
	/* Arm v8 mandates MVFR0.FPDP == {0, 2}. So, piggy back on this for the presence of VFP support */
	HWCAP_CAP(SYS_MVFR0_EL1, MVFR0_FPDP_SHIFT, FTR_UNSIGNED, 2, CAP_COMPAT_HWCAP, COMPAT_HWCAP_VFP),
	HWCAP_CAP(SYS_MVFR0_EL1, MVFR0_FPDP_SHIFT, FTR_UNSIGNED, 2, CAP_COMPAT_HWCAP, COMPAT_HWCAP_VFPv3),
	HWCAP_CAP(SYS_ID_ISAR5_EL1, ID_ISAR5_AES_SHIFT, FTR_UNSIGNED, 2, CAP_COMPAT_HWCAP2, COMPAT_HWCAP2_PMULL),
	HWCAP_CAP(SYS_ID_ISAR5_EL1, ID_ISAR5_AES_SHIFT, FTR_UNSIGNED, 1, CAP_COMPAT_HWCAP2, COMPAT_HWCAP2_AES),
	HWCAP_CAP(SYS_ID_ISAR5_EL1, ID_ISAR5_SHA1_SHIFT, FTR_UNSIGNED, 1, CAP_COMPAT_HWCAP2, COMPAT_HWCAP2_SHA1),
	HWCAP_CAP(SYS_ID_ISAR5_EL1, ID_ISAR5_SHA2_SHIFT, FTR_UNSIGNED, 1, CAP_COMPAT_HWCAP2, COMPAT_HWCAP2_SHA2),
	HWCAP_CAP(SYS_ID_ISAR5_EL1, ID_ISAR5_CRC32_SHIFT, FTR_UNSIGNED, 1, CAP_COMPAT_HWCAP2, COMPAT_HWCAP2_CRC32),
#endif
	{},
};

static void __init cap_set_elf_hwcap(const struct arm64_cpu_capabilities *cap)
{
	switch (cap->hwcap_type) {
	case CAP_HWCAP:
		elf_hwcap |= cap->hwcap;
		break;
#ifdef CONFIG_COMPAT
	case CAP_COMPAT_HWCAP:
		compat_elf_hwcap |= (u32)cap->hwcap;
		break;
	case CAP_COMPAT_HWCAP2:
		compat_elf_hwcap2 |= (u32)cap->hwcap;
		break;
#endif
	default:
		WARN_ON(1);
		break;
	}
}

/* Check if we have a particular HWCAP enabled */
static bool cpus_have_elf_hwcap(const struct arm64_cpu_capabilities *cap)
{
	bool rc;

	switch (cap->hwcap_type) {
	case CAP_HWCAP:
		rc = (elf_hwcap & cap->hwcap) != 0;
		break;
#ifdef CONFIG_COMPAT
	case CAP_COMPAT_HWCAP:
		rc = (compat_elf_hwcap & (u32)cap->hwcap) != 0;
		break;
	case CAP_COMPAT_HWCAP2:
		rc = (compat_elf_hwcap2 & (u32)cap->hwcap) != 0;
		break;
#endif
	default:
		WARN_ON(1);
		rc = false;
	}

	return rc;
}

static void __init setup_elf_hwcaps(const struct arm64_cpu_capabilities *hwcaps)
{
	/* We support emulation of accesses to CPU ID feature registers */
	elf_hwcap |= HWCAP_CPUID;
	for (; hwcaps->matches; hwcaps++)
		if (hwcaps->matches(hwcaps, cpucap_default_scope(hwcaps)))
			cap_set_elf_hwcap(hwcaps);
}

/*
 * Check if the current CPU has a given feature capability.
 * Should be called from non-preemptible context.
 */
static bool __this_cpu_has_cap(const struct arm64_cpu_capabilities *cap_array,
			       unsigned int cap)
{
	const struct arm64_cpu_capabilities *caps;

	if (WARN_ON(preemptible()))
		return false;

	for (caps = cap_array; caps->matches; caps++)
		if (caps->capability == cap)
			return caps->matches(caps, SCOPE_LOCAL_CPU);

	return false;
}

static void __update_cpu_capabilities(const struct arm64_cpu_capabilities *caps,
				      u16 scope_mask, const char *info)
{
	scope_mask &= ARM64_CPUCAP_SCOPE_MASK;
	for (; caps->matches; caps++) {
		if (!(caps->type & scope_mask) ||
		    !caps->matches(caps, cpucap_default_scope(caps)))
			continue;

		if (!cpus_have_cap(caps->capability) && caps->desc)
			pr_info("%s %s\n", info, caps->desc);
		cpus_set_cap(caps->capability);
	}
}

static void update_cpu_capabilities(u16 scope_mask)
{
	__update_cpu_capabilities(arm64_errata, scope_mask,
				  "enabling workaround for");
	__update_cpu_capabilities(arm64_features, scope_mask, "detected:");
}

static int __enable_cpu_capability(void *arg)
{
	const struct arm64_cpu_capabilities *cap = arg;

	cap->cpu_enable(cap);
	return 0;
}

/*
 * Run through the enabled capabilities and enable() it on all active
 * CPUs
 */
static void __init
__enable_cpu_capabilities(const struct arm64_cpu_capabilities *caps,
			  u16 scope_mask)
{
	scope_mask &= ARM64_CPUCAP_SCOPE_MASK;
	for (; caps->matches; caps++) {
		unsigned int num = caps->capability;

		if (!(caps->type & scope_mask) || !cpus_have_cap(num))
			continue;

		/* Ensure cpus_have_const_cap(num) works */
		static_branch_enable(&cpu_hwcap_keys[num]);

		if (caps->cpu_enable) {
			/*
			 * Capabilities with SCOPE_BOOT_CPU scope are finalised
			 * before any secondary CPU boots. Thus, each secondary
			 * will enable the capability as appropriate via
			 * check_local_cpu_capabilities(). The only exception is
			 * the boot CPU, for which the capability must be
			 * enabled here. This approach avoids costly
			 * stop_machine() calls for this case.
			 *
			 * Otherwise, use stop_machine() as it schedules the
			 * work allowing us to modify PSTATE, instead of
			 * on_each_cpu() which uses an IPI, giving us a PSTATE
			 * that disappears when we return.
			 */
			if (scope_mask & SCOPE_BOOT_CPU)
				caps->cpu_enable(caps);
			else
				stop_machine(__enable_cpu_capability,
					     (void *)caps, cpu_online_mask);
		}
	}
}

static void __init enable_cpu_capabilities(u16 scope_mask)
{
	__enable_cpu_capabilities(arm64_errata, scope_mask);
	__enable_cpu_capabilities(arm64_features, scope_mask);
}

/*
 * Run through the list of capabilities to check for conflicts.
 * If the system has already detected a capability, take necessary
 * action on this CPU.
 *
 * Returns "false" on conflicts.
 */
static bool
__verify_local_cpu_caps(const struct arm64_cpu_capabilities *caps,
			u16 scope_mask)
{
	bool cpu_has_cap, system_has_cap;

	scope_mask &= ARM64_CPUCAP_SCOPE_MASK;

	for (; caps->matches; caps++) {
		if (!(caps->type & scope_mask))
			continue;

		cpu_has_cap = caps->matches(caps, SCOPE_LOCAL_CPU);
		system_has_cap = cpus_have_cap(caps->capability);

		if (system_has_cap) {
			/*
			 * Check if the new CPU misses an advertised feature,
			 * which is not safe to miss.
			 */
			if (!cpu_has_cap && !cpucap_late_cpu_optional(caps))
				break;
			/*
			 * We have to issue cpu_enable() irrespective of
			 * whether the CPU has it or not, as it is enabeld
			 * system wide. It is upto the call back to take
			 * appropriate action on this CPU.
			 */
			if (caps->cpu_enable)
				caps->cpu_enable(caps);
		} else {
			/*
			 * Check if the CPU has this capability if it isn't
			 * safe to have when the system doesn't.
			 */
			if (cpu_has_cap && !cpucap_late_cpu_permitted(caps))
				break;
		}
	}

	if (caps->matches) {
		pr_crit("CPU%d: Detected conflict for capability %d (%s), System: %d, CPU: %d\n",
			smp_processor_id(), caps->capability,
			caps->desc, system_has_cap, cpu_has_cap);
		return false;
	}

	return true;
}

static bool verify_local_cpu_caps(u16 scope_mask)
{
	return __verify_local_cpu_caps(arm64_errata, scope_mask) &&
	       __verify_local_cpu_caps(arm64_features, scope_mask);
}

/*
 * Check for CPU features that are used in early boot
 * based on the Boot CPU value.
 */
static void check_early_cpu_features(void)
{
	verify_cpu_asid_bits();
	/*
	 * Early features are used by the kernel already. If there
	 * is a conflict, we cannot proceed further.
	 */
	if (!verify_local_cpu_caps(SCOPE_BOOT_CPU))
		cpu_panic_kernel();
}

static void
verify_local_elf_hwcaps(const struct arm64_cpu_capabilities *caps)
{

	for (; caps->matches; caps++)
		if (cpus_have_elf_hwcap(caps) && !caps->matches(caps, SCOPE_LOCAL_CPU)) {
			pr_crit("CPU%d: missing HWCAP: %s\n",
					smp_processor_id(), caps->desc);
			cpu_die_early();
		}
}

static void verify_sve_features(void)
{
	u64 safe_zcr = read_sanitised_ftr_reg(SYS_ZCR_EL1);
	u64 zcr = read_zcr_features();

	unsigned int safe_len = safe_zcr & ZCR_ELx_LEN_MASK;
	unsigned int len = zcr & ZCR_ELx_LEN_MASK;

	if (len < safe_len || sve_verify_vq_map()) {
		pr_crit("CPU%d: SVE: required vector length(s) missing\n",
			smp_processor_id());
		cpu_die_early();
	}

	/* Add checks on other ZCR bits here if necessary */
}


/*
 * Run through the enabled system capabilities and enable() it on this CPU.
 * The capabilities were decided based on the available CPUs at the boot time.
 * Any new CPU should match the system wide status of the capability. If the
 * new CPU doesn't have a capability which the system now has enabled, we
 * cannot do anything to fix it up and could cause unexpected failures. So
 * we park the CPU.
 */
static void verify_local_cpu_capabilities(void)
{
	/*
	 * The capabilities with SCOPE_BOOT_CPU are checked from
	 * check_early_cpu_features(), as they need to be verified
	 * on all secondary CPUs.
	 */
	if (!verify_local_cpu_caps(SCOPE_ALL & ~SCOPE_BOOT_CPU))
		cpu_die_early();

	verify_local_elf_hwcaps(arm64_elf_hwcaps);

	if (system_supports_32bit_el0())
		verify_local_elf_hwcaps(compat_elf_hwcaps);

	if (system_supports_sve())
		verify_sve_features();
}

void check_local_cpu_capabilities(void)
{
	/*
	 * All secondary CPUs should conform to the early CPU features
	 * in use by the kernel based on boot CPU.
	 */
	check_early_cpu_features();

	/*
	 * If we haven't finalised the system capabilities, this CPU gets
	 * a chance to update the errata work arounds and local features.
	 * Otherwise, this CPU should verify that it has all the system
	 * advertised capabilities.
	 */
	if (!sys_caps_initialised)
		update_cpu_capabilities(SCOPE_LOCAL_CPU);
	else
		verify_local_cpu_capabilities();
}

static void __init setup_boot_cpu_capabilities(void)
{
	/* Detect capabilities with either SCOPE_BOOT_CPU or SCOPE_LOCAL_CPU */
	update_cpu_capabilities(SCOPE_BOOT_CPU | SCOPE_LOCAL_CPU);
	/* Enable the SCOPE_BOOT_CPU capabilities alone right away */
	enable_cpu_capabilities(SCOPE_BOOT_CPU);
}

DEFINE_STATIC_KEY_FALSE(arm64_const_caps_ready);
EXPORT_SYMBOL(arm64_const_caps_ready);

static void __init mark_const_caps_ready(void)
{
	static_branch_enable(&arm64_const_caps_ready);
}

extern const struct arm64_cpu_capabilities arm64_errata[];

bool this_cpu_has_cap(unsigned int cap)
{
	return (__this_cpu_has_cap(arm64_features, cap) ||
		__this_cpu_has_cap(arm64_errata, cap));
}

static void __init setup_system_capabilities(void)
{
	/*
	 * We have finalised the system-wide safe feature
	 * registers, finalise the capabilities that depend
	 * on it. Also enable all the available capabilities,
	 * that are not enabled already.
	 */
	update_cpu_capabilities(SCOPE_SYSTEM);
	enable_cpu_capabilities(SCOPE_ALL & ~SCOPE_BOOT_CPU);
}

void __init setup_cpu_features(void)
{
	u32 cwg;

	setup_system_capabilities();
	mark_const_caps_ready();
	user_feature_fixup();
	setup_elf_hwcaps(arm64_elf_hwcaps);

	if (system_supports_32bit_el0()) {
		setup_elf_hwcaps(compat_elf_hwcaps);
		elf_hwcap_fixup();
	}

	if (system_uses_ttbr0_pan())
		pr_info("emulated: Privileged Access Never (PAN) using TTBR0_EL1 switching\n");

	sve_setup();
	minsigstksz_setup();

	/* Advertise that we have computed the system capabilities */
	set_sys_caps_initialised();

	/*
	 * Check for sane CTR_EL0.CWG value.
	 */
	cwg = cache_type_cwg();
	if (!cwg)
		pr_warn("No Cache Writeback Granule information, assuming %d\n",
			ARCH_DMA_MINALIGN);
}

static bool __maybe_unused
cpufeature_pan_not_uao(const struct arm64_cpu_capabilities *entry, int __unused)
{
	return (cpus_have_const_cap(ARM64_HAS_PAN) && !cpus_have_const_cap(ARM64_HAS_UAO));
}

/*
 * We emulate only the following system register space.
 * Op0 = 0x3, CRn = 0x0, Op1 = 0x0, CRm = [0, 2 - 7]
 * See Table C5-6 System instruction encodings for System register accesses,
 * ARMv8 ARM(ARM DDI 0487A.f) for more details.
 */
static inline bool __attribute_const__ is_emulated(u32 id)
{
	return (sys_reg_Op0(id) == 0x3 &&
		sys_reg_CRn(id) == 0x0 &&
		sys_reg_Op1(id) == 0x0 &&
		(sys_reg_CRm(id) == 0 ||
		 ((sys_reg_CRm(id) >= 2) && (sys_reg_CRm(id) <= 7))));
}

/*
 * With CRm == 0, reg should be one of :
 * MIDR_EL1, MPIDR_EL1 or REVIDR_EL1.
 */
static inline int emulate_id_reg(u32 id, u64 *valp)
{
	switch (id) {
	case SYS_MIDR_EL1:
		*valp = read_cpuid_id();
		break;
	case SYS_MPIDR_EL1:
		*valp = SYS_MPIDR_SAFE_VAL;
		break;
	case SYS_REVIDR_EL1:
		/* IMPLEMENTATION DEFINED values are emulated with 0 */
		*valp = 0;
		break;
	default:
		return -EINVAL;
	}

	return 0;
}

static int emulate_sys_reg(u32 id, u64 *valp)
{
	struct arm64_ftr_reg *regp;

	if (!is_emulated(id))
		return -EINVAL;

	if (sys_reg_CRm(id) == 0)
		return emulate_id_reg(id, valp);

	regp = get_arm64_ftr_reg(id);
	if (regp)
		*valp = arm64_ftr_reg_user_value(regp);
	else
		/*
		 * The untracked registers are either IMPLEMENTATION DEFINED
		 * (e.g, ID_AFR0_EL1) or reserved RAZ.
		 */
		*valp = 0;
	return 0;
}

static int emulate_mrs(struct pt_regs *regs, u32 insn)
{
	int rc;
	u32 sys_reg, dst;
	u64 val;

	/*
	 * sys_reg values are defined as used in mrs/msr instruction.
	 * shift the imm value to get the encoding.
	 */
	sys_reg = (u32)aarch64_insn_decode_immediate(AARCH64_INSN_IMM_16, insn) << 5;
	rc = emulate_sys_reg(sys_reg, &val);
	if (!rc) {
		dst = aarch64_insn_decode_register(AARCH64_INSN_REGTYPE_RT, insn);
		pt_regs_write_reg(regs, dst, val);
		arm64_skip_faulting_instruction(regs, AARCH64_INSN_SIZE);
	}

	return rc;
}

static struct undef_hook mrs_hook = {
	.instr_mask = 0xfff00000,
	.instr_val  = 0xd5300000,
	.pstate_mask = PSR_AA32_MODE_MASK,
	.pstate_val = PSR_MODE_EL0t,
	.fn = emulate_mrs,
};

static int __init enable_mrs_emulation(void)
{
	register_undef_hook(&mrs_hook);
	return 0;
}

core_initcall(enable_mrs_emulation);

void cpu_clear_disr(const struct arm64_cpu_capabilities *__unused)
{
	/* Firmware may have left a deferred SError in this register. */
	write_sysreg_s(0, SYS_DISR_EL1);
}

ssize_t cpu_show_meltdown(struct device *dev, struct device_attribute *attr,
			  char *buf)
{
	if (__meltdown_safe)
		return sprintf(buf, "Not affected\n");

	if (arm64_kernel_unmapped_at_el0())
		return sprintf(buf, "Mitigation: PTI\n");

	return sprintf(buf, "Vulnerable\n");
}<|MERGE_RESOLUTION|>--- conflicted
+++ resolved
@@ -1420,14 +1420,15 @@
 	},
 #endif
 	{
-<<<<<<< HEAD
 		.desc = "CRC32 instructions",
 		.capability = ARM64_HAS_CRC32,
 		.type = ARM64_CPUCAP_SYSTEM_FEATURE,
 		.matches = has_cpuid_feature,
 		.sys_reg = SYS_ID_AA64ISAR0_EL1,
 		.field_pos = ID_AA64ISAR0_CRC32_SHIFT,
-=======
+		.min_field_value = 1,
+	},
+	{
 		.desc = "Speculation barrier (SB)",
 		.capability = ARM64_HAS_SB,
 		.type = ARM64_CPUCAP_SYSTEM_FEATURE,
@@ -1435,7 +1436,6 @@
 		.sys_reg = SYS_ID_AA64ISAR1_EL1,
 		.field_pos = ID_AA64ISAR1_SB_SHIFT,
 		.sign = FTR_UNSIGNED,
->>>>>>> f5eb8b91
 		.min_field_value = 1,
 	},
 	{},
