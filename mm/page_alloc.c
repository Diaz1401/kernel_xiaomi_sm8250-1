/*
 *  linux/mm/page_alloc.c
 *
 *  Manages the free list, the system allocates free pages here.
 *  Note that kmalloc() lives in slab.c
 *
 *  Copyright (C) 1991, 1992, 1993, 1994  Linus Torvalds
 *  Swap reorganised 29.12.95, Stephen Tweedie
 *  Support of BIGMEM added by Gerhard Wichert, Siemens AG, July 1999
 *  Reshaped it to be a zoned allocator, Ingo Molnar, Red Hat, 1999
 *  Discontiguous memory support, Kanoj Sarcar, SGI, Nov 1999
 *  Zone balancing, Kanoj Sarcar, SGI, Jan 2000
 *  Per cpu hot/cold page lists, bulk allocation, Martin J. Bligh, Sept 2002
 *          (lots of bits borrowed from Ingo Molnar & Andrew Morton)
 */

#include <linux/stddef.h>
#include <linux/mm.h>
#include <linux/swap.h>
#include <linux/interrupt.h>
#include <linux/pagemap.h>
#include <linux/jiffies.h>
#include <linux/bootmem.h>
#include <linux/memblock.h>
#include <linux/compiler.h>
#include <linux/kernel.h>
#include <linux/kasan.h>
#include <linux/module.h>
#include <linux/suspend.h>
#include <linux/pagevec.h>
#include <linux/blkdev.h>
#include <linux/slab.h>
#include <linux/ratelimit.h>
#include <linux/oom.h>
#include <linux/topology.h>
#include <linux/sysctl.h>
#include <linux/cpu.h>
#include <linux/cpuset.h>
#include <linux/memory_hotplug.h>
#include <linux/nodemask.h>
#include <linux/vmalloc.h>
#include <linux/vmstat.h>
#include <linux/mempolicy.h>
#include <linux/memremap.h>
#include <linux/stop_machine.h>
#include <linux/sort.h>
#include <linux/pfn.h>
#include <linux/backing-dev.h>
#include <linux/fault-inject.h>
#include <linux/page-isolation.h>
#include <linux/page_ext.h>
#include <linux/debugobjects.h>
#include <linux/kmemleak.h>
#include <linux/compaction.h>
#include <trace/events/kmem.h>
#include <trace/events/oom.h>
#include <linux/prefetch.h>
#include <linux/mm_inline.h>
#include <linux/migrate.h>
#include <linux/hugetlb.h>
#include <linux/sched/rt.h>
#include <linux/sched/mm.h>
#include <linux/page_owner.h>
#include <linux/kthread.h>
#include <linux/memcontrol.h>
#include <linux/show_mem_notifier.h>
#include <linux/ftrace.h>
#include <linux/lockdep.h>
#include <linux/nmi.h>
#include <linux/khugepaged.h>
#include <linux/psi.h>

#include <asm/sections.h>
#include <asm/tlbflush.h>
#include <asm/div64.h>
#include "internal.h"

/* prevent >1 _updater_ of zone percpu pageset ->high and ->batch fields */
static DEFINE_MUTEX(pcp_batch_high_lock);
#define MIN_PERCPU_PAGELIST_FRACTION	(8)

#ifdef CONFIG_USE_PERCPU_NUMA_NODE_ID
DEFINE_PER_CPU(int, numa_node);
EXPORT_PER_CPU_SYMBOL(numa_node);
#endif

DEFINE_STATIC_KEY_TRUE(vm_numa_stat_key);

#ifdef CONFIG_HAVE_MEMORYLESS_NODES
/*
 * N.B., Do NOT reference the '_numa_mem_' per cpu variable directly.
 * It will not be defined when CONFIG_HAVE_MEMORYLESS_NODES is not defined.
 * Use the accessor functions set_numa_mem(), numa_mem_id() and cpu_to_mem()
 * defined in <linux/topology.h>.
 */
DEFINE_PER_CPU(int, _numa_mem_);		/* Kernel "local memory" node */
EXPORT_PER_CPU_SYMBOL(_numa_mem_);
int _node_numa_mem_[MAX_NUMNODES];
#endif

/* work_structs for global per-cpu drains */
DEFINE_MUTEX(pcpu_drain_mutex);
DEFINE_PER_CPU(struct work_struct, pcpu_drain);

#ifdef CONFIG_GCC_PLUGIN_LATENT_ENTROPY
volatile unsigned long latent_entropy __latent_entropy;
EXPORT_SYMBOL(latent_entropy);
#endif

/*
 * Array of node states.
 */
nodemask_t node_states[NR_NODE_STATES] __read_mostly = {
	[N_POSSIBLE] = NODE_MASK_ALL,
	[N_ONLINE] = { { [0] = 1UL } },
#ifndef CONFIG_NUMA
	[N_NORMAL_MEMORY] = { { [0] = 1UL } },
#ifdef CONFIG_HIGHMEM
	[N_HIGH_MEMORY] = { { [0] = 1UL } },
#endif
	[N_MEMORY] = { { [0] = 1UL } },
	[N_CPU] = { { [0] = 1UL } },
#endif	/* NUMA */
};
EXPORT_SYMBOL(node_states);

/* Protect totalram_pages and zone->managed_pages */
static DEFINE_SPINLOCK(managed_page_count_lock);

unsigned long totalram_pages __read_mostly;
unsigned long totalreserve_pages __read_mostly;
unsigned long totalcma_pages __read_mostly;

int percpu_pagelist_fraction;
gfp_t gfp_allowed_mask __read_mostly = GFP_BOOT_MASK;
#ifdef CONFIG_INIT_ON_ALLOC_DEFAULT_ON
DEFINE_STATIC_KEY_TRUE(init_on_alloc);
#else
DEFINE_STATIC_KEY_FALSE(init_on_alloc);
#endif
EXPORT_SYMBOL(init_on_alloc);

#ifdef CONFIG_INIT_ON_FREE_DEFAULT_ON
DEFINE_STATIC_KEY_TRUE(init_on_free);
#else
DEFINE_STATIC_KEY_FALSE(init_on_free);
#endif
EXPORT_SYMBOL(init_on_free);

static int __init early_init_on_alloc(char *buf)
{
	int ret;
	bool bool_result;

	if (!buf)
		return -EINVAL;
	ret = kstrtobool(buf, &bool_result);
	if (bool_result && page_poisoning_enabled())
		pr_info("mem auto-init: CONFIG_PAGE_POISONING is on, will take precedence over init_on_alloc\n");
	if (bool_result)
		static_branch_enable(&init_on_alloc);
	else
		static_branch_disable(&init_on_alloc);
	return ret;
}
early_param("init_on_alloc", early_init_on_alloc);

static int __init early_init_on_free(char *buf)
{
	int ret;
	bool bool_result;

	if (!buf)
		return -EINVAL;
	ret = kstrtobool(buf, &bool_result);
	if (bool_result && page_poisoning_enabled())
		pr_info("mem auto-init: CONFIG_PAGE_POISONING is on, will take precedence over init_on_free\n");
	if (bool_result)
		static_branch_enable(&init_on_free);
	else
		static_branch_disable(&init_on_free);
	return ret;
}
early_param("init_on_free", early_init_on_free);

/*
 * A cached value of the page's pageblock's migratetype, used when the page is
 * put on a pcplist. Used to avoid the pageblock migratetype lookup when
 * freeing from pcplists in most cases, at the cost of possibly becoming stale.
 * Also the migratetype set in the page does not necessarily match the pcplist
 * index, e.g. page might have MIGRATE_CMA set but be on a pcplist with any
 * other index - this ensures that it will be put on the correct CMA freelist.
 */
static inline int get_pcppage_migratetype(struct page *page)
{
	return page->index;
}

static inline void set_pcppage_migratetype(struct page *page, int migratetype)
{
	page->index = migratetype;
}

#ifdef CONFIG_PM_SLEEP
/*
 * The following functions are used by the suspend/hibernate code to temporarily
 * change gfp_allowed_mask in order to avoid using I/O during memory allocations
 * while devices are suspended.  To avoid races with the suspend/hibernate code,
 * they should always be called with system_transition_mutex held
 * (gfp_allowed_mask also should only be modified with system_transition_mutex
 * held, unless the suspend/hibernate code is guaranteed not to run in parallel
 * with that modification).
 */

static gfp_t saved_gfp_mask;

void pm_restore_gfp_mask(void)
{
	WARN_ON(!mutex_is_locked(&system_transition_mutex));
	if (saved_gfp_mask) {
		gfp_allowed_mask = saved_gfp_mask;
		saved_gfp_mask = 0;
	}
}

void pm_restrict_gfp_mask(void)
{
	WARN_ON(!mutex_is_locked(&system_transition_mutex));
	WARN_ON(saved_gfp_mask);
	saved_gfp_mask = gfp_allowed_mask;
	gfp_allowed_mask &= ~(__GFP_IO | __GFP_FS);
}

bool pm_suspended_storage(void)
{
	if ((gfp_allowed_mask & (__GFP_IO | __GFP_FS)) == (__GFP_IO | __GFP_FS))
		return false;
	return true;
}
#endif /* CONFIG_PM_SLEEP */

#ifdef CONFIG_HUGETLB_PAGE_SIZE_VARIABLE
unsigned int pageblock_order __read_mostly;
#endif

static void __free_pages_ok(struct page *page, unsigned int order);

/*
 * results with 256, 32 in the lowmem_reserve sysctl:
 *	1G machine -> (16M dma, 800M-16M normal, 1G-800M high)
 *	1G machine -> (16M dma, 784M normal, 224M high)
 *	NORMAL allocation will leave 784M/256 of ram reserved in the ZONE_DMA
 *	HIGHMEM allocation will leave 224M/32 of ram reserved in ZONE_NORMAL
 *	HIGHMEM allocation will leave (224M+784M)/256 of ram reserved in ZONE_DMA
 *
 * TBD: should special case ZONE_DMA32 machines here - in those we normally
 * don't need any ZONE_NORMAL reservation
 */
int sysctl_lowmem_reserve_ratio[MAX_NR_ZONES] = {
#ifdef CONFIG_ZONE_DMA
	[ZONE_DMA] = 256,
#endif
#ifdef CONFIG_ZONE_DMA32
	[ZONE_DMA32] = 256,
#endif
	[ZONE_NORMAL] = 32,
#ifdef CONFIG_HIGHMEM
	[ZONE_HIGHMEM] = 0,
#endif
	[ZONE_MOVABLE] = 0,
};

EXPORT_SYMBOL(totalram_pages);

static char * const zone_names[MAX_NR_ZONES] = {
#ifdef CONFIG_ZONE_DMA
	 "DMA",
#endif
#ifdef CONFIG_ZONE_DMA32
	 "DMA32",
#endif
	 "Normal",
#ifdef CONFIG_HIGHMEM
	 "HighMem",
#endif
	 "Movable",
#ifdef CONFIG_ZONE_DEVICE
	 "Device",
#endif
};

char * const migratetype_names[MIGRATE_TYPES] = {
	"Unmovable",
	"Movable",
	"Reclaimable",
#ifdef CONFIG_CMA
	"CMA",
#endif
	"HighAtomic",
#ifdef CONFIG_MEMORY_ISOLATION
	"Isolate",
#endif
};

compound_page_dtor * const compound_page_dtors[] = {
	NULL,
	free_compound_page,
#ifdef CONFIG_HUGETLB_PAGE
	free_huge_page,
#endif
#ifdef CONFIG_TRANSPARENT_HUGEPAGE
	free_transhuge_page,
#endif
};

/*
 * Try to keep at least this much lowmem free.  Do not allow normal
 * allocations below this point, only high priority ones. Automatically
 * tuned according to the amount of memory in the system.
 */
int min_free_kbytes = 1024;
int user_min_free_kbytes = -1;
#ifdef CONFIG_DISCONTIGMEM
/*
 * DiscontigMem defines memory ranges as separate pg_data_t even if the ranges
 * are not on separate NUMA nodes. Functionally this works but with
 * watermark_boost_factor, it can reclaim prematurely as the ranges can be
 * quite small. By default, do not boost watermarks on discontigmem as in
 * many cases very high-order allocations like THP are likely to be
 * unsupported and the premature reclaim offsets the advantage of long-term
 * fragmentation avoidance.
 */
int watermark_boost_factor __read_mostly;
#else
int watermark_boost_factor __read_mostly = 15000;
#endif
int watermark_scale_factor = 10;

/*
 * Extra memory for the system to try freeing. Used to temporarily
 * free memory, to make space for new workloads. Anyone can allocate
 * down to the min watermarks controlled by min_free_kbytes above.
 */
int extra_free_kbytes = 0;

static unsigned long nr_kernel_pages __meminitdata;
static unsigned long nr_all_pages __meminitdata;
static unsigned long dma_reserve __meminitdata;

#ifdef CONFIG_HAVE_MEMBLOCK_NODE_MAP
static unsigned long arch_zone_lowest_possible_pfn[MAX_NR_ZONES] __meminitdata;
static unsigned long arch_zone_highest_possible_pfn[MAX_NR_ZONES] __meminitdata;
static unsigned long required_kernelcore __initdata;
static unsigned long required_kernelcore_percent __initdata;
static unsigned long required_movablecore __initdata;
static unsigned long required_movablecore_percent __initdata;
static unsigned long zone_movable_pfn[MAX_NUMNODES] __meminitdata;
static bool mirrored_kernelcore __meminitdata;

/* movable_zone is the "real" zone pages in ZONE_MOVABLE are taken from */
int movable_zone;
EXPORT_SYMBOL(movable_zone);
#endif /* CONFIG_HAVE_MEMBLOCK_NODE_MAP */

#if MAX_NUMNODES > 1
int nr_node_ids __read_mostly = MAX_NUMNODES;
int nr_online_nodes __read_mostly = 1;
EXPORT_SYMBOL(nr_node_ids);
EXPORT_SYMBOL(nr_online_nodes);
#endif

int page_group_by_mobility_disabled __read_mostly;

#ifdef CONFIG_DEFERRED_STRUCT_PAGE_INIT
/*
 * During boot we initialize deferred pages on-demand, as needed, but once
 * page_alloc_init_late() has finished, the deferred pages are all initialized,
 * and we can permanently disable that path.
 */
static DEFINE_STATIC_KEY_TRUE(deferred_pages);

/*
 * Calling kasan_free_pages() only after deferred memory initialization
 * has completed. Poisoning pages during deferred memory init will greatly
 * lengthen the process and cause problem in large memory systems as the
 * deferred pages initialization is done with interrupt disabled.
 *
 * Assuming that there will be no reference to those newly initialized
 * pages before they are ever allocated, this should have no effect on
 * KASAN memory tracking as the poison will be properly inserted at page
 * allocation time. The only corner case is when pages are allocated by
 * on-demand allocation and then freed again before the deferred pages
 * initialization is done, but this is not likely to happen.
 */
static inline void kasan_free_nondeferred_pages(struct page *page, int order)
{
	if (!static_branch_unlikely(&deferred_pages))
		kasan_free_pages(page, order);
}

/* Returns true if the struct page for the pfn is uninitialised */
static inline bool __meminit early_page_uninitialised(unsigned long pfn)
{
	int nid = early_pfn_to_nid(pfn);

	if (node_online(nid) && pfn >= NODE_DATA(nid)->first_deferred_pfn)
		return true;

	return false;
}

/*
 * Returns false when the remaining initialisation should be deferred until
 * later in the boot cycle when it can be parallelised.
 */
static inline bool update_defer_init(pg_data_t *pgdat,
				unsigned long pfn, unsigned long zone_end,
				unsigned long *nr_initialised)
{
	/* Always populate low zones for address-constrained allocations */
	if (zone_end < pgdat_end_pfn(pgdat))
		return true;
	(*nr_initialised)++;
	if ((*nr_initialised > pgdat->static_init_pgcnt) &&
	    (pfn & (PAGES_PER_SECTION - 1)) == 0) {
		pgdat->first_deferred_pfn = pfn;
		return false;
	}

	return true;
}
#else
#define kasan_free_nondeferred_pages(p, o)	kasan_free_pages(p, o)

static inline bool early_page_uninitialised(unsigned long pfn)
{
	return false;
}

static inline bool update_defer_init(pg_data_t *pgdat,
				unsigned long pfn, unsigned long zone_end,
				unsigned long *nr_initialised)
{
	return true;
}
#endif

/* Return a pointer to the bitmap storing bits affecting a block of pages */
static inline unsigned long *get_pageblock_bitmap(struct page *page,
							unsigned long pfn)
{
#ifdef CONFIG_SPARSEMEM
	return __pfn_to_section(pfn)->pageblock_flags;
#else
	return page_zone(page)->pageblock_flags;
#endif /* CONFIG_SPARSEMEM */
}

static inline int pfn_to_bitidx(struct page *page, unsigned long pfn)
{
#ifdef CONFIG_SPARSEMEM
	pfn &= (PAGES_PER_SECTION-1);
	return (pfn >> pageblock_order) * NR_PAGEBLOCK_BITS;
#else
	pfn = pfn - round_down(page_zone(page)->zone_start_pfn, pageblock_nr_pages);
	return (pfn >> pageblock_order) * NR_PAGEBLOCK_BITS;
#endif /* CONFIG_SPARSEMEM */
}

/**
 * get_pfnblock_flags_mask - Return the requested group of flags for the pageblock_nr_pages block of pages
 * @page: The page within the block of interest
 * @pfn: The target page frame number
 * @end_bitidx: The last bit of interest to retrieve
 * @mask: mask of bits that the caller is interested in
 *
 * Return: pageblock_bits flags
 */
static __always_inline unsigned long __get_pfnblock_flags_mask(struct page *page,
					unsigned long pfn,
					unsigned long end_bitidx,
					unsigned long mask)
{
	unsigned long *bitmap;
	unsigned long bitidx, word_bitidx;
	unsigned long word;

	bitmap = get_pageblock_bitmap(page, pfn);
	bitidx = pfn_to_bitidx(page, pfn);
	word_bitidx = bitidx / BITS_PER_LONG;
	bitidx &= (BITS_PER_LONG-1);

	word = bitmap[word_bitidx];
	bitidx += end_bitidx;
	return (word >> (BITS_PER_LONG - bitidx - 1)) & mask;
}

unsigned long get_pfnblock_flags_mask(struct page *page, unsigned long pfn,
					unsigned long end_bitidx,
					unsigned long mask)
{
	return __get_pfnblock_flags_mask(page, pfn, end_bitidx, mask);
}

static __always_inline int get_pfnblock_migratetype(struct page *page, unsigned long pfn)
{
	return __get_pfnblock_flags_mask(page, pfn, PB_migrate_end, MIGRATETYPE_MASK);
}

/**
 * set_pfnblock_flags_mask - Set the requested group of flags for a pageblock_nr_pages block of pages
 * @page: The page within the block of interest
 * @flags: The flags to set
 * @pfn: The target page frame number
 * @end_bitidx: The last bit of interest
 * @mask: mask of bits that the caller is interested in
 */
void set_pfnblock_flags_mask(struct page *page, unsigned long flags,
					unsigned long pfn,
					unsigned long end_bitidx,
					unsigned long mask)
{
	unsigned long *bitmap;
	unsigned long bitidx, word_bitidx;
	unsigned long old_word, word;

	BUILD_BUG_ON(NR_PAGEBLOCK_BITS != 4);

	bitmap = get_pageblock_bitmap(page, pfn);
	bitidx = pfn_to_bitidx(page, pfn);
	word_bitidx = bitidx / BITS_PER_LONG;
	bitidx &= (BITS_PER_LONG-1);

	VM_BUG_ON_PAGE(!zone_spans_pfn(page_zone(page), pfn), page);

	bitidx += end_bitidx;
	mask <<= (BITS_PER_LONG - bitidx - 1);
	flags <<= (BITS_PER_LONG - bitidx - 1);

	word = READ_ONCE(bitmap[word_bitidx]);
	for (;;) {
		old_word = cmpxchg(&bitmap[word_bitidx], word, (word & ~mask) | flags);
		if (word == old_word)
			break;
		word = old_word;
	}
}

void set_pageblock_migratetype(struct page *page, int migratetype)
{
	if (unlikely(page_group_by_mobility_disabled &&
		     migratetype < MIGRATE_PCPTYPES))
		migratetype = MIGRATE_UNMOVABLE;

	set_pageblock_flags_group(page, (unsigned long)migratetype,
					PB_migrate, PB_migrate_end);
}

#ifdef CONFIG_DEBUG_VM
static int page_outside_zone_boundaries(struct zone *zone, struct page *page)
{
	int ret = 0;
	unsigned seq;
	unsigned long pfn = page_to_pfn(page);
	unsigned long sp, start_pfn;

	do {
		seq = zone_span_seqbegin(zone);
		start_pfn = zone->zone_start_pfn;
		sp = zone->spanned_pages;
		if (!zone_spans_pfn(zone, pfn))
			ret = 1;
	} while (zone_span_seqretry(zone, seq));

	if (ret)
		pr_err("page 0x%lx outside node %d zone %s [ 0x%lx - 0x%lx ]\n",
			pfn, zone_to_nid(zone), zone->name,
			start_pfn, start_pfn + sp);

	return ret;
}

static int page_is_consistent(struct zone *zone, struct page *page)
{
	if (!pfn_valid_within(page_to_pfn(page)))
		return 0;
	if (zone != page_zone(page))
		return 0;

	return 1;
}
/*
 * Temporary debugging check for pages not lying within a given zone.
 */
static int __maybe_unused bad_range(struct zone *zone, struct page *page)
{
	if (page_outside_zone_boundaries(zone, page))
		return 1;
	if (!page_is_consistent(zone, page))
		return 1;

	return 0;
}
#else
static inline int __maybe_unused bad_range(struct zone *zone, struct page *page)
{
	return 0;
}
#endif

static void bad_page(struct page *page, const char *reason,
		unsigned long bad_flags)
{
	static unsigned long resume;
	static unsigned long nr_shown;
	static unsigned long nr_unshown;

	/*
	 * Allow a burst of 60 reports, then keep quiet for that minute;
	 * or allow a steady drip of one report per second.
	 */
	if (nr_shown == 60) {
		if (time_before(jiffies, resume)) {
			nr_unshown++;
			goto out;
		}
		if (nr_unshown) {
			pr_alert(
			      "BUG: Bad page state: %lu messages suppressed\n",
				nr_unshown);
			nr_unshown = 0;
		}
		nr_shown = 0;
	}
	if (nr_shown++ == 0)
		resume = jiffies + 60 * HZ;

	pr_alert("BUG: Bad page state in process %s  pfn:%05lx\n",
		current->comm, page_to_pfn(page));
	__dump_page(page, reason);
	bad_flags &= page->flags;
	if (bad_flags)
		pr_alert("bad because of flags: %#lx(%pGp)\n",
						bad_flags, &bad_flags);
	dump_page_owner(page);

	print_modules();
	dump_stack();
out:
	/* Leave bad fields for debug, except PageBuddy could make trouble */
	page_mapcount_reset(page); /* remove PageBuddy */
	add_taint(TAINT_BAD_PAGE, LOCKDEP_NOW_UNRELIABLE);
}

/*
 * Higher-order pages are called "compound pages".  They are structured thusly:
 *
 * The first PAGE_SIZE page is called the "head page" and have PG_head set.
 *
 * The remaining PAGE_SIZE pages are called "tail pages". PageTail() is encoded
 * in bit 0 of page->compound_head. The rest of bits is pointer to head page.
 *
 * The first tail page's ->compound_dtor holds the offset in array of compound
 * page destructors. See compound_page_dtors.
 *
 * The first tail page's ->compound_order holds the order of allocation.
 * This usage means that zero-order pages may not be compound.
 */

void free_compound_page(struct page *page)
{
	__free_pages_ok(page, compound_order(page));
}

void prep_compound_page(struct page *page, unsigned int order)
{
	int i;
	int nr_pages = 1 << order;

	set_compound_page_dtor(page, COMPOUND_PAGE_DTOR);
	set_compound_order(page, order);
	__SetPageHead(page);
	for (i = 1; i < nr_pages; i++) {
		struct page *p = page + i;
		set_page_count(p, 0);
		p->mapping = TAIL_MAPPING;
		set_compound_head(p, page);
	}
	atomic_set(compound_mapcount_ptr(page), -1);
}

#ifdef CONFIG_DEBUG_PAGEALLOC
unsigned int _debug_guardpage_minorder;
bool _debug_pagealloc_enabled __read_mostly
			= IS_ENABLED(CONFIG_DEBUG_PAGEALLOC_ENABLE_DEFAULT);
EXPORT_SYMBOL(_debug_pagealloc_enabled);
bool _debug_guardpage_enabled __read_mostly;

static int __init early_debug_pagealloc(char *buf)
{
	if (!buf)
		return -EINVAL;
	return kstrtobool(buf, &_debug_pagealloc_enabled);
}
early_param("debug_pagealloc", early_debug_pagealloc);

static bool need_debug_guardpage(void)
{
	/* If we don't use debug_pagealloc, we don't need guard page */
	if (!debug_pagealloc_enabled())
		return false;

	if (!debug_guardpage_minorder())
		return false;

	return true;
}

static void init_debug_guardpage(void)
{
	if (!debug_pagealloc_enabled())
		return;

	if (!debug_guardpage_minorder())
		return;

	_debug_guardpage_enabled = true;
}

struct page_ext_operations debug_guardpage_ops = {
	.need = need_debug_guardpage,
	.init = init_debug_guardpage,
};

static int __init debug_guardpage_minorder_setup(char *buf)
{
	unsigned long res;

	if (kstrtoul(buf, 10, &res) < 0 ||  res > MAX_ORDER / 2) {
		pr_err("Bad debug_guardpage_minorder value\n");
		return 0;
	}
	_debug_guardpage_minorder = res;
	pr_info("Setting debug_guardpage_minorder to %lu\n", res);
	return 0;
}
early_param("debug_guardpage_minorder", debug_guardpage_minorder_setup);

static inline bool set_page_guard(struct zone *zone, struct page *page,
				unsigned int order, int migratetype)
{
	struct page_ext *page_ext;

	if (!debug_guardpage_enabled())
		return false;

	if (order >= debug_guardpage_minorder())
		return false;

	page_ext = lookup_page_ext(page);
	if (unlikely(!page_ext))
		return false;

	__set_bit(PAGE_EXT_DEBUG_GUARD, &page_ext->flags);

	INIT_LIST_HEAD(&page->lru);
	set_page_private(page, order);
	/* Guard pages are not available for any usage */
	__mod_zone_freepage_state(zone, -(1 << order), migratetype);

	return true;
}

static inline void clear_page_guard(struct zone *zone, struct page *page,
				unsigned int order, int migratetype)
{
	struct page_ext *page_ext;

	if (!debug_guardpage_enabled())
		return;

	page_ext = lookup_page_ext(page);
	if (unlikely(!page_ext))
		return;

	__clear_bit(PAGE_EXT_DEBUG_GUARD, &page_ext->flags);

	set_page_private(page, 0);
	if (!is_migrate_isolate(migratetype))
		__mod_zone_freepage_state(zone, (1 << order), migratetype);
}
#else
struct page_ext_operations debug_guardpage_ops;
static inline bool set_page_guard(struct zone *zone, struct page *page,
			unsigned int order, int migratetype) { return false; }
static inline void clear_page_guard(struct zone *zone, struct page *page,
				unsigned int order, int migratetype) {}
#endif

static inline void set_page_order(struct page *page, unsigned int order)
{
	set_page_private(page, order);
	__SetPageBuddy(page);
}

static inline void rmv_page_order(struct page *page)
{
	__ClearPageBuddy(page);
	set_page_private(page, 0);
}

/*
 * This function checks whether a page is free && is the buddy
 * we can coalesce a page and its buddy if
 * (a) the buddy is not in a hole (check before calling!) &&
 * (b) the buddy is in the buddy system &&
 * (c) a page and its buddy have the same order &&
 * (d) a page and its buddy are in the same zone.
 *
 * For recording whether a page is in the buddy system, we set PageBuddy.
 * Setting, clearing, and testing PageBuddy is serialized by zone->lock.
 *
 * For recording page's order, we use page_private(page).
 */
static inline int page_is_buddy(struct page *page, struct page *buddy,
							unsigned int order)
{
	if (page_is_guard(buddy) && page_order(buddy) == order) {
		if (page_zone_id(page) != page_zone_id(buddy))
			return 0;

		VM_BUG_ON_PAGE(page_count(buddy) != 0, buddy);

		return 1;
	}

	if (PageBuddy(buddy) && page_order(buddy) == order) {
		/*
		 * zone check is done late to avoid uselessly
		 * calculating zone/node ids for pages that could
		 * never merge.
		 */
		if (page_zone_id(page) != page_zone_id(buddy))
			return 0;

		VM_BUG_ON_PAGE(page_count(buddy) != 0, buddy);

		return 1;
	}
	return 0;
}

#ifdef CONFIG_COMPACTION
static inline struct capture_control *task_capc(struct zone *zone)
{
	struct capture_control *capc = current->capture_control;

	return capc &&
		!(current->flags & PF_KTHREAD) &&
		!capc->page &&
		capc->cc->zone == zone &&
		capc->cc->direct_compaction ? capc : NULL;
}

static inline bool
compaction_capture(struct capture_control *capc, struct page *page,
		   int order, int migratetype)
{
	if (!capc || order != capc->cc->order)
		return false;

	/* Do not accidentally pollute CMA or isolated regions*/
	if (is_migrate_cma(migratetype) ||
	    is_migrate_isolate(migratetype))
		return false;

	/*
	 * Do not let lower order allocations polluate a movable pageblock.
	 * This might let an unmovable request use a reclaimable pageblock
	 * and vice-versa but no more than normal fallback logic which can
	 * have trouble finding a high-order free page.
	 */
	if (order < pageblock_order && migratetype == MIGRATE_MOVABLE)
		return false;

	capc->page = page;
	return true;
}

#else
static inline struct capture_control *task_capc(struct zone *zone)
{
	return NULL;
}

static inline bool
compaction_capture(struct capture_control *capc, struct page *page,
		   int order, int migratetype)
{
	return false;
}
#endif /* CONFIG_COMPACTION */

/*
 * Freeing function for a buddy system allocator.
 *
 * The concept of a buddy system is to maintain direct-mapped table
 * (containing bit values) for memory blocks of various "orders".
 * The bottom level table contains the map for the smallest allocatable
 * units of memory (here, pages), and each level above it describes
 * pairs of units from the levels below, hence, "buddies".
 * At a high level, all that happens here is marking the table entry
 * at the bottom level available, and propagating the changes upward
 * as necessary, plus some accounting needed to play nicely with other
 * parts of the VM system.
 * At each level, we keep a list of pages, which are heads of continuous
 * free pages of length of (1 << order) and marked with PageBuddy.
 * Page's order is recorded in page_private(page) field.
 * So when we are allocating or freeing one, we can derive the state of the
 * other.  That is, if we allocate a small block, and both were
 * free, the remainder of the region must be split into blocks.
 * If a block is freed, and its buddy is also free, then this
 * triggers coalescing into a block of larger size.
 *
 * -- nyc
 */

static inline void __free_one_page(struct page *page,
		unsigned long pfn,
		struct zone *zone, unsigned int order,
		int migratetype)
{
	unsigned long combined_pfn;
	unsigned long uninitialized_var(buddy_pfn);
	struct page *buddy;
	unsigned int max_order;
	struct capture_control *capc = task_capc(zone);

	max_order = min_t(unsigned int, MAX_ORDER - 1, pageblock_order);

	VM_BUG_ON(!zone_is_initialized(zone));
	VM_BUG_ON_PAGE(page->flags & PAGE_FLAGS_CHECK_AT_PREP, page);

	VM_BUG_ON(migratetype == -1);
	if (likely(!is_migrate_isolate(migratetype)))
		__mod_zone_freepage_state(zone, 1 << order, migratetype);

	VM_BUG_ON_PAGE(pfn & ((1 << order) - 1), page);
	VM_BUG_ON_PAGE(bad_range(zone, page), page);

continue_merging:
	while (order < max_order) {
		if (compaction_capture(capc, page, order, migratetype)) {
			__mod_zone_freepage_state(zone, -(1 << order),
								migratetype);
			return;
		}
		buddy_pfn = __find_buddy_pfn(pfn, order);
		buddy = page + (buddy_pfn - pfn);

		if (!pfn_valid_within(buddy_pfn))
			goto done_merging;
		if (!page_is_buddy(page, buddy, order))
			goto done_merging;
		/*
		 * Our buddy is free or it is CONFIG_DEBUG_PAGEALLOC guard page,
		 * merge with it and move up one order.
		 */
		if (page_is_guard(buddy)) {
			clear_page_guard(zone, buddy, order, migratetype);
		} else {
			list_del(&buddy->lru);
			zone->free_area[order].nr_free--;
			rmv_page_order(buddy);
		}
		combined_pfn = buddy_pfn & pfn;
		page = page + (combined_pfn - pfn);
		pfn = combined_pfn;
		order++;
	}
	if (order < MAX_ORDER - 1) {
		/* If we are here, it means order is >= pageblock_order.
		 * We want to prevent merge between freepages on isolate
		 * pageblock and normal pageblock. Without this, pageblock
		 * isolation could cause incorrect freepage or CMA accounting.
		 *
		 * We don't want to hit this code for the more frequent
		 * low-order merging.
		 */
		if (unlikely(has_isolate_pageblock(zone))) {
			int buddy_mt;

			buddy_pfn = __find_buddy_pfn(pfn, order);
			buddy = page + (buddy_pfn - pfn);
			buddy_mt = get_pageblock_migratetype(buddy);

			if (migratetype != buddy_mt
					&& (is_migrate_isolate(migratetype) ||
						is_migrate_isolate(buddy_mt)))
				goto done_merging;
		}
		max_order = order + 1;
		goto continue_merging;
	}

done_merging:
	set_page_order(page, order);

	/*
	 * If this is not the largest possible page, check if the buddy
	 * of the next-highest order is free. If it is, it's possible
	 * that pages are being freed that will coalesce soon. In case,
	 * that is happening, add the free page to the tail of the list
	 * so it's less likely to be used soon and more likely to be merged
	 * as a higher order page
	 */
	if ((order < MAX_ORDER-2) && pfn_valid_within(buddy_pfn)) {
		struct page *higher_page, *higher_buddy;
		combined_pfn = buddy_pfn & pfn;
		higher_page = page + (combined_pfn - pfn);
		buddy_pfn = __find_buddy_pfn(combined_pfn, order + 1);
		higher_buddy = higher_page + (buddy_pfn - combined_pfn);
		if (pfn_valid_within(buddy_pfn) &&
		    page_is_buddy(higher_page, higher_buddy, order + 1)) {
			list_add_tail(&page->lru,
				&zone->free_area[order].free_list[migratetype]);
			goto out;
		}
	}

	list_add(&page->lru, &zone->free_area[order].free_list[migratetype]);
out:
	zone->free_area[order].nr_free++;
}

/*
 * A bad page could be due to a number of fields. Instead of multiple branches,
 * try and check multiple fields with one check. The caller must do a detailed
 * check if necessary.
 */
static inline bool page_expected_state(struct page *page,
					unsigned long check_flags)
{
	if (unlikely(atomic_read(&page->_mapcount) != -1))
		return false;

	if (unlikely((unsigned long)page->mapping |
			page_ref_count(page) |
#ifdef CONFIG_MEMCG
			(unsigned long)page->mem_cgroup |
#endif
			(page->flags & check_flags)))
		return false;

	return true;
}

static void free_pages_check_bad(struct page *page)
{
	const char *bad_reason;
	unsigned long bad_flags;

	bad_reason = NULL;
	bad_flags = 0;

	if (unlikely(atomic_read(&page->_mapcount) != -1))
		bad_reason = "nonzero mapcount";
	if (unlikely(page->mapping != NULL))
		bad_reason = "non-NULL mapping";
	if (unlikely(page_ref_count(page) != 0))
		bad_reason = "nonzero _refcount";
	if (unlikely(page->flags & PAGE_FLAGS_CHECK_AT_FREE)) {
		bad_reason = "PAGE_FLAGS_CHECK_AT_FREE flag(s) set";
		bad_flags = PAGE_FLAGS_CHECK_AT_FREE;
	}
#ifdef CONFIG_MEMCG
	if (unlikely(page->mem_cgroup))
		bad_reason = "page still charged to cgroup";
#endif
	bad_page(page, bad_reason, bad_flags);
}

static inline int free_pages_check(struct page *page)
{
	if (likely(page_expected_state(page, PAGE_FLAGS_CHECK_AT_FREE)))
		return 0;

	/* Something has gone sideways, find it */
	free_pages_check_bad(page);
	return 1;
}

static int free_tail_pages_check(struct page *head_page, struct page *page)
{
	int ret = 1;

	/*
	 * We rely page->lru.next never has bit 0 set, unless the page
	 * is PageTail(). Let's make sure that's true even for poisoned ->lru.
	 */
	BUILD_BUG_ON((unsigned long)LIST_POISON1 & 1);

	if (!IS_ENABLED(CONFIG_DEBUG_VM)) {
		ret = 0;
		goto out;
	}
	switch (page - head_page) {
	case 1:
		/* the first tail page: ->mapping may be compound_mapcount() */
		if (unlikely(compound_mapcount(page))) {
			bad_page(page, "nonzero compound_mapcount", 0);
			goto out;
		}
		break;
	case 2:
		/*
		 * the second tail page: ->mapping is
		 * deferred_list.next -- ignore value.
		 */
		break;
	default:
		if (page->mapping != TAIL_MAPPING) {
			bad_page(page, "corrupted mapping in tail page", 0);
			goto out;
		}
		break;
	}
	if (unlikely(!PageTail(page))) {
		bad_page(page, "PageTail not set", 0);
		goto out;
	}
	if (unlikely(compound_head(page) != head_page)) {
		bad_page(page, "compound_head not consistent", 0);
		goto out;
	}
	ret = 0;
out:
	page->mapping = NULL;
	clear_compound_head(page);
	return ret;
}

static void kernel_init_free_pages(struct page *page, int numpages)
{
	int i;

	/* s390's use of memset() could override KASAN redzones. */
	kasan_disable_current();
	for (i = 0; i < numpages; i++)
		clear_highpage(page + i);
	kasan_enable_current();
}

static __always_inline bool free_pages_prepare(struct page *page,
					unsigned int order, bool check_free)
{
	int bad = 0;

	VM_BUG_ON_PAGE(PageTail(page), page);

	trace_mm_page_free(page, order);

	/*
	 * Check tail pages before head page information is cleared to
	 * avoid checking PageCompound for order-0 pages.
	 */
	if (unlikely(order)) {
		bool compound = PageCompound(page);
		int i;

		VM_BUG_ON_PAGE(compound && compound_order(page) != order, page);

		if (compound)
			ClearPageDoubleMap(page);
		for (i = 1; i < (1 << order); i++) {
			if (compound)
				bad += free_tail_pages_check(page, page + i);
			if (unlikely(free_pages_check(page + i))) {
				bad++;
				continue;
			}
			(page + i)->flags &= ~PAGE_FLAGS_CHECK_AT_PREP;
		}
	}
	if (PageMappingFlags(page))
		page->mapping = NULL;
	if (memcg_kmem_enabled() && PageKmemcg(page))
		memcg_kmem_uncharge(page, order);
	if (check_free)
		bad += free_pages_check(page);
	if (bad)
		return false;

	page_cpupid_reset_last(page);
	page->flags &= ~PAGE_FLAGS_CHECK_AT_PREP;
	reset_page_owner(page, order);

	if (!PageHighMem(page)) {
		debug_check_no_locks_freed(page_address(page),
					   PAGE_SIZE << order);
		debug_check_no_obj_freed(page_address(page),
					   PAGE_SIZE << order);
	}
	arch_free_page(page, order);
	if (want_init_on_free())
		kernel_init_free_pages(page, 1 << order);

	kernel_poison_pages(page, 1 << order, 0);
	kernel_map_pages(page, 1 << order, 0);
	kasan_free_nondeferred_pages(page, order);

	return true;
}

#ifdef CONFIG_DEBUG_VM
static inline bool free_pcp_prepare(struct page *page)
{
	return free_pages_prepare(page, 0, true);
}

static inline bool bulkfree_pcp_prepare(struct page *page)
{
	return false;
}
#else
static bool free_pcp_prepare(struct page *page)
{
	return free_pages_prepare(page, 0, false);
}

static bool bulkfree_pcp_prepare(struct page *page)
{
	return free_pages_check(page);
}
#endif /* CONFIG_DEBUG_VM */

static inline void prefetch_buddy(struct page *page)
{
	unsigned long pfn = page_to_pfn(page);
	unsigned long buddy_pfn = __find_buddy_pfn(pfn, 0);
	struct page *buddy = page + (buddy_pfn - pfn);

	prefetch(buddy);
}

/*
 * Frees a number of pages from the PCP lists
 * Assumes all pages on list are in same zone, and of same order.
 * count is the number of pages to free.
 *
 * If the zone was previously in an "all pages pinned" state then look to
 * see if this freeing clears that state.
 *
 * And clear the zone's pages_scanned counter, to hold off the "all pages are
 * pinned" detection logic.
 */
static void free_pcppages_bulk(struct zone *zone, int count,
					struct per_cpu_pages *pcp)
{
	int migratetype = 0;
	int batch_free = 0;
	int prefetch_nr = 0;
	bool isolated_pageblocks;
	struct page *page, *tmp;
	LIST_HEAD(head);

	/*
	 * Ensure proper count is passed which otherwise would stuck in the
	 * below while (list_empty(list)) loop.
	 */
	count = min(pcp->count, count);
	while (count) {
		struct list_head *list;

		/*
		 * Remove pages from lists in a round-robin fashion. A
		 * batch_free count is maintained that is incremented when an
		 * empty list is encountered.  This is so more pages are freed
		 * off fuller lists instead of spinning excessively around empty
		 * lists
		 */
		do {
			batch_free++;
			if (++migratetype == MIGRATE_PCPTYPES)
				migratetype = 0;
			list = &pcp->lists[migratetype];
		} while (list_empty(list));

		/* This is the only non-empty list. Free them all. */
		if (batch_free == MIGRATE_PCPTYPES)
			batch_free = count;

		do {
			page = list_last_entry(list, struct page, lru);
			/* must delete to avoid corrupting pcp list */
			list_del(&page->lru);
			pcp->count--;

			if (bulkfree_pcp_prepare(page))
				continue;

			list_add_tail(&page->lru, &head);

			/*
			 * We are going to put the page back to the global
			 * pool, prefetch its buddy to speed up later access
			 * under zone->lock. It is believed the overhead of
			 * an additional test and calculating buddy_pfn here
			 * can be offset by reduced memory latency later. To
			 * avoid excessive prefetching due to large count, only
			 * prefetch buddy for the first pcp->batch nr of pages.
			 */
			if (prefetch_nr++ < pcp->batch)
				prefetch_buddy(page);
		} while (--count && --batch_free && !list_empty(list));
	}

	spin_lock(&zone->lock);
	isolated_pageblocks = has_isolate_pageblock(zone);

	/*
	 * Use safe version since after __free_one_page(),
	 * page->lru.next will not point to original list.
	 */
	list_for_each_entry_safe(page, tmp, &head, lru) {
		int mt = get_pcppage_migratetype(page);
		/* MIGRATE_ISOLATE page should not go to pcplists */
		VM_BUG_ON_PAGE(is_migrate_isolate(mt), page);
		/* Pageblock could have been isolated meanwhile */
		if (unlikely(isolated_pageblocks))
			mt = get_pageblock_migratetype(page);

		__free_one_page(page, page_to_pfn(page), zone, 0, mt);
		trace_mm_page_pcpu_drain(page, 0, mt);
	}
	spin_unlock(&zone->lock);
}

static void free_one_page(struct zone *zone,
				struct page *page, unsigned long pfn,
				unsigned int order,
				int migratetype)
{
	spin_lock(&zone->lock);
	if (unlikely(has_isolate_pageblock(zone) ||
		is_migrate_isolate(migratetype))) {
		migratetype = get_pfnblock_migratetype(page, pfn);
	}
	__free_one_page(page, pfn, zone, order, migratetype);
	spin_unlock(&zone->lock);
}

static void __meminit __init_single_page(struct page *page, unsigned long pfn,
				unsigned long zone, int nid)
{
	mm_zero_struct_page(page);
	set_page_links(page, zone, nid, pfn);
	init_page_count(page);
	page_mapcount_reset(page);
	page_cpupid_reset_last(page);
	page_kasan_tag_reset(page);

	INIT_LIST_HEAD(&page->lru);
#ifdef WANT_PAGE_VIRTUAL
	/* The shift won't overflow because ZONE_NORMAL is below 4G. */
	if (!is_highmem_idx(zone))
		set_page_address(page, __va(pfn << PAGE_SHIFT));
#endif
}

#ifdef CONFIG_DEFERRED_STRUCT_PAGE_INIT
static void __meminit init_reserved_page(unsigned long pfn)
{
	pg_data_t *pgdat;
	int nid, zid;

	if (!early_page_uninitialised(pfn))
		return;

	nid = early_pfn_to_nid(pfn);
	pgdat = NODE_DATA(nid);

	for (zid = 0; zid < MAX_NR_ZONES; zid++) {
		struct zone *zone = &pgdat->node_zones[zid];

		if (pfn >= zone->zone_start_pfn && pfn < zone_end_pfn(zone))
			break;
	}
	__init_single_page(pfn_to_page(pfn), pfn, zid, nid);
}
#else
static inline void init_reserved_page(unsigned long pfn)
{
}
#endif /* CONFIG_DEFERRED_STRUCT_PAGE_INIT */

/*
 * Initialised pages do not have PageReserved set. This function is
 * called for each range allocated by the bootmem allocator and
 * marks the pages PageReserved. The remaining valid pages are later
 * sent to the buddy page allocator.
 */
void __meminit reserve_bootmem_region(phys_addr_t start, phys_addr_t end)
{
	unsigned long start_pfn = PFN_DOWN(start);
	unsigned long end_pfn = PFN_UP(end);

	for (; start_pfn < end_pfn; start_pfn++) {
		if (pfn_valid(start_pfn)) {
			struct page *page = pfn_to_page(start_pfn);

			init_reserved_page(start_pfn);

			/* Avoid false-positive PageTail() */
			INIT_LIST_HEAD(&page->lru);

			SetPageReserved(page);
		}
	}
}

static void __free_pages_ok(struct page *page, unsigned int order)
{
	unsigned long flags;
	int migratetype;
	unsigned long pfn = page_to_pfn(page);

	if (!free_pages_prepare(page, order, true))
		return;

	migratetype = get_pfnblock_migratetype(page, pfn);
	local_irq_save(flags);
	__count_vm_events(PGFREE, 1 << order);
	free_one_page(page_zone(page), page, pfn, order, migratetype);
	local_irq_restore(flags);
}

static void __free_pages_boot_core(struct page *page, unsigned int order)
{
	unsigned int nr_pages = 1 << order;
	struct page *p = page;
	unsigned int loop;

	prefetchw(p);
	for (loop = 0; loop < (nr_pages - 1); loop++, p++) {
		prefetchw(p + 1);
		__ClearPageReserved(p);
		set_page_count(p, 0);
	}
	__ClearPageReserved(p);
	set_page_count(p, 0);

	page_zone(page)->managed_pages += nr_pages;
	set_page_refcounted(page);
	__free_pages(page, order);
}

#if defined(CONFIG_HAVE_ARCH_EARLY_PFN_TO_NID) || \
	defined(CONFIG_HAVE_MEMBLOCK_NODE_MAP)

static struct mminit_pfnnid_cache early_pfnnid_cache __meminitdata;

int __meminit early_pfn_to_nid(unsigned long pfn)
{
	static DEFINE_SPINLOCK(early_pfn_lock);
	int nid;

	spin_lock(&early_pfn_lock);
	nid = __early_pfn_to_nid(pfn, &early_pfnnid_cache);
	if (nid < 0)
		nid = first_online_node;
	spin_unlock(&early_pfn_lock);

	return nid;
}
#endif

#ifdef CONFIG_NODES_SPAN_OTHER_NODES
static inline bool __meminit __maybe_unused
meminit_pfn_in_nid(unsigned long pfn, int node,
		   struct mminit_pfnnid_cache *state)
{
	int nid;

	nid = __early_pfn_to_nid(pfn, state);
	if (nid >= 0 && nid != node)
		return false;
	return true;
}

/* Only safe to use early in boot when initialisation is single-threaded */
static inline bool __meminit early_pfn_in_nid(unsigned long pfn, int node)
{
	return meminit_pfn_in_nid(pfn, node, &early_pfnnid_cache);
}

#else

static inline bool __meminit early_pfn_in_nid(unsigned long pfn, int node)
{
	return true;
}
static inline bool __meminit  __maybe_unused
meminit_pfn_in_nid(unsigned long pfn, int node,
		   struct mminit_pfnnid_cache *state)
{
	return true;
}
#endif


void __free_pages_bootmem(struct page *page, unsigned long pfn,
							unsigned int order)
{
	if (early_page_uninitialised(pfn))
		return;
	return __free_pages_boot_core(page, order);
}

/*
 * Check that the whole (or subset of) a pageblock given by the interval of
 * [start_pfn, end_pfn) is valid and within the same zone, before scanning it
 * with the migration of free compaction scanner. The scanners then need to
 * use only pfn_valid_within() check for arches that allow holes within
 * pageblocks.
 *
 * Return struct page pointer of start_pfn, or NULL if checks were not passed.
 *
 * It's possible on some configurations to have a setup like node0 node1 node0
 * i.e. it's possible that all pages within a zones range of pages do not
 * belong to a single zone. We assume that a border between node0 and node1
 * can occur within a single pageblock, but not a node0 node1 node0
 * interleaving within a single pageblock. It is therefore sufficient to check
 * the first and last page of a pageblock and avoid checking each individual
 * page in a pageblock.
 */
struct page *__pageblock_pfn_to_page(unsigned long start_pfn,
				     unsigned long end_pfn, struct zone *zone)
{
	struct page *start_page;
	struct page *end_page;

	/* end_pfn is one past the range we are checking */
	end_pfn--;

	if (!pfn_valid(start_pfn) || !pfn_valid(end_pfn))
		return NULL;

	start_page = pfn_to_online_page(start_pfn);
	if (!start_page)
		return NULL;

	if (page_zone(start_page) != zone)
		return NULL;

	end_page = pfn_to_page(end_pfn);

	/* This gives a shorter code than deriving page_zone(end_page) */
	if (page_zone_id(start_page) != page_zone_id(end_page))
		return NULL;

	return start_page;
}

void set_zone_contiguous(struct zone *zone)
{
	unsigned long block_start_pfn = zone->zone_start_pfn;
	unsigned long block_end_pfn;

	block_end_pfn = ALIGN(block_start_pfn + 1, pageblock_nr_pages);
	for (; block_start_pfn < zone_end_pfn(zone);
			block_start_pfn = block_end_pfn,
			 block_end_pfn += pageblock_nr_pages) {

		block_end_pfn = min(block_end_pfn, zone_end_pfn(zone));

		if (!__pageblock_pfn_to_page(block_start_pfn,
					     block_end_pfn, zone))
			return;
		cond_resched();
	}

	/* We confirm that there is no hole */
	zone->contiguous = true;
}

void clear_zone_contiguous(struct zone *zone)
{
	zone->contiguous = false;
}

#ifdef CONFIG_DEFERRED_STRUCT_PAGE_INIT
static void __init deferred_free_range(unsigned long pfn,
				       unsigned long nr_pages)
{
	struct page *page;
	unsigned long i;

	if (!nr_pages)
		return;

	page = pfn_to_page(pfn);

	/* Free a large naturally-aligned chunk if possible */
	if (nr_pages == pageblock_nr_pages &&
	    (pfn & (pageblock_nr_pages - 1)) == 0) {
		set_pageblock_migratetype(page, MIGRATE_MOVABLE);
		__free_pages_boot_core(page, pageblock_order);
		return;
	}

	for (i = 0; i < nr_pages; i++, page++, pfn++) {
		if ((pfn & (pageblock_nr_pages - 1)) == 0)
			set_pageblock_migratetype(page, MIGRATE_MOVABLE);
		__free_pages_boot_core(page, 0);
	}
}

/* Completion tracking for deferred_init_memmap() threads */
static atomic_t pgdat_init_n_undone __initdata;
static __initdata DECLARE_COMPLETION(pgdat_init_all_done_comp);

static inline void __init pgdat_init_report_one_done(void)
{
	if (atomic_dec_and_test(&pgdat_init_n_undone))
		complete(&pgdat_init_all_done_comp);
}

/*
 * Returns true if page needs to be initialized or freed to buddy allocator.
 *
 * First we check if pfn is valid on architectures where it is possible to have
 * holes within pageblock_nr_pages. On systems where it is not possible, this
 * function is optimized out.
 *
 * Then, we check if a current large page is valid by only checking the validity
 * of the head pfn.
 *
 * Finally, meminit_pfn_in_nid is checked on systems where pfns can interleave
 * within a node: a pfn is between start and end of a node, but does not belong
 * to this memory node.
 */
static inline bool __init
deferred_pfn_valid(int nid, unsigned long pfn,
		   struct mminit_pfnnid_cache *nid_init_state)
{
	if (!pfn_valid_within(pfn))
		return false;
	if (!(pfn & (pageblock_nr_pages - 1)) && !pfn_valid(pfn))
		return false;
	if (!meminit_pfn_in_nid(pfn, nid, nid_init_state))
		return false;
	return true;
}

/*
 * Free pages to buddy allocator. Try to free aligned pages in
 * pageblock_nr_pages sizes.
 */
static void __init deferred_free_pages(int nid, int zid, unsigned long pfn,
				       unsigned long end_pfn)
{
	struct mminit_pfnnid_cache nid_init_state = { };
	unsigned long nr_pgmask = pageblock_nr_pages - 1;
	unsigned long nr_free = 0;

	for (; pfn < end_pfn; pfn++) {
		if (!deferred_pfn_valid(nid, pfn, &nid_init_state)) {
			deferred_free_range(pfn - nr_free, nr_free);
			nr_free = 0;
		} else if (!(pfn & nr_pgmask)) {
			deferred_free_range(pfn - nr_free, nr_free);
			nr_free = 1;
			touch_nmi_watchdog();
		} else {
			nr_free++;
		}
	}
	/* Free the last block of pages to allocator */
	deferred_free_range(pfn - nr_free, nr_free);
}

/*
 * Initialize struct pages.  We minimize pfn page lookups and scheduler checks
 * by performing it only once every pageblock_nr_pages.
 * Return number of pages initialized.
 */
static unsigned long  __init deferred_init_pages(int nid, int zid,
						 unsigned long pfn,
						 unsigned long end_pfn)
{
	struct mminit_pfnnid_cache nid_init_state = { };
	unsigned long nr_pgmask = pageblock_nr_pages - 1;
	unsigned long nr_pages = 0;
	struct page *page = NULL;

	for (; pfn < end_pfn; pfn++) {
		if (!deferred_pfn_valid(nid, pfn, &nid_init_state)) {
			page = NULL;
			continue;
		} else if (!page || !(pfn & nr_pgmask)) {
			page = pfn_to_page(pfn);
			touch_nmi_watchdog();
		} else {
			page++;
		}
		__init_single_page(page, pfn, zid, nid);
		nr_pages++;
	}
	return (nr_pages);
}

/* Initialise remaining memory on a node */
static int __init deferred_init_memmap(void *data)
{
	pg_data_t *pgdat = data;
	int nid = pgdat->node_id;
	unsigned long start = jiffies;
	unsigned long nr_pages = 0;
	unsigned long spfn, epfn, first_init_pfn, flags;
	phys_addr_t spa, epa;
	int zid;
	struct zone *zone;
	const struct cpumask *cpumask = cpumask_of_node(pgdat->node_id);
	u64 i;

	/* Bind memory initialisation thread to a local node if possible */
	if (!cpumask_empty(cpumask))
		set_cpus_allowed_ptr(current, cpumask);

	pgdat_resize_lock(pgdat, &flags);
	first_init_pfn = pgdat->first_deferred_pfn;
	if (first_init_pfn == ULONG_MAX) {
		pgdat_resize_unlock(pgdat, &flags);
		pgdat_init_report_one_done();
		return 0;
	}

	/* Sanity check boundaries */
	BUG_ON(pgdat->first_deferred_pfn < pgdat->node_start_pfn);
	BUG_ON(pgdat->first_deferred_pfn > pgdat_end_pfn(pgdat));
	pgdat->first_deferred_pfn = ULONG_MAX;

	/*
	 * Once we unlock here, the zone cannot be grown anymore, thus if an
	 * interrupt thread must allocate this early in boot, zone must be
	 * pre-grown prior to start of deferred page initialization.
	 */
	pgdat_resize_unlock(pgdat, &flags);

	/* Only the highest zone is deferred so find it */
	for (zid = 0; zid < MAX_NR_ZONES; zid++) {
		zone = pgdat->node_zones + zid;
		if (first_init_pfn < zone_end_pfn(zone))
			break;
	}
	first_init_pfn = max(zone->zone_start_pfn, first_init_pfn);

	/*
	 * Initialize and free pages. We do it in two loops: first we initialize
	 * struct page, than free to buddy allocator, because while we are
	 * freeing pages we can access pages that are ahead (computing buddy
	 * page in __free_one_page()).
	 */
	for_each_free_mem_range(i, nid, MEMBLOCK_NONE, &spa, &epa, NULL) {
		spfn = max_t(unsigned long, first_init_pfn, PFN_UP(spa));
		epfn = min_t(unsigned long, zone_end_pfn(zone), PFN_DOWN(epa));
		nr_pages += deferred_init_pages(nid, zid, spfn, epfn);
	}
	for_each_free_mem_range(i, nid, MEMBLOCK_NONE, &spa, &epa, NULL) {
		spfn = max_t(unsigned long, first_init_pfn, PFN_UP(spa));
		epfn = min_t(unsigned long, zone_end_pfn(zone), PFN_DOWN(epa));
		deferred_free_pages(nid, zid, spfn, epfn);
	}

	/* Sanity check that the next zone really is unpopulated */
	WARN_ON(++zid < MAX_NR_ZONES && populated_zone(++zone));

	pr_info("node %d initialised, %lu pages in %ums\n", nid, nr_pages,
					jiffies_to_msecs(jiffies - start));

	pgdat_init_report_one_done();
	return 0;
}

/*
 * If this zone has deferred pages, try to grow it by initializing enough
 * deferred pages to satisfy the allocation specified by order, rounded up to
 * the nearest PAGES_PER_SECTION boundary.  So we're adding memory in increments
 * of SECTION_SIZE bytes by initializing struct pages in increments of
 * PAGES_PER_SECTION * sizeof(struct page) bytes.
 *
 * Return true when zone was grown, otherwise return false. We return true even
 * when we grow less than requested, to let the caller decide if there are
 * enough pages to satisfy the allocation.
 *
 * Note: We use noinline because this function is needed only during boot, and
 * it is called from a __ref function _deferred_grow_zone. This way we are
 * making sure that it is not inlined into permanent text section.
 */
static noinline bool __init
deferred_grow_zone(struct zone *zone, unsigned int order)
{
	int zid = zone_idx(zone);
	int nid = zone_to_nid(zone);
	pg_data_t *pgdat = NODE_DATA(nid);
	unsigned long nr_pages_needed = ALIGN(1 << order, PAGES_PER_SECTION);
	unsigned long nr_pages = 0;
	unsigned long first_init_pfn, spfn, epfn, t, flags;
	unsigned long first_deferred_pfn = pgdat->first_deferred_pfn;
	phys_addr_t spa, epa;
	u64 i;

	/* Only the last zone may have deferred pages */
	if (zone_end_pfn(zone) != pgdat_end_pfn(pgdat))
		return false;

	pgdat_resize_lock(pgdat, &flags);

	/*
	 * If someone grew this zone while we were waiting for spinlock, return
	 * true, as there might be enough pages already.
	 */
	if (first_deferred_pfn != pgdat->first_deferred_pfn) {
		pgdat_resize_unlock(pgdat, &flags);
		return true;
	}

	first_init_pfn = max(zone->zone_start_pfn, first_deferred_pfn);

	if (first_init_pfn >= pgdat_end_pfn(pgdat)) {
		pgdat_resize_unlock(pgdat, &flags);
		return false;
	}

	for_each_free_mem_range(i, nid, MEMBLOCK_NONE, &spa, &epa, NULL) {
		spfn = max_t(unsigned long, first_init_pfn, PFN_UP(spa));
		epfn = min_t(unsigned long, zone_end_pfn(zone), PFN_DOWN(epa));

		while (spfn < epfn && nr_pages < nr_pages_needed) {
			t = ALIGN(spfn + PAGES_PER_SECTION, PAGES_PER_SECTION);
			first_deferred_pfn = min(t, epfn);
			nr_pages += deferred_init_pages(nid, zid, spfn,
							first_deferred_pfn);
			spfn = first_deferred_pfn;
		}

		if (nr_pages >= nr_pages_needed)
			break;
	}

	for_each_free_mem_range(i, nid, MEMBLOCK_NONE, &spa, &epa, NULL) {
		spfn = max_t(unsigned long, first_init_pfn, PFN_UP(spa));
		epfn = min_t(unsigned long, first_deferred_pfn, PFN_DOWN(epa));
		deferred_free_pages(nid, zid, spfn, epfn);

		if (first_deferred_pfn == epfn)
			break;
	}
	pgdat->first_deferred_pfn = first_deferred_pfn;
	pgdat_resize_unlock(pgdat, &flags);

	return nr_pages > 0;
}

/*
 * deferred_grow_zone() is __init, but it is called from
 * get_page_from_freelist() during early boot until deferred_pages permanently
 * disables this call. This is why we have refdata wrapper to avoid warning,
 * and to ensure that the function body gets unloaded.
 */
static bool __ref
_deferred_grow_zone(struct zone *zone, unsigned int order)
{
	return deferred_grow_zone(zone, order);
}

#endif /* CONFIG_DEFERRED_STRUCT_PAGE_INIT */

void __init page_alloc_init_late(void)
{
	struct zone *zone;

#ifdef CONFIG_DEFERRED_STRUCT_PAGE_INIT
	int nid;

	/* There will be num_node_state(N_MEMORY) threads */
	atomic_set(&pgdat_init_n_undone, num_node_state(N_MEMORY));
	for_each_node_state(nid, N_MEMORY) {
		kthread_run(deferred_init_memmap, NODE_DATA(nid), "pgdatinit%d", nid);
	}

	/* Block until all are initialised */
	wait_for_completion(&pgdat_init_all_done_comp);

	/*
	 * The number of managed pages has changed due to the initialisation
	 * so the pcpu batch and high limits needs to be updated or the limits
	 * will be artificially small.
	 */
	for_each_populated_zone(zone)
		zone_pcp_update(zone);

	/*
	 * We initialized the rest of the deferred pages.  Permanently disable
	 * on-demand struct page initialization.
	 */
	static_branch_disable(&deferred_pages);

	/* Reinit limits that are based on free pages after the kernel is up */
	files_maxfiles_init();
#endif
#ifdef CONFIG_ARCH_DISCARD_MEMBLOCK
	/* Discard memblock private memory */
	memblock_discard();
#endif

	for_each_populated_zone(zone)
		set_zone_contiguous(zone);
}

#ifdef CONFIG_CMA
/* Free whole pageblock and set its migration type to MIGRATE_CMA. */
void __init init_cma_reserved_pageblock(struct page *page)
{
	unsigned i = pageblock_nr_pages;
	struct page *p = page;

	do {
		__ClearPageReserved(p);
		set_page_count(p, 0);
	} while (++p, --i);

	set_pageblock_migratetype(page, MIGRATE_CMA);

	if (pageblock_order >= MAX_ORDER) {
		i = pageblock_nr_pages;
		p = page;
		do {
			set_page_refcounted(p);
			__free_pages(p, MAX_ORDER - 1);
			p += MAX_ORDER_NR_PAGES;
		} while (i -= MAX_ORDER_NR_PAGES);
	} else {
		set_page_refcounted(page);
		__free_pages(page, pageblock_order);
	}

	adjust_managed_page_count(page, pageblock_nr_pages);
}
#endif

/*
 * The order of subdivision here is critical for the IO subsystem.
 * Please do not alter this order without good reasons and regression
 * testing. Specifically, as large blocks of memory are subdivided,
 * the order in which smaller blocks are delivered depends on the order
 * they're subdivided in this function. This is the primary factor
 * influencing the order in which pages are delivered to the IO
 * subsystem according to empirical testing, and this is also justified
 * by considering the behavior of a buddy system containing a single
 * large block of memory acted on by a series of small allocations.
 * This behavior is a critical factor in sglist merging's success.
 *
 * -- nyc
 */
static inline void expand(struct zone *zone, struct page *page,
	int low, int high, struct free_area *area,
	int migratetype)
{
	unsigned long size = 1 << high;

	while (high > low) {
		area--;
		high--;
		size >>= 1;
		VM_BUG_ON_PAGE(bad_range(zone, &page[size]), &page[size]);

		/*
		 * Mark as guard pages (or page), that will allow to
		 * merge back to allocator when buddy will be freed.
		 * Corresponding page table entries will not be touched,
		 * pages will stay not present in virtual address space
		 */
		if (set_page_guard(zone, &page[size], high, migratetype))
			continue;

		list_add(&page[size].lru, &area->free_list[migratetype]);
		area->nr_free++;
		set_page_order(&page[size], high);
	}
}

static void check_new_page_bad(struct page *page)
{
	const char *bad_reason = NULL;
	unsigned long bad_flags = 0;

	if (unlikely(atomic_read(&page->_mapcount) != -1))
		bad_reason = "nonzero mapcount";
	if (unlikely(page->mapping != NULL))
		bad_reason = "non-NULL mapping";
	if (unlikely(page_ref_count(page) != 0))
		bad_reason = "nonzero _count";
	if (unlikely(page->flags & __PG_HWPOISON)) {
		bad_reason = "HWPoisoned (hardware-corrupted)";
		bad_flags = __PG_HWPOISON;
		/* Don't complain about hwpoisoned pages */
		page_mapcount_reset(page); /* remove PageBuddy */
		return;
	}
	if (unlikely(page->flags & PAGE_FLAGS_CHECK_AT_PREP)) {
		bad_reason = "PAGE_FLAGS_CHECK_AT_PREP flag set";
		bad_flags = PAGE_FLAGS_CHECK_AT_PREP;
	}
#ifdef CONFIG_MEMCG
	if (unlikely(page->mem_cgroup))
		bad_reason = "page still charged to cgroup";
#endif
	bad_page(page, bad_reason, bad_flags);
}

/*
 * This page is about to be returned from the page allocator
 */
static inline int check_new_page(struct page *page)
{
	if (likely(page_expected_state(page,
				PAGE_FLAGS_CHECK_AT_PREP|__PG_HWPOISON)))
		return 0;

	check_new_page_bad(page);
	return 1;
}

static inline bool free_pages_prezeroed(void)
{
	return (IS_ENABLED(CONFIG_PAGE_POISONING_ZERO) &&
		page_poisoning_enabled()) || want_init_on_free();
}

#ifdef CONFIG_DEBUG_VM
static bool check_pcp_refill(struct page *page)
{
	return false;
}

static bool check_new_pcp(struct page *page)
{
	return check_new_page(page);
}
#else
static bool check_pcp_refill(struct page *page)
{
	return check_new_page(page);
}
static bool check_new_pcp(struct page *page)
{
	return false;
}
#endif /* CONFIG_DEBUG_VM */

static bool check_new_pages(struct page *page, unsigned int order)
{
	int i;
	for (i = 0; i < (1 << order); i++) {
		struct page *p = page + i;

		if (unlikely(check_new_page(p)))
			return true;
	}

	return false;
}

inline void post_alloc_hook(struct page *page, unsigned int order,
				gfp_t gfp_flags)
{
	set_page_private(page, 0);
	set_page_refcounted(page);

	arch_alloc_page(page, order);
	kasan_alloc_pages(page, order);
	kernel_map_pages(page, 1 << order, 1);
	kernel_poison_pages(page, 1 << order, 1);
	set_page_owner(page, order, gfp_flags);
}

static void prep_new_page(struct page *page, unsigned int order, gfp_t gfp_flags,
							unsigned int alloc_flags)
{
	post_alloc_hook(page, order, gfp_flags);

	if (!free_pages_prezeroed() && want_init_on_alloc(gfp_flags))
		kernel_init_free_pages(page, 1 << order);

	if (order && (gfp_flags & __GFP_COMP))
		prep_compound_page(page, order);

	/*
	 * page is set pfmemalloc when ALLOC_NO_WATERMARKS was necessary to
	 * allocate the page. The expectation is that the caller is taking
	 * steps that will free more memory. The caller should avoid the page
	 * being used for !PFMEMALLOC purposes.
	 */
	if (alloc_flags & ALLOC_NO_WATERMARKS)
		set_page_pfmemalloc(page);
	else
		clear_page_pfmemalloc(page);
}

/*
 * Go through the free lists for the given migratetype and remove
 * the smallest available page from the freelists
 */
static __always_inline
struct page *__rmqueue_smallest(struct zone *zone, unsigned int order,
						int migratetype)
{
	unsigned int current_order;
	struct free_area *area;
	struct page *page;

	/* Find a page of the appropriate size in the preferred list */
	for (current_order = order; current_order < MAX_ORDER; ++current_order) {
		area = &(zone->free_area[current_order]);
		page = list_first_entry_or_null(&area->free_list[migratetype],
							struct page, lru);
		if (!page)
			continue;
		list_del(&page->lru);
		rmv_page_order(page);
		area->nr_free--;
		expand(zone, page, order, current_order, area, migratetype);
		set_pcppage_migratetype(page, migratetype);
		return page;
	}

	return NULL;
}


/*
 * This array describes the order lists are fallen back to when
 * the free lists for the desirable migrate type are depleted
 */
static int fallbacks[MIGRATE_TYPES][4] = {
	[MIGRATE_UNMOVABLE]   = { MIGRATE_RECLAIMABLE, MIGRATE_MOVABLE,   MIGRATE_TYPES },
	[MIGRATE_RECLAIMABLE] = { MIGRATE_UNMOVABLE,   MIGRATE_MOVABLE,   MIGRATE_TYPES },
	[MIGRATE_MOVABLE]     = { MIGRATE_RECLAIMABLE, MIGRATE_UNMOVABLE, MIGRATE_TYPES },
#ifdef CONFIG_CMA
	[MIGRATE_CMA]         = { MIGRATE_TYPES }, /* Never used */
#endif
#ifdef CONFIG_MEMORY_ISOLATION
	[MIGRATE_ISOLATE]     = { MIGRATE_TYPES }, /* Never used */
#endif
};

#ifdef CONFIG_CMA
static __always_inline struct page *__rmqueue_cma_fallback(struct zone *zone,
					unsigned int order)
{
	return __rmqueue_smallest(zone, order, MIGRATE_CMA);
}
#else
static inline struct page *__rmqueue_cma_fallback(struct zone *zone,
					unsigned int order) { return NULL; }
#endif

/*
 * Move the free pages in a range to the free lists of the requested type.
 * Note that start_page and end_pages are not aligned on a pageblock
 * boundary. If alignment is required, use move_freepages_block()
 */
static int move_freepages(struct zone *zone,
			  struct page *start_page, struct page *end_page,
			  int migratetype, int *num_movable)
{
	struct page *page;
	unsigned int order;
	int pages_moved = 0;

#ifndef CONFIG_HOLES_IN_ZONE
	/*
	 * page_zone is not safe to call in this context when
	 * CONFIG_HOLES_IN_ZONE is set. This bug check is probably redundant
	 * anyway as we check zone boundaries in move_freepages_block().
	 * Remove at a later date when no bug reports exist related to
	 * grouping pages by mobility
	 */
	VM_BUG_ON(pfn_valid(page_to_pfn(start_page)) &&
	          pfn_valid(page_to_pfn(end_page)) &&
	          page_zone(start_page) != page_zone(end_page));
#endif

	if (num_movable)
		*num_movable = 0;

	for (page = start_page; page <= end_page;) {
		if (!pfn_valid_within(page_to_pfn(page))) {
			page++;
			continue;
		}

		/* Make sure we are not inadvertently changing nodes */
		VM_BUG_ON_PAGE(page_to_nid(page) != zone_to_nid(zone), page);

		if (!PageBuddy(page)) {
			/*
			 * We assume that pages that could be isolated for
			 * migration are movable. But we don't actually try
			 * isolating, as that would be expensive.
			 */
			if (num_movable &&
					(PageLRU(page) || __PageMovable(page)))
				(*num_movable)++;

			page++;
			continue;
		}

		order = page_order(page);
		list_move(&page->lru,
			  &zone->free_area[order].free_list[migratetype]);
		page += 1 << order;
		pages_moved += 1 << order;
	}

	return pages_moved;
}

int move_freepages_block(struct zone *zone, struct page *page,
				int migratetype, int *num_movable)
{
	unsigned long start_pfn, end_pfn;
	struct page *start_page, *end_page;

	start_pfn = page_to_pfn(page);
	start_pfn = start_pfn & ~(pageblock_nr_pages-1);
	start_page = pfn_to_page(start_pfn);
	end_page = start_page + pageblock_nr_pages - 1;
	end_pfn = start_pfn + pageblock_nr_pages - 1;

	/* Do not cross zone boundaries */
	if (!zone_spans_pfn(zone, start_pfn))
		start_page = page;
	if (!zone_spans_pfn(zone, end_pfn))
		return 0;

	return move_freepages(zone, start_page, end_page, migratetype,
								num_movable);
}

static void change_pageblock_range(struct page *pageblock_page,
					int start_order, int migratetype)
{
	int nr_pageblocks = 1 << (start_order - pageblock_order);

	while (nr_pageblocks--) {
		set_pageblock_migratetype(pageblock_page, migratetype);
		pageblock_page += pageblock_nr_pages;
	}
}

/*
 * When we are falling back to another migratetype during allocation, try to
 * steal extra free pages from the same pageblocks to satisfy further
 * allocations, instead of polluting multiple pageblocks.
 *
 * If we are stealing a relatively large buddy page, it is likely there will
 * be more free pages in the pageblock, so try to steal them all. For
 * reclaimable and unmovable allocations, we steal regardless of page size,
 * as fragmentation caused by those allocations polluting movable pageblocks
 * is worse than movable allocations stealing from unmovable and reclaimable
 * pageblocks.
 */
static bool can_steal_fallback(unsigned int order, int start_mt)
{
	/*
	 * Leaving this order check is intended, although there is
	 * relaxed order check in next check. The reason is that
	 * we can actually steal whole pageblock if this condition met,
	 * but, below check doesn't guarantee it and that is just heuristic
	 * so could be changed anytime.
	 */
	if (order >= pageblock_order)
		return true;

	if (order >= pageblock_order / 2 ||
		start_mt == MIGRATE_RECLAIMABLE ||
		start_mt == MIGRATE_UNMOVABLE ||
		page_group_by_mobility_disabled)
		return true;

	return false;
}

static bool boost_eligible(struct zone *z)
{
	unsigned long high_wmark, threshold;
	unsigned long reclaim_eligible, free_pages;

	high_wmark = z->_watermark[WMARK_HIGH];
	reclaim_eligible = zone_page_state_snapshot(z, NR_ZONE_INACTIVE_FILE) +
			zone_page_state_snapshot(z, NR_ZONE_ACTIVE_FILE);
	free_pages = zone_page_state(z, NR_FREE_PAGES) -
			zone_page_state(z, NR_FREE_CMA_PAGES);
	threshold = high_wmark + (2 * mult_frac(high_wmark,
					watermark_boost_factor, 10000));

	/*
	 * Don't boost watermark If we are already low on memory where the
	 * boosting can simply put the watermarks at higher levels for a
	 * longer duration of time and thus the other users relied on the
	 * watermarks are forced to choose unintended decissions. If memory
	 * is so low, kswapd in normal mode should help.
	 */

	if (reclaim_eligible < threshold && free_pages < threshold)
		return false;

	return true;
}

static inline void boost_watermark(struct zone *zone)
{
	unsigned long max_boost;

	if (!watermark_boost_factor || !boost_eligible(zone))
		return;

	max_boost = mult_frac(zone->_watermark[WMARK_HIGH],
			watermark_boost_factor, 10000);

	/*
	 * high watermark may be uninitialised if fragmentation occurs
	 * very early in boot so do not boost. We do not fall
	 * through and boost by pageblock_nr_pages as failing
	 * allocations that early means that reclaim is not going
	 * to help and it may even be impossible to reclaim the
	 * boosted watermark resulting in a hang.
	 */
	if (!max_boost)
		return;

	max_boost = max(pageblock_nr_pages, max_boost);

	zone->watermark_boost = min(zone->watermark_boost + pageblock_nr_pages,
		max_boost);
}

/*
 * This function implements actual steal behaviour. If order is large enough,
 * we can steal whole pageblock. If not, we first move freepages in this
 * pageblock to our migratetype and determine how many already-allocated pages
 * are there in the pageblock with a compatible migratetype. If at least half
 * of pages are free or compatible, we can change migratetype of the pageblock
 * itself, so pages freed in the future will be put on the correct free list.
 */
static void steal_suitable_fallback(struct zone *zone, struct page *page,
		unsigned int alloc_flags, int start_type, bool whole_block)
{
	unsigned int current_order = page_order(page);
	struct free_area *area;
	int free_pages, movable_pages, alike_pages;
	int old_block_type;

	old_block_type = get_pageblock_migratetype(page);

	/*
	 * This can happen due to races and we want to prevent broken
	 * highatomic accounting.
	 */
	if (is_migrate_highatomic(old_block_type))
		goto single_page;

	/* Take ownership for orders >= pageblock_order */
	if (current_order >= pageblock_order) {
		change_pageblock_range(page, current_order, start_type);
		goto single_page;
	}

	/*
	 * Boost watermarks to increase reclaim pressure to reduce the
	 * likelihood of future fallbacks. Wake kswapd now as the node
	 * may be balanced overall and kswapd will not wake naturally.
	 */
	boost_watermark(zone);
	if (alloc_flags & ALLOC_KSWAPD)
		set_bit(ZONE_BOOSTED_WATERMARK, &zone->flags);

	/* We are not allowed to try stealing from the whole block */
	if (!whole_block)
		goto single_page;

	free_pages = move_freepages_block(zone, page, start_type,
						&movable_pages);
	/*
	 * Determine how many pages are compatible with our allocation.
	 * For movable allocation, it's the number of movable pages which
	 * we just obtained. For other types it's a bit more tricky.
	 */
	if (start_type == MIGRATE_MOVABLE) {
		alike_pages = movable_pages;
	} else {
		/*
		 * If we are falling back a RECLAIMABLE or UNMOVABLE allocation
		 * to MOVABLE pageblock, consider all non-movable pages as
		 * compatible. If it's UNMOVABLE falling back to RECLAIMABLE or
		 * vice versa, be conservative since we can't distinguish the
		 * exact migratetype of non-movable pages.
		 */
		if (old_block_type == MIGRATE_MOVABLE)
			alike_pages = pageblock_nr_pages
						- (free_pages + movable_pages);
		else
			alike_pages = 0;
	}

	/* moving whole block can fail due to zone boundary conditions */
	if (!free_pages)
		goto single_page;

	/*
	 * If a sufficient number of pages in the block are either free or of
	 * comparable migratability as our allocation, claim the whole block.
	 */
	if (free_pages + alike_pages >= (1 << (pageblock_order-1)) ||
			page_group_by_mobility_disabled)
		set_pageblock_migratetype(page, start_type);

	return;

single_page:
	area = &zone->free_area[current_order];
	list_move(&page->lru, &area->free_list[start_type]);
}

/*
 * Check whether there is a suitable fallback freepage with requested order.
 * If only_stealable is true, this function returns fallback_mt only if
 * we can steal other freepages all together. This would help to reduce
 * fragmentation due to mixed migratetype pages in one pageblock.
 */
int find_suitable_fallback(struct free_area *area, unsigned int order,
			int migratetype, bool only_stealable, bool *can_steal)
{
	int i;
	int fallback_mt;

	if (area->nr_free == 0)
		return -1;

	*can_steal = false;
	for (i = 0;; i++) {
		fallback_mt = fallbacks[migratetype][i];
		if (fallback_mt == MIGRATE_TYPES)
			break;

		if (list_empty(&area->free_list[fallback_mt]))
			continue;

		if (can_steal_fallback(order, migratetype))
			*can_steal = true;

		if (!only_stealable)
			return fallback_mt;

		if (*can_steal)
			return fallback_mt;
	}

	return -1;
}

/*
 * Reserve a pageblock for exclusive use of high-order atomic allocations if
 * there are no empty page blocks that contain a page with a suitable order
 */
static void reserve_highatomic_pageblock(struct page *page, struct zone *zone,
				unsigned int alloc_order)
{
	int mt;
	unsigned long max_managed, flags;

	/*
	 * Limit the number reserved to 1 pageblock or roughly 1% of a zone.
	 * Check is race-prone but harmless.
	 */
	max_managed = (zone->managed_pages / 100) + pageblock_nr_pages;
	if (zone->nr_reserved_highatomic >= max_managed)
		return;

	spin_lock_irqsave(&zone->lock, flags);

	/* Recheck the nr_reserved_highatomic limit under the lock */
	if (zone->nr_reserved_highatomic >= max_managed)
		goto out_unlock;

	/* Yoink! */
	mt = get_pageblock_migratetype(page);
	if (!is_migrate_highatomic(mt) && !is_migrate_isolate(mt)
	    && !is_migrate_cma(mt)) {
		zone->nr_reserved_highatomic += pageblock_nr_pages;
		set_pageblock_migratetype(page, MIGRATE_HIGHATOMIC);
		move_freepages_block(zone, page, MIGRATE_HIGHATOMIC, NULL);
	}

out_unlock:
	spin_unlock_irqrestore(&zone->lock, flags);
}

/*
 * Used when an allocation is about to fail under memory pressure. This
 * potentially hurts the reliability of high-order allocations when under
 * intense memory pressure but failed atomic allocations should be easier
 * to recover from than an OOM.
 *
 * If @force is true, try to unreserve a pageblock even though highatomic
 * pageblock is exhausted.
 */
static bool unreserve_highatomic_pageblock(const struct alloc_context *ac,
						bool force)
{
	struct zonelist *zonelist = ac->zonelist;
	unsigned long flags;
	struct zoneref *z;
	struct zone *zone;
	struct page *page;
	int order;
	bool ret;

	for_each_zone_zonelist_nodemask(zone, z, zonelist, ac->high_zoneidx,
								ac->nodemask) {
		/*
		 * Preserve at least one pageblock unless memory pressure
		 * is really high.
		 */
		if (!force && zone->nr_reserved_highatomic <=
					pageblock_nr_pages)
			continue;

		spin_lock_irqsave(&zone->lock, flags);
		for (order = 0; order < MAX_ORDER; order++) {
			struct free_area *area = &(zone->free_area[order]);

			page = list_first_entry_or_null(
					&area->free_list[MIGRATE_HIGHATOMIC],
					struct page, lru);
			if (!page)
				continue;

			/*
			 * In page freeing path, migratetype change is racy so
			 * we can counter several free pages in a pageblock
			 * in this loop althoug we changed the pageblock type
			 * from highatomic to ac->migratetype. So we should
			 * adjust the count once.
			 */
			if (is_migrate_highatomic_page(page)) {
				/*
				 * It should never happen but changes to
				 * locking could inadvertently allow a per-cpu
				 * drain to add pages to MIGRATE_HIGHATOMIC
				 * while unreserving so be safe and watch for
				 * underflows.
				 */
				zone->nr_reserved_highatomic -= min(
						pageblock_nr_pages,
						zone->nr_reserved_highatomic);
			}

			/*
			 * Convert to ac->migratetype and avoid the normal
			 * pageblock stealing heuristics. Minimally, the caller
			 * is doing the work and needs the pages. More
			 * importantly, if the block was always converted to
			 * MIGRATE_UNMOVABLE or another type then the number
			 * of pageblocks that cannot be completely freed
			 * may increase.
			 */
			set_pageblock_migratetype(page, ac->migratetype);
			ret = move_freepages_block(zone, page, ac->migratetype,
									NULL);
			if (ret) {
				spin_unlock_irqrestore(&zone->lock, flags);
				return ret;
			}
		}
		spin_unlock_irqrestore(&zone->lock, flags);
	}

	return false;
}

/*
 * Try finding a free buddy page on the fallback list and put it on the free
 * list of requested migratetype, possibly along with other pages from the same
 * block, depending on fragmentation avoidance heuristics. Returns true if
 * fallback was found so that __rmqueue_smallest() can grab it.
 *
 * The use of signed ints for order and current_order is a deliberate
 * deviation from the rest of this file, to make the for loop
 * condition simpler.
 */
static __always_inline bool
__rmqueue_fallback(struct zone *zone, int order, int start_migratetype,
						unsigned int alloc_flags)
{
	struct free_area *area;
	int current_order;
	int min_order = order;
	struct page *page;
	int fallback_mt;
	bool can_steal;

	/*
	 * Do not steal pages from freelists belonging to other pageblocks
	 * i.e. orders < pageblock_order. If there are no local zones free,
	 * the zonelists will be reiterated without ALLOC_NOFRAGMENT.
	 */
	if (alloc_flags & ALLOC_NOFRAGMENT)
		min_order = pageblock_order;

	/*
	 * Find the largest available free page in the other list. This roughly
	 * approximates finding the pageblock with the most free pages, which
	 * would be too costly to do exactly.
	 */
	for (current_order = MAX_ORDER - 1; current_order >= min_order;
				--current_order) {
		area = &(zone->free_area[current_order]);
		fallback_mt = find_suitable_fallback(area, current_order,
				start_migratetype, false, &can_steal);
		if (fallback_mt == -1)
			continue;

		/*
		 * We cannot steal all free pages from the pageblock and the
		 * requested migratetype is movable. In that case it's better to
		 * steal and split the smallest available page instead of the
		 * largest available page, because even if the next movable
		 * allocation falls back into a different pageblock than this
		 * one, it won't cause permanent fragmentation.
		 */
		if (!can_steal && start_migratetype == MIGRATE_MOVABLE
					&& current_order > order)
			goto find_smallest;

		goto do_steal;
	}

	return false;

find_smallest:
	for (current_order = order; current_order < MAX_ORDER;
							current_order++) {
		area = &(zone->free_area[current_order]);
		fallback_mt = find_suitable_fallback(area, current_order,
				start_migratetype, false, &can_steal);
		if (fallback_mt != -1)
			break;
	}

	/*
	 * This should not happen - we already found a suitable fallback
	 * when looking for the largest page.
	 */
	VM_BUG_ON(current_order == MAX_ORDER);

do_steal:
	page = list_first_entry(&area->free_list[fallback_mt],
							struct page, lru);

	steal_suitable_fallback(zone, page, alloc_flags, start_migratetype,
								can_steal);

	trace_mm_page_alloc_extfrag(page, order, current_order,
		start_migratetype, fallback_mt);

	return true;

}

/*
 * Do the hard work of removing an element from the buddy allocator.
 * Call me with the zone->lock already held.
 */
static __always_inline struct page *
__rmqueue(struct zone *zone, unsigned int order, int migratetype,
						unsigned int alloc_flags)
{
	struct page *page;

retry:
	page = __rmqueue_smallest(zone, order, migratetype);

	if (unlikely(!page) && __rmqueue_fallback(zone, order, migratetype,
						  alloc_flags))
		goto retry;

	trace_mm_page_alloc_zone_locked(page, order, migratetype);
	return page;
}

#ifdef CONFIG_CMA
static struct page *__rmqueue_cma(struct zone *zone, unsigned int order)
{
	struct page *page = 0;

	if (IS_ENABLED(CONFIG_CMA))
		if (!zone->cma_alloc)
			page = __rmqueue_cma_fallback(zone, order);
	trace_mm_page_alloc_zone_locked(page, order, MIGRATE_CMA);
	return page;
}
#else
static inline struct page *__rmqueue_cma(struct zone *zone, unsigned int order)
{
	return NULL;
}
#endif

/*
 * Obtain a specified number of elements from the buddy allocator, all under
 * a single hold of the lock, for efficiency.  Add them to the supplied list.
 * Returns the number of new pages which were placed at *list.
 */
static int rmqueue_bulk(struct zone *zone, unsigned int order,
			unsigned long count, struct list_head *list,
			int migratetype, unsigned int alloc_flags)
{
	int i, alloced = 0;

	spin_lock(&zone->lock);
	for (i = 0; i < count; ++i) {
		struct page *page;

		/*
		 * If migrate type CMA is being requested only try to
		 * satisfy the request with CMA pages to try and increase
		 * CMA utlization.
		 */
		if (is_migrate_cma(migratetype))
			page = __rmqueue_cma(zone, order);
		else
			page = __rmqueue(zone, order, migratetype, alloc_flags);

		if (unlikely(page == NULL))
			break;

		if (unlikely(check_pcp_refill(page)))
			continue;

		/*
		 * Split buddy pages returned by expand() are received here in
		 * physical page order. The page is added to the tail of
		 * caller's list. From the callers perspective, the linked list
		 * is ordered by page number under some conditions. This is
		 * useful for IO devices that can forward direction from the
		 * head, thus also in the physical page order. This is useful
		 * for IO devices that can merge IO requests if the physical
		 * pages are ordered properly.
		 */
		list_add_tail(&page->lru, list);
		alloced++;
		if (is_migrate_cma(get_pcppage_migratetype(page)))
			__mod_zone_page_state(zone, NR_FREE_CMA_PAGES,
					      -(1 << order));
	}

	/*
	 * i pages were removed from the buddy list even if some leak due
	 * to check_pcp_refill failing so adjust NR_FREE_PAGES based
	 * on i. Do not confuse with 'alloced' which is the number of
	 * pages added to the pcp list.
	 */
	__mod_zone_page_state(zone, NR_FREE_PAGES, -(i << order));
	spin_unlock(&zone->lock);
	return alloced;
}

/*
 * Return the pcp list that corresponds to the migrate type if that list isn't
 * empty.
 * If the list is empty return NULL.
 */
static struct list_head *get_populated_pcp_list(struct zone *zone,
			unsigned int order, struct per_cpu_pages *pcp,
			int migratetype, unsigned int alloc_flags)
{
	struct list_head *list = &pcp->lists[migratetype];

	if (list_empty(list)) {
		pcp->count += rmqueue_bulk(zone, order,
				pcp->batch, list,
				migratetype, alloc_flags);

		if (list_empty(list))
			list = NULL;
	}
	return list;
}

#ifdef CONFIG_NUMA
/*
 * Called from the vmstat counter updater to drain pagesets of this
 * currently executing processor on remote nodes after they have
 * expired.
 *
 * Note that this function must be called with the thread pinned to
 * a single processor.
 */
void drain_zone_pages(struct zone *zone, struct per_cpu_pages *pcp)
{
	unsigned long flags;
	int to_drain, batch;

	local_irq_save(flags);
	batch = READ_ONCE(pcp->batch);
	to_drain = min(pcp->count, batch);
	if (to_drain > 0)
		free_pcppages_bulk(zone, to_drain, pcp);
	local_irq_restore(flags);
}
#endif

/*
 * Drain pcplists of the indicated processor and zone.
 *
 * The processor must either be the current processor and the
 * thread pinned to the current processor or a processor that
 * is not online.
 */
static void drain_pages_zone(unsigned int cpu, struct zone *zone)
{
	unsigned long flags;
	struct per_cpu_pageset *pset;
	struct per_cpu_pages *pcp;

	local_irq_save(flags);
	pset = per_cpu_ptr(zone->pageset, cpu);

	pcp = &pset->pcp;
	if (pcp->count)
		free_pcppages_bulk(zone, pcp->count, pcp);
	local_irq_restore(flags);
}

/*
 * Drain pcplists of all zones on the indicated processor.
 *
 * The processor must either be the current processor and the
 * thread pinned to the current processor or a processor that
 * is not online.
 */
static void drain_pages(unsigned int cpu)
{
	struct zone *zone;

	for_each_populated_zone(zone) {
		drain_pages_zone(cpu, zone);
	}
}

/*
 * Spill all of this CPU's per-cpu pages back into the buddy allocator.
 *
 * The CPU has to be pinned. When zone parameter is non-NULL, spill just
 * the single zone's pages.
 */
void drain_local_pages(struct zone *zone)
{
	int cpu = smp_processor_id();

	if (zone)
		drain_pages_zone(cpu, zone);
	else
		drain_pages(cpu);
}

static void drain_local_pages_wq(struct work_struct *work)
{
	/*
	 * drain_all_pages doesn't use proper cpu hotplug protection so
	 * we can race with cpu offline when the WQ can move this from
	 * a cpu pinned worker to an unbound one. We can operate on a different
	 * cpu which is allright but we also have to make sure to not move to
	 * a different one.
	 */
	preempt_disable();
	drain_local_pages(NULL);
	preempt_enable();
}

/*
 * Spill all the per-cpu pages from all CPUs back into the buddy allocator.
 *
 * When zone parameter is non-NULL, spill just the single zone's pages.
 *
 * Note that this can be extremely slow as the draining happens in a workqueue.
 */
void drain_all_pages(struct zone *zone)
{
	int cpu;

	/*
	 * Allocate in the BSS so we wont require allocation in
	 * direct reclaim path for CONFIG_CPUMASK_OFFSTACK=y
	 */
	static cpumask_t cpus_with_pcps;

	/*
	 * Make sure nobody triggers this path before mm_percpu_wq is fully
	 * initialized.
	 */
	if (WARN_ON_ONCE(!mm_percpu_wq))
		return;

	/*
	 * Do not drain if one is already in progress unless it's specific to
	 * a zone. Such callers are primarily CMA and memory hotplug and need
	 * the drain to be complete when the call returns.
	 */
	if (unlikely(!mutex_trylock(&pcpu_drain_mutex))) {
		if (!zone)
			return;
		mutex_lock(&pcpu_drain_mutex);
	}

	/*
	 * We don't care about racing with CPU hotplug event
	 * as offline notification will cause the notified
	 * cpu to drain that CPU pcps and on_each_cpu_mask
	 * disables preemption as part of its processing
	 */
	for_each_online_cpu(cpu) {
		struct per_cpu_pageset *pcp;
		struct zone *z;
		bool has_pcps = false;

		if (zone) {
			pcp = per_cpu_ptr(zone->pageset, cpu);
			if (pcp->pcp.count)
				has_pcps = true;
		} else {
			for_each_populated_zone(z) {
				pcp = per_cpu_ptr(z->pageset, cpu);
				if (pcp->pcp.count) {
					has_pcps = true;
					break;
				}
			}
		}

		if (has_pcps)
			cpumask_set_cpu(cpu, &cpus_with_pcps);
		else
			cpumask_clear_cpu(cpu, &cpus_with_pcps);
	}

	for_each_cpu(cpu, &cpus_with_pcps) {
		struct work_struct *work = per_cpu_ptr(&pcpu_drain, cpu);
		INIT_WORK(work, drain_local_pages_wq);
		queue_work_on(cpu, mm_percpu_wq, work);
	}
	for_each_cpu(cpu, &cpus_with_pcps)
		flush_work(per_cpu_ptr(&pcpu_drain, cpu));

	mutex_unlock(&pcpu_drain_mutex);
}

#ifdef CONFIG_HIBERNATION

/*
 * Touch the watchdog for every WD_PAGE_COUNT pages.
 */
#define WD_PAGE_COUNT	(128*1024)

void mark_free_pages(struct zone *zone)
{
	unsigned long pfn, max_zone_pfn, page_count = WD_PAGE_COUNT;
	unsigned long flags;
	unsigned int order, t;
	struct page *page;

	if (zone_is_empty(zone))
		return;

	spin_lock_irqsave(&zone->lock, flags);

	max_zone_pfn = zone_end_pfn(zone);
	for (pfn = zone->zone_start_pfn; pfn < max_zone_pfn; pfn++)
		if (pfn_valid(pfn)) {
			page = pfn_to_page(pfn);

			if (!--page_count) {
				touch_nmi_watchdog();
				page_count = WD_PAGE_COUNT;
			}

			if (page_zone(page) != zone)
				continue;

			if (!swsusp_page_is_forbidden(page))
				swsusp_unset_page_free(page);
		}

	for_each_migratetype_order(order, t) {
		list_for_each_entry(page,
				&zone->free_area[order].free_list[t], lru) {
			unsigned long i;

			pfn = page_to_pfn(page);
			for (i = 0; i < (1UL << order); i++) {
				if (!--page_count) {
					touch_nmi_watchdog();
					page_count = WD_PAGE_COUNT;
				}
				swsusp_set_page_free(pfn_to_page(pfn + i));
			}
		}
	}
	spin_unlock_irqrestore(&zone->lock, flags);
}
#endif /* CONFIG_PM */

static bool free_unref_page_prepare(struct page *page, unsigned long pfn)
{
	int migratetype;

	if (!free_pcp_prepare(page))
		return false;

	migratetype = get_pfnblock_migratetype(page, pfn);
	set_pcppage_migratetype(page, migratetype);
	return true;
}

static void free_unref_page_commit(struct page *page, unsigned long pfn)
{
	struct zone *zone = page_zone(page);
	struct per_cpu_pages *pcp;
	int migratetype;

	migratetype = get_pcppage_migratetype(page);
	__count_vm_event(PGFREE);

	/*
	 * We only track unmovable, reclaimable and movable on pcp lists.
	 * Free ISOLATE pages back to the allocator because they are being
	 * offlined but treat HIGHATOMIC as movable pages so we can get those
	 * areas back if necessary. Otherwise, we may have to free
	 * excessively into the page allocator
	 */
	if (migratetype >= MIGRATE_PCPTYPES) {
		if (unlikely(is_migrate_isolate(migratetype))) {
			free_one_page(zone, page, pfn, 0, migratetype);
			return;
		}
		migratetype = MIGRATE_MOVABLE;
	}

	pcp = &this_cpu_ptr(zone->pageset)->pcp;
	list_add(&page->lru, &pcp->lists[migratetype]);
	pcp->count++;
	if (pcp->count >= pcp->high) {
		unsigned long batch = READ_ONCE(pcp->batch);
		free_pcppages_bulk(zone, batch, pcp);
	}
}

/*
 * Free a 0-order page
 */
void free_unref_page(struct page *page)
{
	unsigned long flags;
	unsigned long pfn = page_to_pfn(page);

	if (!free_unref_page_prepare(page, pfn))
		return;

	local_irq_save(flags);
	free_unref_page_commit(page, pfn);
	local_irq_restore(flags);
}

/*
 * Free a list of 0-order pages
 */
void free_unref_page_list(struct list_head *list)
{
	struct page *page, *next;
	unsigned long flags, pfn;
	int batch_count = 0;

	/* Prepare pages for freeing */
	list_for_each_entry_safe(page, next, list, lru) {
		pfn = page_to_pfn(page);
		if (!free_unref_page_prepare(page, pfn))
			list_del(&page->lru);
		set_page_private(page, pfn);
	}

	local_irq_save(flags);
	list_for_each_entry_safe(page, next, list, lru) {
		unsigned long pfn = page_private(page);

		set_page_private(page, 0);
		trace_mm_page_free_batched(page);
		free_unref_page_commit(page, pfn);

		/*
		 * Guard against excessive IRQ disabled times when we get
		 * a large list of pages to free.
		 */
		if (++batch_count == SWAP_CLUSTER_MAX) {
			local_irq_restore(flags);
			batch_count = 0;
			local_irq_save(flags);
		}
	}
	local_irq_restore(flags);
}

/*
 * split_page takes a non-compound higher-order page, and splits it into
 * n (1<<order) sub-pages: page[0..n]
 * Each sub-page must be freed individually.
 *
 * Note: this is probably too low level an operation for use in drivers.
 * Please consult with lkml before using this in your driver.
 */
void split_page(struct page *page, unsigned int order)
{
	int i;

	VM_BUG_ON_PAGE(PageCompound(page), page);
	VM_BUG_ON_PAGE(!page_count(page), page);

	for (i = 1; i < (1 << order); i++)
		set_page_refcounted(page + i);
	split_page_owner(page, order);
}
EXPORT_SYMBOL_GPL(split_page);

int __isolate_free_page(struct page *page, unsigned int order)
{
	unsigned long watermark;
	struct zone *zone;
	int mt;

	BUG_ON(!PageBuddy(page));

	zone = page_zone(page);
	mt = get_pageblock_migratetype(page);

	if (!is_migrate_isolate(mt)) {
		/*
		 * Obey watermarks as if the page was being allocated. We can
		 * emulate a high-order watermark check with a raised order-0
		 * watermark, because we already know our high-order page
		 * exists.
		 */
		watermark = zone->_watermark[WMARK_MIN] + (1UL << order);
		if (!zone_watermark_ok(zone, 0, watermark, 0, ALLOC_CMA))
			return 0;

		__mod_zone_freepage_state(zone, -(1UL << order), mt);
	}

	/* Remove page from free list */
	list_del(&page->lru);
	zone->free_area[order].nr_free--;
	rmv_page_order(page);

	/*
	 * Set the pageblock if the isolated page is at least half of a
	 * pageblock
	 */
	if (order >= pageblock_order - 1) {
		struct page *endpage = page + (1 << order) - 1;
		for (; page < endpage; page += pageblock_nr_pages) {
			int mt = get_pageblock_migratetype(page);
			if (!is_migrate_isolate(mt) && !is_migrate_cma(mt)
			    && !is_migrate_highatomic(mt))
				set_pageblock_migratetype(page,
							  MIGRATE_MOVABLE);
		}
	}


	return 1UL << order;
}

/*
 * Update NUMA hit/miss statistics
 *
 * Must be called with interrupts disabled.
 */
static inline void zone_statistics(struct zone *preferred_zone, struct zone *z)
{
#ifdef CONFIG_NUMA
	enum numa_stat_item local_stat = NUMA_LOCAL;

	/* skip numa counters update if numa stats is disabled */
	if (!static_branch_likely(&vm_numa_stat_key))
		return;

	if (zone_to_nid(z) != numa_node_id())
		local_stat = NUMA_OTHER;

	if (zone_to_nid(z) == zone_to_nid(preferred_zone))
		__inc_numa_state(z, NUMA_HIT);
	else {
		__inc_numa_state(z, NUMA_MISS);
		__inc_numa_state(preferred_zone, NUMA_FOREIGN);
	}
	__inc_numa_state(z, local_stat);
#endif
}

/* Remove page from the per-cpu list, caller must protect the list */
static struct page *__rmqueue_pcplist(struct zone *zone, int migratetype,
			unsigned int alloc_flags,
			struct per_cpu_pages *pcp,
			gfp_t gfp_flags)
{
	struct page *page = NULL;
	struct list_head *list = NULL;

	do {
		/* First try to get CMA pages */
		if (migratetype == MIGRATE_MOVABLE &&
				gfp_flags & __GFP_CMA) {
			list = get_populated_pcp_list(zone, 0, pcp,
					get_cma_migrate_type(), alloc_flags);
		}

		if (list == NULL) {
			/*
			 * Either CMA is not suitable or there are no
			 * free CMA pages.
			 */
			list = get_populated_pcp_list(zone, 0, pcp,
					migratetype, alloc_flags);
			if (unlikely(list == NULL) ||
					unlikely(list_empty(list)))
				return NULL;

		}

		page = list_first_entry(list, struct page, lru);
		list_del(&page->lru);
		pcp->count--;
	} while (check_new_pcp(page));

	return page;
}

/* Lock and remove page from the per-cpu list */
static struct page *rmqueue_pcplist(struct zone *preferred_zone,
			struct zone *zone, unsigned int order,
			gfp_t gfp_flags, int migratetype,
			unsigned int alloc_flags)
{
	struct per_cpu_pages *pcp;
	struct page *page;
	unsigned long flags;

	local_irq_save(flags);
	pcp = &this_cpu_ptr(zone->pageset)->pcp;
	page = __rmqueue_pcplist(zone,  migratetype, alloc_flags, pcp,
				 gfp_flags);
	if (page) {
		__count_zid_vm_events(PGALLOC, page_zonenum(page), 1 << order);
		zone_statistics(preferred_zone, zone);
	}
	local_irq_restore(flags);
	return page;
}

/*
 * Allocate a page from the given zone. Use pcplists for order-0 allocations.
 */
static inline
struct page *rmqueue(struct zone *preferred_zone,
			struct zone *zone, unsigned int order,
			gfp_t gfp_flags, unsigned int alloc_flags,
			int migratetype)
{
	unsigned long flags;
	struct page *page;

	if (likely(order == 0)) {
		page = rmqueue_pcplist(preferred_zone, zone, order,
				gfp_flags, migratetype, alloc_flags);
		goto out;
	}

	/*
	 * We most definitely don't want callers attempting to
	 * allocate greater than order-1 page units with __GFP_NOFAIL.
	 */
	WARN_ON_ONCE((gfp_flags & __GFP_NOFAIL) && (order > 1));
	spin_lock_irqsave(&zone->lock, flags);

	do {
		page = NULL;

		if (alloc_flags & ALLOC_HARDER) {
			page = __rmqueue_smallest(zone, order, MIGRATE_HIGHATOMIC);
			if (page)
				trace_mm_page_alloc_zone_locked(page, order, migratetype);
		}

		if (!page && migratetype == MIGRATE_MOVABLE &&
				gfp_flags & __GFP_CMA)
			page = __rmqueue_cma(zone, order);

		if (!page)
			page = __rmqueue(zone, order, migratetype, alloc_flags);
	} while (page && check_new_pages(page, order));

	spin_unlock(&zone->lock);
	if (!page)
		goto failed;
	__mod_zone_freepage_state(zone, -(1 << order),
				  get_pcppage_migratetype(page));

	__count_zid_vm_events(PGALLOC, page_zonenum(page), 1 << order);
	zone_statistics(preferred_zone, zone);
	local_irq_restore(flags);

out:
	/* Separate test+clear to avoid unnecessary atomics */
	if (test_bit(ZONE_BOOSTED_WATERMARK, &zone->flags)) {
		clear_bit(ZONE_BOOSTED_WATERMARK, &zone->flags);
		wakeup_kswapd(zone, 0, 0, zone_idx(zone));
	}

	VM_BUG_ON_PAGE(page && bad_range(zone, page), page);
	return page;

failed:
	local_irq_restore(flags);
	return NULL;
}

#ifdef CONFIG_FAIL_PAGE_ALLOC

static struct {
	struct fault_attr attr;

	bool ignore_gfp_highmem;
	bool ignore_gfp_reclaim;
	u32 min_order;
} fail_page_alloc = {
	.attr = FAULT_ATTR_INITIALIZER,
	.ignore_gfp_reclaim = true,
	.ignore_gfp_highmem = true,
	.min_order = 1,
};

static int __init setup_fail_page_alloc(char *str)
{
	return setup_fault_attr(&fail_page_alloc.attr, str);
}
__setup("fail_page_alloc=", setup_fail_page_alloc);

static bool should_fail_alloc_page(gfp_t gfp_mask, unsigned int order)
{
	if (order < fail_page_alloc.min_order)
		return false;
	if (gfp_mask & __GFP_NOFAIL)
		return false;
	if (fail_page_alloc.ignore_gfp_highmem && (gfp_mask & __GFP_HIGHMEM))
		return false;
	if (fail_page_alloc.ignore_gfp_reclaim &&
			(gfp_mask & __GFP_DIRECT_RECLAIM))
		return false;

	return should_fail(&fail_page_alloc.attr, 1 << order);
}

#ifdef CONFIG_FAULT_INJECTION_DEBUG_FS

static int __init fail_page_alloc_debugfs(void)
{
	umode_t mode = S_IFREG | 0600;
	struct dentry *dir;

	dir = fault_create_debugfs_attr("fail_page_alloc", NULL,
					&fail_page_alloc.attr);
	if (IS_ERR(dir))
		return PTR_ERR(dir);

	if (!debugfs_create_bool("ignore-gfp-wait", mode, dir,
				&fail_page_alloc.ignore_gfp_reclaim))
		goto fail;
	if (!debugfs_create_bool("ignore-gfp-highmem", mode, dir,
				&fail_page_alloc.ignore_gfp_highmem))
		goto fail;
	if (!debugfs_create_u32("min-order", mode, dir,
				&fail_page_alloc.min_order))
		goto fail;

	return 0;
fail:
	debugfs_remove_recursive(dir);

	return -ENOMEM;
}

late_initcall(fail_page_alloc_debugfs);

#endif /* CONFIG_FAULT_INJECTION_DEBUG_FS */

#else /* CONFIG_FAIL_PAGE_ALLOC */

static inline bool should_fail_alloc_page(gfp_t gfp_mask, unsigned int order)
{
	return false;
}

#endif /* CONFIG_FAIL_PAGE_ALLOC */

static inline long __zone_watermark_unusable_free(struct zone *z,
				unsigned int order, unsigned int alloc_flags)
{
	const bool alloc_harder = (alloc_flags & (ALLOC_HARDER|ALLOC_OOM));
	long unusable_free = (1 << order) - 1;

	/*
	 * If the caller does not have rights to ALLOC_HARDER then subtract
	 * the high-atomic reserves. This will over-estimate the size of the
	 * atomic reserve but it avoids a search.
	 */
	if (likely(!alloc_harder))
		unusable_free += z->nr_reserved_highatomic;

#ifdef CONFIG_CMA
	/* If allocation can't use CMA areas don't use free CMA pages */
	if (!(alloc_flags & ALLOC_CMA))
		unusable_free += zone_page_state(z, NR_FREE_CMA_PAGES);
#endif

	return unusable_free;
}

/*
 * Return true if free base pages are above 'mark'. For high-order checks it
 * will return true of the order-0 watermark is reached and there is at least
 * one free page of a suitable size. Checking now avoids taking the zone lock
 * to check in the allocation paths if no pages are free.
 */
bool __zone_watermark_ok(struct zone *z, unsigned int order, unsigned long mark,
			 int classzone_idx, unsigned int alloc_flags,
			 long free_pages)
{
	long min = mark;
	int o;
	const bool alloc_harder = (alloc_flags & (ALLOC_HARDER|ALLOC_OOM));

	/* free_pages may go negative - that's OK */
	free_pages -= __zone_watermark_unusable_free(z, order, alloc_flags);

	if (alloc_flags & ALLOC_HIGH)
		min -= min / 2;

	if (unlikely(alloc_harder)) {
		/*
		 * OOM victims can try even harder than normal ALLOC_HARDER
		 * users on the grounds that it's definitely going to be in
		 * the exit path shortly and free memory. Any allocation it
		 * makes during the free path will be small and short-lived.
		 */
		if (alloc_flags & ALLOC_OOM)
			min -= min / 2;
		else
			min -= min / 4;
	}

	/*
	 * Check watermarks for an order-0 allocation request. If these
	 * are not met, then a high-order request also cannot go ahead
	 * even if a suitable page happened to be free.
	 */
	if (free_pages <= min + z->lowmem_reserve[classzone_idx])
		return false;

	/* If this is an order-0 request then the watermark is fine */
	if (!order)
		return true;

	/* For a high-order request, check at least one suitable page is free */
	for (o = order; o < MAX_ORDER; o++) {
		struct free_area *area = &z->free_area[o];
		int mt;

		if (!area->nr_free)
			continue;

		for (mt = 0; mt < MIGRATE_PCPTYPES; mt++) {
#ifdef CONFIG_CMA
			/*
			 * Note that this check is needed only
			 * when MIGRATE_CMA < MIGRATE_PCPTYPES.
			 */
			if (mt == MIGRATE_CMA)
				continue;
#endif
			if (!list_empty(&area->free_list[mt]))
				return true;
		}

#ifdef CONFIG_CMA
		if ((alloc_flags & ALLOC_CMA) &&
		    !list_empty(&area->free_list[MIGRATE_CMA])) {
			return true;
		}
#endif
		if (alloc_harder &&
			!list_empty(&area->free_list[MIGRATE_HIGHATOMIC]))
			return true;
	}
	return false;
}

bool zone_watermark_ok(struct zone *z, unsigned int order, unsigned long mark,
		      int classzone_idx, unsigned int alloc_flags)
{
	return __zone_watermark_ok(z, order, mark, classzone_idx, alloc_flags,
					zone_page_state(z, NR_FREE_PAGES));
}

static inline bool zone_watermark_fast(struct zone *z, unsigned int order,
		unsigned long mark, int classzone_idx, unsigned int alloc_flags)
{
	long free_pages;

	free_pages = zone_page_state(z, NR_FREE_PAGES);

	/*
	 * Fast check for order-0 only. If this fails then the reserves
	 * need to be calculated.
	 */
	if (!order) {
		long usable_free;
		long reserved;

		usable_free = free_pages;
		reserved = __zone_watermark_unusable_free(z, 0, alloc_flags);

		/* reserved may over estimate high-atomic reserves. */
		usable_free -= min(usable_free, reserved);
		if (usable_free > mark + z->lowmem_reserve[classzone_idx])
			return true;
	}

	return __zone_watermark_ok(z, order, mark, classzone_idx, alloc_flags,
					free_pages);
}

bool zone_watermark_ok_safe(struct zone *z, unsigned int order,
			unsigned long mark, int classzone_idx)
{
	long free_pages = zone_page_state(z, NR_FREE_PAGES);

	if (z->percpu_drift_mark && free_pages < z->percpu_drift_mark)
		free_pages = zone_page_state_snapshot(z, NR_FREE_PAGES);

	return __zone_watermark_ok(z, order, mark, classzone_idx, 0,
								free_pages);
}
EXPORT_SYMBOL_GPL(zone_watermark_ok_safe);

#ifdef CONFIG_NUMA
static bool zone_allows_reclaim(struct zone *local_zone, struct zone *zone)
{
	return node_distance(zone_to_nid(local_zone), zone_to_nid(zone)) <=
				RECLAIM_DISTANCE;
}
#else	/* CONFIG_NUMA */
static bool zone_allows_reclaim(struct zone *local_zone, struct zone *zone)
{
	return true;
}
#endif	/* CONFIG_NUMA */

/*
 * The restriction on ZONE_DMA32 as being a suitable zone to use to avoid
 * fragmentation is subtle. If the preferred zone was HIGHMEM then
 * premature use of a lower zone may cause lowmem pressure problems that
 * are worse than fragmentation. If the next zone is ZONE_DMA then it is
 * probably too small. It only makes sense to spread allocations to avoid
 * fragmentation between the Normal and DMA32 zones.
 */
static inline unsigned int
alloc_flags_nofragment(struct zone *zone, gfp_t gfp_mask)
{
	unsigned int alloc_flags = 0;

	if (gfp_mask & __GFP_KSWAPD_RECLAIM)
		alloc_flags |= ALLOC_KSWAPD;

#ifdef CONFIG_ZONE_DMA32
	if (!zone)
		return alloc_flags;

	if (zone_idx(zone) != ZONE_NORMAL)
		return alloc_flags;

	/*
	 * If ZONE_DMA32 exists, assume it is the one after ZONE_NORMAL and
	 * the pointer is within zone->zone_pgdat->node_zones[]. Also assume
	 * on UMA that if Normal is populated then so is DMA32.
	 */
	BUILD_BUG_ON(ZONE_NORMAL - ZONE_DMA32 != 1);
	if (nr_online_nodes > 1 && !populated_zone(--zone))
		return alloc_flags;

	alloc_flags |= ALLOC_NOFRAGMENT;
#endif /* CONFIG_ZONE_DMA32 */
	return alloc_flags;
}

/*
 * get_page_from_freelist goes through the zonelist trying to allocate
 * a page.
 */
static struct page *
get_page_from_freelist(gfp_t gfp_mask, unsigned int order, int alloc_flags,
						const struct alloc_context *ac)
{
	struct zoneref *z;
	struct zone *zone;
	struct pglist_data *last_pgdat_dirty_limit = NULL;
	bool no_fallback;

retry:
	/*
	 * Scan zonelist, looking for a zone with enough free.
	 * See also __cpuset_node_allowed() comment in kernel/cpuset.c.
	 */
	no_fallback = alloc_flags & ALLOC_NOFRAGMENT;
	z = ac->preferred_zoneref;
	for_next_zone_zonelist_nodemask(zone, z, ac->zonelist, ac->high_zoneidx,
								ac->nodemask) {
		struct page *page;
		unsigned long mark;

		if (cpusets_enabled() &&
			(alloc_flags & ALLOC_CPUSET) &&
			!__cpuset_zone_allowed(zone, gfp_mask))
				continue;
		/*
		 * When allocating a page cache page for writing, we
		 * want to get it from a node that is within its dirty
		 * limit, such that no single node holds more than its
		 * proportional share of globally allowed dirty pages.
		 * The dirty limits take into account the node's
		 * lowmem reserves and high watermark so that kswapd
		 * should be able to balance it without having to
		 * write pages from its LRU list.
		 *
		 * XXX: For now, allow allocations to potentially
		 * exceed the per-node dirty limit in the slowpath
		 * (spread_dirty_pages unset) before going into reclaim,
		 * which is important when on a NUMA setup the allowed
		 * nodes are together not big enough to reach the
		 * global limit.  The proper fix for these situations
		 * will require awareness of nodes in the
		 * dirty-throttling and the flusher threads.
		 */
		if (ac->spread_dirty_pages) {
			if (last_pgdat_dirty_limit == zone->zone_pgdat)
				continue;

			if (!node_dirty_ok(zone->zone_pgdat)) {
				last_pgdat_dirty_limit = zone->zone_pgdat;
				continue;
			}
		}

		if (no_fallback && nr_online_nodes > 1 &&
		    zone != ac->preferred_zoneref->zone) {
			int local_nid;

			/*
			 * If moving to a remote node, retry but allow
			 * fragmenting fallbacks. Locality is more important
			 * than fragmentation avoidance.
			 */
			local_nid = zone_to_nid(ac->preferred_zoneref->zone);
			if (zone_to_nid(zone) != local_nid) {
				alloc_flags &= ~ALLOC_NOFRAGMENT;
				goto retry;
			}
		}

		mark = wmark_pages(zone, alloc_flags & ALLOC_WMARK_MASK);
		/*
		 * Allow high, atomic, harder order-0 allocation requests
		 * to skip the ->watermark_boost for min watermark check.
		 * In doing so, check for:
		 *  1) ALLOC_WMARK_MIN - Allow to wake up kswapd in the
		 *			 slow path.
		 *  2) ALLOC_HIGH - Allow high priority requests.
		 *  3) ALLOC_HARDER - Allow (__GFP_ATOMIC && !__GFP_NOMEMALLOC),
		 *			of the others.
		 */
		if (unlikely(!order && !(alloc_flags & ALLOC_WMARK_MASK) &&
		     (alloc_flags & (ALLOC_HARDER | ALLOC_HIGH)))) {
			mark = zone->_watermark[WMARK_MIN];
		}
		if (!zone_watermark_fast(zone, order, mark,
				       ac_classzone_idx(ac), alloc_flags)) {
			int ret;

#ifdef CONFIG_DEFERRED_STRUCT_PAGE_INIT
			/*
			 * Watermark failed for this zone, but see if we can
			 * grow this zone if it contains deferred pages.
			 */
			if (static_branch_unlikely(&deferred_pages)) {
				if (_deferred_grow_zone(zone, order))
					goto try_this_zone;
			}
#endif
			/* Checked here to keep the fast path fast */
			BUILD_BUG_ON(ALLOC_NO_WATERMARKS < NR_WMARK);
			if (alloc_flags & ALLOC_NO_WATERMARKS)
				goto try_this_zone;

			if (node_reclaim_mode == 0 ||
			    !zone_allows_reclaim(ac->preferred_zoneref->zone, zone))
				continue;

			ret = node_reclaim(zone->zone_pgdat, gfp_mask, order);
			switch (ret) {
			case NODE_RECLAIM_NOSCAN:
				/* did not scan */
				continue;
			case NODE_RECLAIM_FULL:
				/* scanned but unreclaimable */
				continue;
			default:
				/* did we reclaim enough */
				if (zone_watermark_ok(zone, order, mark,
						ac_classzone_idx(ac), alloc_flags))
					goto try_this_zone;

				continue;
			}
		}

try_this_zone:
		page = rmqueue(ac->preferred_zoneref->zone, zone, order,
				gfp_mask, alloc_flags, ac->migratetype);
		if (page) {
			prep_new_page(page, order, gfp_mask, alloc_flags);

			/*
			 * If this is a high-order atomic allocation then check
			 * if the pageblock should be reserved for the future
			 */
			if (unlikely(order && (alloc_flags & ALLOC_HARDER)))
				reserve_highatomic_pageblock(page, zone, order);

			return page;
		} else {
#ifdef CONFIG_DEFERRED_STRUCT_PAGE_INIT
			/* Try again if zone has deferred pages */
			if (static_branch_unlikely(&deferred_pages)) {
				if (_deferred_grow_zone(zone, order))
					goto try_this_zone;
			}
#endif
		}
	}

	/*
	 * It's possible on a UMA machine to get through all zones that are
	 * fragmented. If avoiding fragmentation, reset and try again.
	 */
	if (no_fallback) {
		alloc_flags &= ~ALLOC_NOFRAGMENT;
		goto retry;
	}

	return NULL;
}

/*
 * Large machines with many possible nodes should not always dump per-node
 * meminfo in irq context.
 */
static inline bool should_suppress_show_mem(void)
{
	bool ret = false;

#if NODES_SHIFT > 8
	ret = in_interrupt();
#endif
	return ret;
}

static void warn_alloc_show_mem(gfp_t gfp_mask, nodemask_t *nodemask)
{
	unsigned int filter = SHOW_MEM_FILTER_NODES;
	static DEFINE_RATELIMIT_STATE(show_mem_rs, HZ, 1);

	if (should_suppress_show_mem() || !__ratelimit(&show_mem_rs))
		return;

	/*
	 * This documents exceptions given to allocations in certain
	 * contexts that are allowed to allocate outside current's set
	 * of allowed nodes.
	 */
	if (!(gfp_mask & __GFP_NOMEMALLOC))
		if (tsk_is_oom_victim(current) ||
		    (current->flags & (PF_MEMALLOC | PF_EXITING)))
			filter &= ~SHOW_MEM_FILTER_NODES;
	if (in_interrupt() || !(gfp_mask & __GFP_DIRECT_RECLAIM))
		filter &= ~SHOW_MEM_FILTER_NODES;

	show_mem(filter, nodemask);
	show_mem_call_notifiers();
}

void warn_alloc(gfp_t gfp_mask, nodemask_t *nodemask, const char *fmt, ...)
{
	struct va_format vaf;
	va_list args;
	static DEFINE_RATELIMIT_STATE(nopage_rs, DEFAULT_RATELIMIT_INTERVAL,
				      DEFAULT_RATELIMIT_BURST);

	if ((gfp_mask & __GFP_NOWARN) || !__ratelimit(&nopage_rs))
		return;

	va_start(args, fmt);
	vaf.fmt = fmt;
	vaf.va = &args;
	pr_warn("%s: %pV, mode:%#x(%pGg), nodemask=%*pbl\n",
			current->comm, &vaf, gfp_mask, &gfp_mask,
			nodemask_pr_args(nodemask));
	va_end(args);

	cpuset_print_current_mems_allowed();

	dump_stack();
	warn_alloc_show_mem(gfp_mask, nodemask);
}

static inline struct page *
__alloc_pages_cpuset_fallback(gfp_t gfp_mask, unsigned int order,
			      unsigned int alloc_flags,
			      const struct alloc_context *ac)
{
	struct page *page;

	page = get_page_from_freelist(gfp_mask, order,
			alloc_flags|ALLOC_CPUSET, ac);
	/*
	 * fallback to ignore cpuset restriction if our nodes
	 * are depleted
	 */
	if (!page)
		page = get_page_from_freelist(gfp_mask, order,
				alloc_flags, ac);

	return page;
}

static inline struct page *
__alloc_pages_may_oom(gfp_t gfp_mask, unsigned int order,
	const struct alloc_context *ac, unsigned long *did_some_progress)
{
	struct oom_control oc = {
		.zonelist = ac->zonelist,
		.nodemask = ac->nodemask,
		.memcg = NULL,
		.gfp_mask = gfp_mask,
		.order = order,
	};
	struct page *page;

	*did_some_progress = 0;

	/*
	 * Acquire the oom lock.  If that fails, somebody else is
	 * making progress for us.
	 */
	if (!mutex_trylock(&oom_lock)) {
		*did_some_progress = 1;
		schedule_timeout_uninterruptible(1);
		return NULL;
	}

	/*
	 * Go through the zonelist yet one more time, keep very high watermark
	 * here, this is only to catch a parallel oom killing, we must fail if
	 * we're still under heavy pressure. But make sure that this reclaim
	 * attempt shall not depend on __GFP_DIRECT_RECLAIM && !__GFP_NORETRY
	 * allocation which will never fail due to oom_lock already held.
	 */
	page = get_page_from_freelist((gfp_mask | __GFP_HARDWALL) &
				      ~__GFP_DIRECT_RECLAIM, order,
				      ALLOC_WMARK_HIGH|ALLOC_CPUSET, ac);
	if (page)
		goto out;

	/* Coredumps can quickly deplete all memory reserves */
	if (current->flags & PF_DUMPCORE)
		goto out;
	/* The OOM killer will not help higher order allocs */
	if (order > PAGE_ALLOC_COSTLY_ORDER)
		goto out;
	/*
	 * We have already exhausted all our reclaim opportunities without any
	 * success so it is time to admit defeat. We will skip the OOM killer
	 * because it is very likely that the caller has a more reasonable
	 * fallback than shooting a random task.
	 */
	if (gfp_mask & __GFP_RETRY_MAYFAIL)
		goto out;
	/* The OOM killer does not needlessly kill tasks for lowmem */
	if (ac->high_zoneidx < ZONE_NORMAL)
		goto out;
	if (pm_suspended_storage())
		goto out;
	/*
	 * XXX: GFP_NOFS allocations should rather fail than rely on
	 * other request to make a forward progress.
	 * We are in an unfortunate situation where out_of_memory cannot
	 * do much for this context but let's try it to at least get
	 * access to memory reserved if the current task is killed (see
	 * out_of_memory). Once filesystems are ready to handle allocation
	 * failures more gracefully we should just bail out here.
	 */

	/* The OOM killer may not free memory on a specific node */
	if (gfp_mask & __GFP_THISNODE)
		goto out;

	/* Exhausted what can be done so it's blame time */
	if (out_of_memory(&oc) || WARN_ON_ONCE(gfp_mask & __GFP_NOFAIL)) {
		*did_some_progress = 1;

		/*
		 * Help non-failing allocations by giving them access to memory
		 * reserves
		 */
		if (gfp_mask & __GFP_NOFAIL)
			page = __alloc_pages_cpuset_fallback(gfp_mask, order,
					ALLOC_NO_WATERMARKS, ac);
	}
out:
	mutex_unlock(&oom_lock);
	return page;
}

/*
 * Maximum number of compaction retries wit a progress before OOM
 * killer is consider as the only way to move forward.
 */
#define MAX_COMPACT_RETRIES 16

#ifdef CONFIG_COMPACTION
/* Try memory compaction for high-order allocations before reclaim */
static struct page *
__alloc_pages_direct_compact(gfp_t gfp_mask, unsigned int order,
		unsigned int alloc_flags, const struct alloc_context *ac,
		enum compact_priority prio, enum compact_result *compact_result)
{
	struct page *page = NULL;
	unsigned long pflags;
	unsigned int noreclaim_flag;

	if (!order)
		return NULL;

	psi_memstall_enter(&pflags);
	noreclaim_flag = memalloc_noreclaim_save();

	*compact_result = try_to_compact_pages(gfp_mask, order, alloc_flags, ac,
								prio, &page);

	memalloc_noreclaim_restore(noreclaim_flag);
	psi_memstall_leave(&pflags);

	/*
	 * At least in one zone compaction wasn't deferred or skipped, so let's
	 * count a compaction stall
	 */
	count_vm_event(COMPACTSTALL);

	/* Prep a captured page if available */
	if (page)
		prep_new_page(page, order, gfp_mask, alloc_flags);

	/* Try get a page from the freelist if available */
	if (!page)
		page = get_page_from_freelist(gfp_mask, order, alloc_flags, ac);

	if (page) {
		struct zone *zone = page_zone(page);

		zone->compact_blockskip_flush = false;
		compaction_defer_reset(zone, order, true);
		count_vm_event(COMPACTSUCCESS);
		return page;
	}

	/*
	 * It's bad if compaction run occurs and fails. The most likely reason
	 * is that pages exist, but not enough to satisfy watermarks.
	 */
	count_vm_event(COMPACTFAIL);

	cond_resched();

	return NULL;
}

#ifdef CONFIG_HAVE_LOW_MEMORY_KILLER
static inline bool
should_compact_lmk_retry(struct alloc_context *ac, int order, int alloc_flags)
{
	struct zone *zone;
	struct zoneref *z;

	/* Let costly order requests check for compaction progress */
	if (order > PAGE_ALLOC_COSTLY_ORDER)
		return false;

	/*
	 * For (0 < order < PAGE_ALLOC_COSTLY_ORDER) allow the shrinkers
	 * to run and free up memory. Do not let these allocations fail
	 * if shrinkers can free up memory. This is similar to
	 * should_compact_retry implementation for !CONFIG_COMPACTION.
	 */
	for_each_zone_zonelist_nodemask(zone, z, ac->zonelist,
				ac->high_zoneidx, ac->nodemask) {
		unsigned long available;

		available = zone_reclaimable_pages(zone);
		available +=
			zone_page_state_snapshot(zone, NR_FREE_PAGES);

		if (__zone_watermark_ok(zone, 0, min_wmark_pages(zone),
			ac_classzone_idx(ac), alloc_flags, available))
			return true;
	}

	return false;
}
#else
static inline bool
should_compact_lmk_retry(struct alloc_context *ac, int order, int alloc_flags)
{
	return false;
}
#endif

static inline bool
should_compact_retry(struct alloc_context *ac, int order, int alloc_flags,
		     enum compact_result compact_result,
		     enum compact_priority *compact_priority,
		     int *compaction_retries)
{
	int max_retries = MAX_COMPACT_RETRIES;
	int min_priority;
	bool ret = false;
	int retries = *compaction_retries;
	enum compact_priority priority = *compact_priority;

	if (!order)
		return false;

	if (should_compact_lmk_retry(ac, order, alloc_flags))
		return true;

	if (compaction_made_progress(compact_result))
		(*compaction_retries)++;

	/*
	 * compaction considers all the zone as desperately out of memory
	 * so it doesn't really make much sense to retry except when the
	 * failure could be caused by insufficient priority
	 */
	if (compaction_failed(compact_result))
		goto check_priority;

	/*
	 * make sure the compaction wasn't deferred or didn't bail out early
	 * due to locks contention before we declare that we should give up.
	 * But do not retry if the given zonelist is not suitable for
	 * compaction.
	 */
	if (compaction_withdrawn(compact_result)) {
		ret = compaction_zonelist_suitable(ac, order, alloc_flags);
		goto out;
	}

	/*
	 * !costly requests are much more important than __GFP_RETRY_MAYFAIL
	 * costly ones because they are de facto nofail and invoke OOM
	 * killer to move on while costly can fail and users are ready
	 * to cope with that. 1/4 retries is rather arbitrary but we
	 * would need much more detailed feedback from compaction to
	 * make a better decision.
	 */
	if (order > PAGE_ALLOC_COSTLY_ORDER)
		max_retries /= 4;
	if (*compaction_retries <= max_retries) {
		ret = true;
		goto out;
	}

	/*
	 * Make sure there are attempts at the highest priority if we exhausted
	 * all retries or failed at the lower priorities.
	 */
check_priority:
	min_priority = (order > PAGE_ALLOC_COSTLY_ORDER) ?
			MIN_COMPACT_COSTLY_PRIORITY : MIN_COMPACT_PRIORITY;

	if (*compact_priority > min_priority) {
		(*compact_priority)--;
		*compaction_retries = 0;
		ret = true;
	}
out:
	trace_compact_retry(order, priority, compact_result, retries, max_retries, ret);
	return ret;
}
#else
static inline struct page *
__alloc_pages_direct_compact(gfp_t gfp_mask, unsigned int order,
		unsigned int alloc_flags, const struct alloc_context *ac,
		enum compact_priority prio, enum compact_result *compact_result)
{
	*compact_result = COMPACT_SKIPPED;
	return NULL;
}

static inline bool
should_compact_retry(struct alloc_context *ac, unsigned int order, int alloc_flags,
		     enum compact_result compact_result,
		     enum compact_priority *compact_priority,
		     int *compaction_retries)
{
	struct zone *zone;
	struct zoneref *z;

	if (!order || order > PAGE_ALLOC_COSTLY_ORDER)
		return false;

	/*
	 * There are setups with compaction disabled which would prefer to loop
	 * inside the allocator rather than hit the oom killer prematurely.
	 * Let's give them a good hope and keep retrying while the order-0
	 * watermarks are OK.
	 */
	for_each_zone_zonelist_nodemask(zone, z, ac->zonelist, ac->high_zoneidx,
					ac->nodemask) {
		if (zone_watermark_ok(zone, 0, min_wmark_pages(zone),
					ac_classzone_idx(ac), alloc_flags))
			return true;
	}
	return false;
}
#endif /* CONFIG_COMPACTION */

#ifdef CONFIG_LOCKDEP
static struct lockdep_map __fs_reclaim_map =
	STATIC_LOCKDEP_MAP_INIT("fs_reclaim", &__fs_reclaim_map);

static bool __need_fs_reclaim(gfp_t gfp_mask)
{
	gfp_mask = current_gfp_context(gfp_mask);

	/* no reclaim without waiting on it */
	if (!(gfp_mask & __GFP_DIRECT_RECLAIM))
		return false;

	/* this guy won't enter reclaim */
	if (current->flags & PF_MEMALLOC)
		return false;

	/* We're only interested __GFP_FS allocations for now */
	if (!(gfp_mask & __GFP_FS))
		return false;

	if (gfp_mask & __GFP_NOLOCKDEP)
		return false;

	return true;
}

void __fs_reclaim_acquire(void)
{
	lock_map_acquire(&__fs_reclaim_map);
}

void __fs_reclaim_release(void)
{
	lock_map_release(&__fs_reclaim_map);
}

void fs_reclaim_acquire(gfp_t gfp_mask)
{
	if (__need_fs_reclaim(gfp_mask))
		__fs_reclaim_acquire();
}
EXPORT_SYMBOL_GPL(fs_reclaim_acquire);

void fs_reclaim_release(gfp_t gfp_mask)
{
	if (__need_fs_reclaim(gfp_mask))
		__fs_reclaim_release();
}
EXPORT_SYMBOL_GPL(fs_reclaim_release);
#endif

/*
 * Zonelists may change due to hotplug during allocation. Detect when zonelists
 * have been rebuilt so allocation retries. Reader side does not lock and
 * retries the allocation if zonelist changes. Writer side is protected by the
 * embedded spin_lock.
 */
static DEFINE_SEQLOCK(zonelist_update_seq);

static unsigned int zonelist_iter_begin(void)
{
	if (IS_ENABLED(CONFIG_MEMORY_HOTREMOVE))
		return read_seqbegin(&zonelist_update_seq);

	return 0;
}

static unsigned int check_retry_zonelist(unsigned int seq)
{
	if (IS_ENABLED(CONFIG_MEMORY_HOTREMOVE))
		return read_seqretry(&zonelist_update_seq, seq);

	return seq;
}

/* Perform direct synchronous page reclaim */
static int
__perform_reclaim(gfp_t gfp_mask, unsigned int order,
					const struct alloc_context *ac)
{
	struct reclaim_state reclaim_state;
	int progress;
	unsigned int noreclaim_flag;
	unsigned long pflags;

	cond_resched();

	/* We now go into synchronous reclaim */
	cpuset_memory_pressure_bump();
	psi_memstall_enter(&pflags);
	fs_reclaim_acquire(gfp_mask);
	noreclaim_flag = memalloc_noreclaim_save();
	reclaim_state.reclaimed_slab = 0;
	current->reclaim_state = &reclaim_state;

	progress = try_to_free_pages(ac->zonelist, order, gfp_mask,
								ac->nodemask);

	current->reclaim_state = NULL;
	memalloc_noreclaim_restore(noreclaim_flag);
	fs_reclaim_release(gfp_mask);
	psi_memstall_leave(&pflags);

	cond_resched();

	return progress;
}

/* The really slow allocator path where we enter direct reclaim */
static inline struct page *
__alloc_pages_direct_reclaim(gfp_t gfp_mask, unsigned int order,
		unsigned int alloc_flags, const struct alloc_context *ac,
		unsigned long *did_some_progress)
{
	struct page *page = NULL;
	bool drained = false;

	*did_some_progress = __perform_reclaim(gfp_mask, order, ac);
	if (unlikely(!(*did_some_progress)))
		return NULL;

retry:
	page = get_page_from_freelist(gfp_mask, order, alloc_flags, ac);

	/*
	 * If an allocation failed after direct reclaim, it could be because
	 * pages are pinned on the per-cpu lists or in high alloc reserves.
	 * Shrink them them and try again
	 */
	if (!page && !drained) {
		unreserve_highatomic_pageblock(ac, false);
		drain_all_pages(NULL);
		drained = true;
		goto retry;
	}

	return page;
}

static void wake_all_kswapds(unsigned int order, gfp_t gfp_mask,
			     const struct alloc_context *ac)
{
	struct zoneref *z;
	struct zone *zone;
	pg_data_t *last_pgdat = NULL;
	enum zone_type high_zoneidx = ac->high_zoneidx;

	for_each_zone_zonelist_nodemask(zone, z, ac->zonelist, high_zoneidx,
					ac->nodemask) {
		if (last_pgdat != zone->zone_pgdat)
			wakeup_kswapd(zone, gfp_mask, order, high_zoneidx);
		last_pgdat = zone->zone_pgdat;
	}
}

static inline unsigned int
gfp_to_alloc_flags(gfp_t gfp_mask)
{
	unsigned int alloc_flags = ALLOC_WMARK_MIN | ALLOC_CPUSET;

	/* __GFP_HIGH is assumed to be the same as ALLOC_HIGH to save a branch. */
	BUILD_BUG_ON(__GFP_HIGH != (__force gfp_t) ALLOC_HIGH);

	/*
	 * The caller may dip into page reserves a bit more if the caller
	 * cannot run direct reclaim, or if the caller has realtime scheduling
	 * policy or is asking for __GFP_HIGH memory.  GFP_ATOMIC requests will
	 * set both ALLOC_HARDER (__GFP_ATOMIC) and ALLOC_HIGH (__GFP_HIGH).
	 */
	alloc_flags |= (__force int) (gfp_mask & __GFP_HIGH);

	if (gfp_mask & __GFP_ATOMIC) {
		/*
		 * Not worth trying to allocate harder for __GFP_NOMEMALLOC even
		 * if it can't schedule.
		 */
		if (!(gfp_mask & __GFP_NOMEMALLOC))
			alloc_flags |= ALLOC_HARDER;
		/*
		 * Ignore cpuset mems for GFP_ATOMIC rather than fail, see the
		 * comment for __cpuset_node_allowed().
		 */
		alloc_flags &= ~ALLOC_CPUSET;
	} else if (unlikely(rt_task(current)) && !in_interrupt())
		alloc_flags |= ALLOC_HARDER;

	if (gfp_mask & __GFP_KSWAPD_RECLAIM)
		alloc_flags |= ALLOC_KSWAPD;

#ifdef CONFIG_CMA
	if ((gfpflags_to_migratetype(gfp_mask) == MIGRATE_MOVABLE) &&
				(gfp_mask & __GFP_CMA))
		alloc_flags |= ALLOC_CMA;
#endif
	return alloc_flags;
}

static bool oom_reserves_allowed(struct task_struct *tsk)
{
	if (!tsk_is_oom_victim(tsk))
		return false;

	/*
	 * !MMU doesn't have oom reaper so give access to memory reserves
	 * only to the thread with TIF_MEMDIE set
	 */
	if (!IS_ENABLED(CONFIG_MMU) && !test_thread_flag(TIF_MEMDIE))
		return false;

	return true;
}

/*
 * Distinguish requests which really need access to full memory
 * reserves from oom victims which can live with a portion of it
 */
static inline int __gfp_pfmemalloc_flags(gfp_t gfp_mask)
{
	if (unlikely(gfp_mask & __GFP_NOMEMALLOC))
		return 0;
	if (gfp_mask & __GFP_MEMALLOC)
		return ALLOC_NO_WATERMARKS;
	if (in_serving_softirq() && (current->flags & PF_MEMALLOC))
		return ALLOC_NO_WATERMARKS;
	if (!in_interrupt()) {
		if (current->flags & PF_MEMALLOC)
			return ALLOC_NO_WATERMARKS;
		else if (oom_reserves_allowed(current))
			return ALLOC_OOM;
	}

	return 0;
}

bool gfp_pfmemalloc_allowed(gfp_t gfp_mask)
{
	return !!__gfp_pfmemalloc_flags(gfp_mask);
}

/*
 * Checks whether it makes sense to retry the reclaim to make a forward progress
 * for the given allocation request.
 *
 * We give up when we either have tried MAX_RECLAIM_RETRIES in a row
 * without success, or when we couldn't even meet the watermark if we
 * reclaimed all remaining pages on the LRU lists.
 *
 * Returns true if a retry is viable or false to enter the oom path.
 */
static inline bool
should_reclaim_retry(gfp_t gfp_mask, unsigned order,
		     struct alloc_context *ac, int alloc_flags,
		     bool did_some_progress, int *no_progress_loops)
{
	struct zone *zone;
	struct zoneref *z;

	/*
	 * Costly allocations might have made a progress but this doesn't mean
	 * their order will become available due to high fragmentation so
	 * always increment the no progress counter for them
	 */
	if ((did_some_progress && order <= PAGE_ALLOC_COSTLY_ORDER) ||
			IS_ENABLED(CONFIG_HAVE_LOW_MEMORY_KILLER))
		*no_progress_loops = 0;
	else
		(*no_progress_loops)++;

	/*
	 * Make sure we converge to OOM if we cannot make any progress
	 * several times in the row.
	 */
	if (*no_progress_loops > MAX_RECLAIM_RETRIES) {
		/* Before OOM, exhaust highatomic_reserve */
		return unreserve_highatomic_pageblock(ac, true);
	}

	/*
	 * Keep reclaiming pages while there is a chance this will lead
	 * somewhere.  If none of the target zones can satisfy our allocation
	 * request even if all reclaimable pages are considered then we are
	 * screwed and have to go OOM.
	 */
	for_each_zone_zonelist_nodemask(zone, z, ac->zonelist, ac->high_zoneidx,
					ac->nodemask) {
		unsigned long available;
		unsigned long reclaimable;
		unsigned long min_wmark = min_wmark_pages(zone);
		bool wmark;

		available = reclaimable = zone_reclaimable_pages(zone);
		available += zone_page_state_snapshot(zone, NR_FREE_PAGES);

		/*
		 * Would the allocation succeed if we reclaimed all
		 * reclaimable pages?
		 */
		wmark = __zone_watermark_ok(zone, order, min_wmark,
				ac_classzone_idx(ac), alloc_flags, available);
		trace_reclaim_retry_zone(z, order, reclaimable,
				available, min_wmark, *no_progress_loops, wmark);
		if (wmark) {
			/*
			 * If we didn't make any progress and have a lot of
			 * dirty + writeback pages then we should wait for
			 * an IO to complete to slow down the reclaim and
			 * prevent from pre mature OOM
			 */
			if (!did_some_progress) {
				unsigned long write_pending;

				write_pending = zone_page_state_snapshot(zone,
							NR_ZONE_WRITE_PENDING);

				if (2 * write_pending > reclaimable) {
					congestion_wait(BLK_RW_ASYNC, HZ/10);
					return true;
				}
			}

			/*
			 * Memory allocation/reclaim might be called from a WQ
			 * context and the current implementation of the WQ
			 * concurrency control doesn't recognize that
			 * a particular WQ is congested if the worker thread is
			 * looping without ever sleeping. Therefore we have to
			 * do a short sleep here rather than calling
			 * cond_resched().
			 */
			if (current->flags & PF_WQ_WORKER)
				schedule_timeout_uninterruptible(1);
			else
				cond_resched();

			return true;
		}
	}

	return false;
}

static inline bool
check_retry_cpuset(int cpuset_mems_cookie, struct alloc_context *ac)
{
	/*
	 * It's possible that cpuset's mems_allowed and the nodemask from
	 * mempolicy don't intersect. This should be normally dealt with by
	 * policy_nodemask(), but it's possible to race with cpuset update in
	 * such a way the check therein was true, and then it became false
	 * before we got our cpuset_mems_cookie here.
	 * This assumes that for all allocations, ac->nodemask can come only
	 * from MPOL_BIND mempolicy (whose documented semantics is to be ignored
	 * when it does not intersect with the cpuset restrictions) or the
	 * caller can deal with a violated nodemask.
	 */
	if (cpusets_enabled() && ac->nodemask &&
			!cpuset_nodemask_valid_mems_allowed(ac->nodemask)) {
		ac->nodemask = NULL;
		return true;
	}

	/*
	 * When updating a task's mems_allowed or mempolicy nodemask, it is
	 * possible to race with parallel threads in such a way that our
	 * allocation can fail while the mask is being updated. If we are about
	 * to fail, check if the cpuset changed during allocation and if so,
	 * retry.
	 */
	if (read_mems_allowed_retry(cpuset_mems_cookie))
		return true;

	return false;
}

static inline struct page *
__alloc_pages_slowpath(gfp_t gfp_mask, unsigned int order,
						struct alloc_context *ac)
{
	bool can_direct_reclaim = gfp_mask & __GFP_DIRECT_RECLAIM;
	bool can_compact = gfp_compaction_allowed(gfp_mask);
	const bool costly_order = order > PAGE_ALLOC_COSTLY_ORDER;
	struct page *page = NULL;
	unsigned int alloc_flags;
	unsigned long did_some_progress;
	enum compact_priority compact_priority;
	enum compact_result compact_result;
	int compaction_retries;
	int no_progress_loops;
	unsigned int cpuset_mems_cookie;
	unsigned int zonelist_iter_cookie;
	int reserve_flags;

	/*
	 * We also sanity check to catch abuse of atomic reserves being used by
	 * callers that are not in atomic context.
	 */
	if (WARN_ON_ONCE((gfp_mask & (__GFP_ATOMIC|__GFP_DIRECT_RECLAIM)) ==
				(__GFP_ATOMIC|__GFP_DIRECT_RECLAIM)))
		gfp_mask &= ~__GFP_ATOMIC;

restart:
	compaction_retries = 0;
	no_progress_loops = 0;
	compact_priority = DEF_COMPACT_PRIORITY;
	cpuset_mems_cookie = read_mems_allowed_begin();
	zonelist_iter_cookie = zonelist_iter_begin();

	/*
	 * The fast path uses conservative alloc_flags to succeed only until
	 * kswapd needs to be woken up, and to avoid the cost of setting up
	 * alloc_flags precisely. So we do that now.
	 */
	alloc_flags = gfp_to_alloc_flags(gfp_mask);

	/*
	 * We need to recalculate the starting point for the zonelist iterator
	 * because we might have used different nodemask in the fast path, or
	 * there was a cpuset modification and we are retrying - otherwise we
	 * could end up iterating over non-eligible zones endlessly.
	 */
	ac->preferred_zoneref = first_zones_zonelist(ac->zonelist,
					ac->high_zoneidx, ac->nodemask);
	if (!ac->preferred_zoneref->zone)
		goto nopage;

	if (alloc_flags & ALLOC_KSWAPD)
		wake_all_kswapds(order, gfp_mask, ac);

	/*
	 * The adjusted alloc_flags might result in immediate success, so try
	 * that first
	 */
	page = get_page_from_freelist(gfp_mask, order, alloc_flags, ac);
	if (page)
		goto got_pg;

	/*
	 * For costly allocations, try direct compaction first, as it's likely
	 * that we have enough base pages and don't need to reclaim. For non-
	 * movable high-order allocations, do that as well, as compaction will
	 * try prevent permanent fragmentation by migrating from blocks of the
	 * same migratetype.
	 * Don't try this for allocations that are allowed to ignore
	 * watermarks, as the ALLOC_NO_WATERMARKS attempt didn't yet happen.
	 */
	if (can_direct_reclaim && can_compact &&
			(costly_order ||
			   (order > 0 && ac->migratetype != MIGRATE_MOVABLE))
			&& !gfp_pfmemalloc_allowed(gfp_mask)) {
		page = __alloc_pages_direct_compact(gfp_mask, order,
						alloc_flags, ac,
						INIT_COMPACT_PRIORITY,
						&compact_result);
		if (page)
			goto got_pg;

		/*
		 * Checks for costly allocations with __GFP_NORETRY, which
		 * includes THP page fault allocations
		 */
		if (costly_order && (gfp_mask & __GFP_NORETRY)) {
			/*
			 * If compaction is deferred for high-order allocations,
			 * it is because sync compaction recently failed. If
			 * this is the case and the caller requested a THP
			 * allocation, we do not want to heavily disrupt the
			 * system, so we fail the allocation instead of entering
			 * direct reclaim.
			 */
			if (compact_result == COMPACT_DEFERRED)
				goto nopage;

			/*
			 * Looks like reclaim/compaction is worth trying, but
			 * sync compaction could be very expensive, so keep
			 * using async compaction.
			 */
			compact_priority = INIT_COMPACT_PRIORITY;
		}
	}

retry:
	/* Ensure kswapd doesn't accidentally go to sleep as long as we loop */
	if (alloc_flags & ALLOC_KSWAPD)
		wake_all_kswapds(order, gfp_mask, ac);

	reserve_flags = __gfp_pfmemalloc_flags(gfp_mask);
	if (reserve_flags)
		alloc_flags = reserve_flags;

	/*
	 * Reset the nodemask and zonelist iterators if memory policies can be
	 * ignored. These allocations are high priority and system rather than
	 * user oriented.
	 */
	if (!(alloc_flags & ALLOC_CPUSET) || reserve_flags) {
		ac->nodemask = NULL;
		ac->preferred_zoneref = first_zones_zonelist(ac->zonelist,
					ac->high_zoneidx, ac->nodemask);
	}

	/* Attempt with potentially adjusted zonelist and alloc_flags */
	page = get_page_from_freelist(gfp_mask, order, alloc_flags, ac);
	if (page)
		goto got_pg;

	/* Caller is not willing to reclaim, we can't balance anything */
	if (!can_direct_reclaim)
		goto nopage;

	/* Avoid recursion of direct reclaim */
	if (current->flags & PF_MEMALLOC)
		goto nopage;

	if (fatal_signal_pending(current) && !(gfp_mask & __GFP_NOFAIL) &&
			(gfp_mask & __GFP_FS))
		goto nopage;

	/* Try direct reclaim and then allocating */
	page = __alloc_pages_direct_reclaim(gfp_mask, order, alloc_flags, ac,
							&did_some_progress);
	if (page)
		goto got_pg;

	/* Try direct compaction and then allocating */
	page = __alloc_pages_direct_compact(gfp_mask, order, alloc_flags, ac,
					compact_priority, &compact_result);
	if (page)
		goto got_pg;

	/* Do not loop if specifically requested */
	if (gfp_mask & __GFP_NORETRY)
		goto nopage;

	/*
	 * Do not retry costly high order allocations unless they are
	 * __GFP_RETRY_MAYFAIL and we can compact
	 */
	if (costly_order && (!can_compact ||
			     !(gfp_mask & __GFP_RETRY_MAYFAIL)))
		goto nopage;

	if (should_reclaim_retry(gfp_mask, order, ac, alloc_flags,
				 did_some_progress > 0, &no_progress_loops))
		goto retry;

	/*
	 * It doesn't make any sense to retry for the compaction if the order-0
	 * reclaim is not able to make any progress because the current
	 * implementation of the compaction depends on the sufficient amount
	 * of free memory (see __compaction_suitable)
	 */
<<<<<<< HEAD
	if ((did_some_progress > 0 ||
			IS_ENABLED(CONFIG_HAVE_LOW_MEMORY_KILLER)) &&
=======
	if (did_some_progress > 0 && can_compact &&
>>>>>>> 115c8415
			should_compact_retry(ac, order, alloc_flags,
				compact_result, &compact_priority,
				&compaction_retries))
		goto retry;

	if (order <= PAGE_ALLOC_COSTLY_ORDER && should_ulmk_retry(gfp_mask))
		goto retry;

	/*
	 * Deal with possible cpuset update races or zonelist updates to avoid
	 * a unnecessary OOM kill.
	 */
	if (check_retry_cpuset(cpuset_mems_cookie, ac) ||
	    check_retry_zonelist(zonelist_iter_cookie))
		goto restart;

	/* Reclaim has failed us, start killing things */
	page = __alloc_pages_may_oom(gfp_mask, order, ac, &did_some_progress);
	if (page)
		goto got_pg;

	/* Avoid allocations with no watermarks from looping endlessly */
	if (tsk_is_oom_victim(current) &&
	    (alloc_flags == ALLOC_OOM ||
	     (gfp_mask & __GFP_NOMEMALLOC)))
		goto nopage;

	/* Retry as long as the OOM killer is making progress */
	if (did_some_progress) {
		no_progress_loops = 0;
		goto retry;
	}

nopage:
	/*
	 * Deal with possible cpuset update races or zonelist updates to avoid
	 * a unnecessary OOM kill.
	 */
	if (check_retry_cpuset(cpuset_mems_cookie, ac) ||
	    check_retry_zonelist(zonelist_iter_cookie))
		goto restart;

	/*
	 * Make sure that __GFP_NOFAIL request doesn't leak out and make sure
	 * we always retry
	 */
	if (gfp_mask & __GFP_NOFAIL) {
		/*
		 * All existing users of the __GFP_NOFAIL are blockable, so warn
		 * of any new users that actually require GFP_NOWAIT
		 */
		if (WARN_ON_ONCE(!can_direct_reclaim))
			goto fail;

		/*
		 * PF_MEMALLOC request from this context is rather bizarre
		 * because we cannot reclaim anything and only can loop waiting
		 * for somebody to do a work for us
		 */
		WARN_ON_ONCE(current->flags & PF_MEMALLOC);

		/*
		 * non failing costly orders are a hard requirement which we
		 * are not prepared for much so let's warn about these users
		 * so that we can identify them and convert them to something
		 * else.
		 */
		WARN_ON_ONCE(order > PAGE_ALLOC_COSTLY_ORDER);

		/*
		 * Help non-failing allocations by giving them access to memory
		 * reserves but do not use ALLOC_NO_WATERMARKS because this
		 * could deplete whole memory reserves which would just make
		 * the situation worse
		 */
		page = __alloc_pages_cpuset_fallback(gfp_mask, order, ALLOC_HARDER, ac);
		if (page)
			goto got_pg;

		cond_resched();
		goto retry;
	}
fail:
	warn_alloc(gfp_mask, ac->nodemask,
			"page allocation failure: order:%u", order);
got_pg:
	return page;
}

static inline bool prepare_alloc_pages(gfp_t gfp_mask, unsigned int order,
		int preferred_nid, nodemask_t *nodemask,
		struct alloc_context *ac, gfp_t *alloc_mask,
		unsigned int *alloc_flags)
{
	ac->high_zoneidx = gfp_zone(gfp_mask);
	ac->zonelist = node_zonelist(preferred_nid, gfp_mask);
	ac->nodemask = nodemask;
	ac->migratetype = gfpflags_to_migratetype(gfp_mask);

	if (cpusets_enabled()) {
		*alloc_mask |= __GFP_HARDWALL;
		if (!ac->nodemask)
			ac->nodemask = &cpuset_current_mems_allowed;
		else
			*alloc_flags |= ALLOC_CPUSET;
	}

	fs_reclaim_acquire(gfp_mask);
	fs_reclaim_release(gfp_mask);

	might_sleep_if(gfp_mask & __GFP_DIRECT_RECLAIM);

	if (should_fail_alloc_page(gfp_mask, order))
		return false;

	if (IS_ENABLED(CONFIG_CMA) && ac->migratetype == MIGRATE_MOVABLE &&
			(gfp_mask & __GFP_CMA))
		*alloc_flags |= ALLOC_CMA;

	return true;
}

/* Determine whether to spread dirty pages and what the first usable zone */
static inline void finalise_ac(gfp_t gfp_mask, struct alloc_context *ac)
{
	/* Dirty zone balancing only done in the fast path */
	ac->spread_dirty_pages = (gfp_mask & __GFP_WRITE);

	/*
	 * The preferred zone is used for statistics but crucially it is
	 * also used as the starting point for the zonelist iterator. It
	 * may get reset for allocations that ignore memory policies.
	 */
	ac->preferred_zoneref = first_zones_zonelist(ac->zonelist,
					ac->high_zoneidx, ac->nodemask);
}

/*
 * This is the 'heart' of the zoned buddy allocator.
 */
struct page *
__alloc_pages_nodemask(gfp_t gfp_mask, unsigned int order, int preferred_nid,
							nodemask_t *nodemask)
{
	struct page *page;
	unsigned int alloc_flags = ALLOC_WMARK_LOW;
	gfp_t alloc_mask; /* The gfp_t that was actually used for allocation */
	struct alloc_context ac = { };

	/*
	 * There are several places where we assume that the order value is sane
	 * so bail out early if the request is out of bound.
	 */
	if (unlikely(order >= MAX_ORDER)) {
		WARN_ON_ONCE(!(gfp_mask & __GFP_NOWARN));
		return NULL;
	}

	gfp_mask &= gfp_allowed_mask;
	alloc_mask = gfp_mask;
	if (!prepare_alloc_pages(gfp_mask, order, preferred_nid, nodemask, &ac, &alloc_mask, &alloc_flags))
		return NULL;

	finalise_ac(gfp_mask, &ac);

	/*
	 * Forbid the first pass from falling back to types that fragment
	 * memory until all local zones are considered.
	 */
	alloc_flags |= alloc_flags_nofragment(ac.preferred_zoneref->zone, gfp_mask);

	/* First allocation attempt */
	page = get_page_from_freelist(alloc_mask, order, alloc_flags, &ac);
	if (likely(page))
		goto out;

	/*
	 * Apply scoped allocation constraints. This is mainly about GFP_NOFS
	 * resp. GFP_NOIO which has to be inherited for all allocation requests
	 * from a particular context which has been marked by
	 * memalloc_no{fs,io}_{save,restore}.
	 */
	alloc_mask = current_gfp_context(gfp_mask);
	ac.spread_dirty_pages = false;

	/*
	 * Restore the original nodemask if it was potentially replaced with
	 * &cpuset_current_mems_allowed to optimize the fast-path attempt.
	 */
	if (unlikely(ac.nodemask != nodemask))
		ac.nodemask = nodemask;

	page = __alloc_pages_slowpath(alloc_mask, order, &ac);

out:
	if (memcg_kmem_enabled() && (gfp_mask & __GFP_ACCOUNT) && page &&
	    unlikely(memcg_kmem_charge(page, gfp_mask, order) != 0)) {
		__free_pages(page, order);
		page = NULL;
	}

	trace_mm_page_alloc(page, order, alloc_mask, ac.migratetype);

	return page;
}
EXPORT_SYMBOL(__alloc_pages_nodemask);

/*
 * Common helper functions. Never use with __GFP_HIGHMEM because the returned
 * address cannot represent highmem pages. Use alloc_pages and then kmap if
 * you need to access high mem.
 */
unsigned long __get_free_pages(gfp_t gfp_mask, unsigned int order)
{
	struct page *page;

	page = alloc_pages(gfp_mask & ~__GFP_HIGHMEM, order);
	if (!page)
		return 0;
	return (unsigned long) page_address(page);
}
EXPORT_SYMBOL(__get_free_pages);

unsigned long get_zeroed_page(gfp_t gfp_mask)
{
	return __get_free_pages(gfp_mask | __GFP_ZERO, 0);
}
EXPORT_SYMBOL(get_zeroed_page);

static inline void free_the_page(struct page *page, unsigned int order)
{
	if (order == 0)		/* Via pcp? */
		free_unref_page(page);
	else
		__free_pages_ok(page, order);
}

void __free_pages(struct page *page, unsigned int order)
{
	if (put_page_testzero(page))
		free_the_page(page, order);
}
EXPORT_SYMBOL(__free_pages);

void free_pages(unsigned long addr, unsigned int order)
{
	if (addr != 0) {
		VM_BUG_ON(!virt_addr_valid((void *)addr));
		__free_pages(virt_to_page((void *)addr), order);
	}
}

EXPORT_SYMBOL(free_pages);

/*
 * Page Fragment:
 *  An arbitrary-length arbitrary-offset area of memory which resides
 *  within a 0 or higher order page.  Multiple fragments within that page
 *  are individually refcounted, in the page's reference counter.
 *
 * The page_frag functions below provide a simple allocation framework for
 * page fragments.  This is used by the network stack and network device
 * drivers to provide a backing region of memory for use as either an
 * sk_buff->head, or to be used in the "frags" portion of skb_shared_info.
 */
static struct page *__page_frag_cache_refill(struct page_frag_cache *nc,
					     gfp_t gfp_mask)
{
	struct page *page = NULL;
	gfp_t gfp = gfp_mask;

#if (PAGE_SIZE < PAGE_FRAG_CACHE_MAX_SIZE)
	gfp_mask |= __GFP_COMP | __GFP_NOWARN | __GFP_NORETRY |
		    __GFP_NOMEMALLOC;
	page = alloc_pages_node(NUMA_NO_NODE, gfp_mask,
				PAGE_FRAG_CACHE_MAX_ORDER);
	nc->size = page ? PAGE_FRAG_CACHE_MAX_SIZE : PAGE_SIZE;
#endif
	if (unlikely(!page))
		page = alloc_pages_node(NUMA_NO_NODE, gfp, 0);

	nc->va = page ? page_address(page) : NULL;

	return page;
}

void __page_frag_cache_drain(struct page *page, unsigned int count)
{
	VM_BUG_ON_PAGE(page_ref_count(page) == 0, page);

	if (page_ref_sub_and_test(page, count))
		free_the_page(page, compound_order(page));
}
EXPORT_SYMBOL(__page_frag_cache_drain);

void *page_frag_alloc(struct page_frag_cache *nc,
		      unsigned int fragsz, gfp_t gfp_mask)
{
	unsigned int size = PAGE_SIZE;
	struct page *page;
	int offset;

	if (unlikely(!nc->va)) {
refill:
		page = __page_frag_cache_refill(nc, gfp_mask);
		if (!page)
			return NULL;

#if (PAGE_SIZE < PAGE_FRAG_CACHE_MAX_SIZE)
		/* if size can vary use size else just use PAGE_SIZE */
		size = nc->size;
#endif
		/* Even if we own the page, we do not use atomic_set().
		 * This would break get_page_unless_zero() users.
		 */
		page_ref_add(page, PAGE_FRAG_CACHE_MAX_SIZE);

		/* reset page count bias and offset to start of new frag */
		nc->pfmemalloc = page_is_pfmemalloc(page);
		nc->pagecnt_bias = PAGE_FRAG_CACHE_MAX_SIZE + 1;
		nc->offset = size;
	}

	offset = nc->offset - fragsz;
	if (unlikely(offset < 0)) {
		page = virt_to_page(nc->va);

		if (!page_ref_sub_and_test(page, nc->pagecnt_bias))
			goto refill;

		if (unlikely(nc->pfmemalloc)) {
			free_the_page(page, compound_order(page));
			goto refill;
		}

#if (PAGE_SIZE < PAGE_FRAG_CACHE_MAX_SIZE)
		/* if size can vary use size else just use PAGE_SIZE */
		size = nc->size;
#endif
		/* OK, page count is 0, we can safely set it */
		set_page_count(page, PAGE_FRAG_CACHE_MAX_SIZE + 1);

		/* reset page count bias and offset to start of new frag */
		nc->pagecnt_bias = PAGE_FRAG_CACHE_MAX_SIZE + 1;
		offset = size - fragsz;
		if (unlikely(offset < 0)) {
			/*
			 * The caller is trying to allocate a fragment
			 * with fragsz > PAGE_SIZE but the cache isn't big
			 * enough to satisfy the request, this may
			 * happen in low memory conditions.
			 * We don't release the cache page because
			 * it could make memory pressure worse
			 * so we simply return NULL here.
			 */
			return NULL;
		}
	}

	nc->pagecnt_bias--;
	nc->offset = offset;

	return nc->va + offset;
}
EXPORT_SYMBOL(page_frag_alloc);

/*
 * Frees a page fragment allocated out of either a compound or order 0 page.
 */
void page_frag_free(void *addr)
{
	struct page *page = virt_to_head_page(addr);

	if (unlikely(put_page_testzero(page)))
		free_the_page(page, compound_order(page));
}
EXPORT_SYMBOL(page_frag_free);

static void *make_alloc_exact(unsigned long addr, unsigned int order,
		size_t size)
{
	if (addr) {
		unsigned long alloc_end = addr + (PAGE_SIZE << order);
		unsigned long used = addr + PAGE_ALIGN(size);

		split_page(virt_to_page((void *)addr), order);
		while (used < alloc_end) {
			free_page(used);
			used += PAGE_SIZE;
		}
	}
	return (void *)addr;
}

/**
 * alloc_pages_exact - allocate an exact number physically-contiguous pages.
 * @size: the number of bytes to allocate
 * @gfp_mask: GFP flags for the allocation
 *
 * This function is similar to alloc_pages(), except that it allocates the
 * minimum number of pages to satisfy the request.  alloc_pages() can only
 * allocate memory in power-of-two pages.
 *
 * This function is also limited by MAX_ORDER.
 *
 * Memory allocated by this function must be released by free_pages_exact().
 */
void *alloc_pages_exact(size_t size, gfp_t gfp_mask)
{
	unsigned int order = get_order(size);
	unsigned long addr;

	addr = __get_free_pages(gfp_mask, order);
	return make_alloc_exact(addr, order, size);
}
EXPORT_SYMBOL(alloc_pages_exact);

/**
 * alloc_pages_exact_nid - allocate an exact number of physically-contiguous
 *			   pages on a node.
 * @nid: the preferred node ID where memory should be allocated
 * @size: the number of bytes to allocate
 * @gfp_mask: GFP flags for the allocation
 *
 * Like alloc_pages_exact(), but try to allocate on node nid first before falling
 * back.
 */
void * __meminit alloc_pages_exact_nid(int nid, size_t size, gfp_t gfp_mask)
{
	unsigned int order = get_order(size);
	struct page *p = alloc_pages_node(nid, gfp_mask, order);
	if (!p)
		return NULL;
	return make_alloc_exact((unsigned long)page_address(p), order, size);
}

/**
 * free_pages_exact - release memory allocated via alloc_pages_exact()
 * @virt: the value returned by alloc_pages_exact.
 * @size: size of allocation, same value as passed to alloc_pages_exact().
 *
 * Release the memory allocated by a previous call to alloc_pages_exact.
 */
void free_pages_exact(void *virt, size_t size)
{
	unsigned long addr = (unsigned long)virt;
	unsigned long end = addr + PAGE_ALIGN(size);

	while (addr < end) {
		free_page(addr);
		addr += PAGE_SIZE;
	}
}
EXPORT_SYMBOL(free_pages_exact);

/**
 * nr_free_zone_pages - count number of pages beyond high watermark
 * @offset: The zone index of the highest zone
 *
 * nr_free_zone_pages() counts the number of counts pages which are beyond the
 * high watermark within all zones at or below a given zone index.  For each
 * zone, the number of pages is calculated as:
 *
 *     nr_free_zone_pages = managed_pages - high_pages
 */
static unsigned long nr_free_zone_pages(int offset)
{
	struct zoneref *z;
	struct zone *zone;

	/* Just pick one node, since fallback list is circular */
	unsigned long sum = 0;

	struct zonelist *zonelist = node_zonelist(numa_node_id(), GFP_KERNEL);

	for_each_zone_zonelist(zone, z, zonelist, offset) {
		unsigned long size = zone->managed_pages;
		unsigned long high = high_wmark_pages(zone);
		if (size > high)
			sum += size - high;
	}

	return sum;
}

/**
 * nr_free_buffer_pages - count number of pages beyond high watermark
 *
 * nr_free_buffer_pages() counts the number of pages which are beyond the high
 * watermark within ZONE_DMA and ZONE_NORMAL.
 */
unsigned long nr_free_buffer_pages(void)
{
	return nr_free_zone_pages(gfp_zone(GFP_USER));
}
EXPORT_SYMBOL_GPL(nr_free_buffer_pages);

/**
 * nr_free_pagecache_pages - count number of pages beyond high watermark
 *
 * nr_free_pagecache_pages() counts the number of pages which are beyond the
 * high watermark within all zones.
 */
unsigned long nr_free_pagecache_pages(void)
{
	return nr_free_zone_pages(gfp_zone(GFP_HIGHUSER_MOVABLE));
}

static inline void show_node(struct zone *zone)
{
	if (IS_ENABLED(CONFIG_NUMA))
		printk("Node %d ", zone_to_nid(zone));
}

long si_mem_available(void)
{
	long available;
	unsigned long pagecache;
	unsigned long wmark_low = 0;
	unsigned long pages[NR_LRU_LISTS];
	unsigned long reclaimable;
	struct zone *zone;
	int lru;

	for (lru = LRU_BASE; lru < NR_LRU_LISTS; lru++)
		pages[lru] = global_node_page_state(NR_LRU_BASE + lru);

	for_each_zone(zone)
		wmark_low += low_wmark_pages(zone);

	/*
	 * Estimate the amount of memory available for userspace allocations,
	 * without causing swapping.
	 */
	available = global_zone_page_state(NR_FREE_PAGES) - totalreserve_pages;

	/*
	 * Not all the page cache can be freed, otherwise the system will
	 * start swapping. Assume at least half of the page cache, or the
	 * low watermark worth of cache, needs to stay.
	 */
	pagecache = pages[LRU_ACTIVE_FILE] + pages[LRU_INACTIVE_FILE];
	pagecache -= min(pagecache / 2, wmark_low);
	available += pagecache;

	/*
	 * Part of the reclaimable slab and other kernel memory consists of
	 * items that are in use, and cannot be freed. Cap this estimate at the
	 * low watermark.
	 */
	reclaimable = global_node_page_state(NR_SLAB_RECLAIMABLE) +
			global_node_page_state(NR_KERNEL_MISC_RECLAIMABLE);
	available += reclaimable - min(reclaimable / 2, wmark_low);

	if (available < 0)
		available = 0;
	return available;
}
EXPORT_SYMBOL_GPL(si_mem_available);

void si_meminfo(struct sysinfo *val)
{
	val->totalram = totalram_pages;
	val->sharedram = global_node_page_state(NR_SHMEM);
	val->freeram = global_zone_page_state(NR_FREE_PAGES);
	val->bufferram = nr_blockdev_pages();
	val->totalhigh = totalhigh_pages;
	val->freehigh = nr_free_highpages();
	val->mem_unit = PAGE_SIZE;
}

EXPORT_SYMBOL(si_meminfo);

#ifdef CONFIG_NUMA
void si_meminfo_node(struct sysinfo *val, int nid)
{
	int zone_type;		/* needs to be signed */
	unsigned long managed_pages = 0;
	unsigned long managed_highpages = 0;
	unsigned long free_highpages = 0;
	pg_data_t *pgdat = NODE_DATA(nid);

	for (zone_type = 0; zone_type < MAX_NR_ZONES; zone_type++)
		managed_pages += pgdat->node_zones[zone_type].managed_pages;
	val->totalram = managed_pages;
	val->sharedram = node_page_state(pgdat, NR_SHMEM);
	val->freeram = sum_zone_node_page_state(nid, NR_FREE_PAGES);
#ifdef CONFIG_HIGHMEM
	for (zone_type = 0; zone_type < MAX_NR_ZONES; zone_type++) {
		struct zone *zone = &pgdat->node_zones[zone_type];

		if (is_highmem(zone)) {
			managed_highpages += zone->managed_pages;
			free_highpages += zone_page_state(zone, NR_FREE_PAGES);
		}
	}
	val->totalhigh = managed_highpages;
	val->freehigh = free_highpages;
#else
	val->totalhigh = managed_highpages;
	val->freehigh = free_highpages;
#endif
	val->mem_unit = PAGE_SIZE;
}
#endif

/*
 * Determine whether the node should be displayed or not, depending on whether
 * SHOW_MEM_FILTER_NODES was passed to show_free_areas().
 */
static bool show_mem_node_skip(unsigned int flags, int nid, nodemask_t *nodemask)
{
	if (!(flags & SHOW_MEM_FILTER_NODES))
		return false;

	/*
	 * no node mask - aka implicit memory numa policy. Do not bother with
	 * the synchronization - read_mems_allowed_begin - because we do not
	 * have to be precise here.
	 */
	if (!nodemask)
		nodemask = &cpuset_current_mems_allowed;

	return !node_isset(nid, *nodemask);
}

#define K(x) ((x) << (PAGE_SHIFT-10))

static void show_migration_types(unsigned char type)
{
	static const char types[MIGRATE_TYPES] = {
		[MIGRATE_UNMOVABLE]	= 'U',
		[MIGRATE_MOVABLE]	= 'M',
		[MIGRATE_RECLAIMABLE]	= 'E',
		[MIGRATE_HIGHATOMIC]	= 'H',
#ifdef CONFIG_CMA
		[MIGRATE_CMA]		= 'C',
#endif
#ifdef CONFIG_MEMORY_ISOLATION
		[MIGRATE_ISOLATE]	= 'I',
#endif
	};
	char tmp[MIGRATE_TYPES + 1];
	char *p = tmp;
	int i;

	for (i = 0; i < MIGRATE_TYPES; i++) {
		if (type & (1 << i))
			*p++ = types[i];
	}

	*p = '\0';
	printk(KERN_CONT "(%s) ", tmp);
}

/*
 * Show free area list (used inside shift_scroll-lock stuff)
 * We also calculate the percentage fragmentation. We do this by counting the
 * memory on each free list with the exception of the first item on the list.
 *
 * Bits in @filter:
 * SHOW_MEM_FILTER_NODES: suppress nodes that are not allowed by current's
 *   cpuset.
 */
void show_free_areas(unsigned int filter, nodemask_t *nodemask)
{
	unsigned long free_pcp = 0;
	int cpu;
	struct zone *zone;
	pg_data_t *pgdat;

	for_each_populated_zone(zone) {
		if (show_mem_node_skip(filter, zone_to_nid(zone), nodemask))
			continue;

		for_each_online_cpu(cpu)
			free_pcp += per_cpu_ptr(zone->pageset, cpu)->pcp.count;
	}

	printk("active_anon:%lu inactive_anon:%lu isolated_anon:%lu\n"
		" active_file:%lu inactive_file:%lu isolated_file:%lu\n"
		" unevictable:%lu dirty:%lu writeback:%lu unstable:%lu\n"
		" slab_reclaimable:%lu slab_unreclaimable:%lu\n"
		" mapped:%lu shmem:%lu pagetables:%lu bounce:%lu\n"
		" free:%lu free_pcp:%lu free_cma:%lu\n",
		global_node_page_state(NR_ACTIVE_ANON),
		global_node_page_state(NR_INACTIVE_ANON),
		global_node_page_state(NR_ISOLATED_ANON),
		global_node_page_state(NR_ACTIVE_FILE),
		global_node_page_state(NR_INACTIVE_FILE),
		global_node_page_state(NR_ISOLATED_FILE),
		global_node_page_state(NR_UNEVICTABLE),
		global_node_page_state(NR_FILE_DIRTY),
		global_node_page_state(NR_WRITEBACK),
		global_node_page_state(NR_UNSTABLE_NFS),
		global_node_page_state(NR_SLAB_RECLAIMABLE),
		global_node_page_state(NR_SLAB_UNRECLAIMABLE),
		global_node_page_state(NR_FILE_MAPPED),
		global_node_page_state(NR_SHMEM),
		global_zone_page_state(NR_PAGETABLE),
		global_zone_page_state(NR_BOUNCE),
		global_zone_page_state(NR_FREE_PAGES),
		free_pcp,
		global_zone_page_state(NR_FREE_CMA_PAGES));

	for_each_online_pgdat(pgdat) {
		if (show_mem_node_skip(filter, pgdat->node_id, nodemask))
			continue;

		printk("Node %d"
			" active_anon:%lukB"
			" inactive_anon:%lukB"
			" active_file:%lukB"
			" inactive_file:%lukB"
			" unevictable:%lukB"
			" isolated(anon):%lukB"
			" isolated(file):%lukB"
			" mapped:%lukB"
			" dirty:%lukB"
			" writeback:%lukB"
			" shmem:%lukB"
#ifdef CONFIG_TRANSPARENT_HUGEPAGE
			" shmem_thp: %lukB"
			" shmem_pmdmapped: %lukB"
			" anon_thp: %lukB"
#endif
			" writeback_tmp:%lukB"
			" unstable:%lukB"
			" all_unreclaimable? %s"
			"\n",
			pgdat->node_id,
			K(node_page_state(pgdat, NR_ACTIVE_ANON)),
			K(node_page_state(pgdat, NR_INACTIVE_ANON)),
			K(node_page_state(pgdat, NR_ACTIVE_FILE)),
			K(node_page_state(pgdat, NR_INACTIVE_FILE)),
			K(node_page_state(pgdat, NR_UNEVICTABLE)),
			K(node_page_state(pgdat, NR_ISOLATED_ANON)),
			K(node_page_state(pgdat, NR_ISOLATED_FILE)),
			K(node_page_state(pgdat, NR_FILE_MAPPED)),
			K(node_page_state(pgdat, NR_FILE_DIRTY)),
			K(node_page_state(pgdat, NR_WRITEBACK)),
			K(node_page_state(pgdat, NR_SHMEM)),
#ifdef CONFIG_TRANSPARENT_HUGEPAGE
			K(node_page_state(pgdat, NR_SHMEM_THPS) * HPAGE_PMD_NR),
			K(node_page_state(pgdat, NR_SHMEM_PMDMAPPED)
					* HPAGE_PMD_NR),
			K(node_page_state(pgdat, NR_ANON_THPS) * HPAGE_PMD_NR),
#endif
			K(node_page_state(pgdat, NR_WRITEBACK_TEMP)),
			K(node_page_state(pgdat, NR_UNSTABLE_NFS)),
			pgdat->kswapd_failures >= MAX_RECLAIM_RETRIES ?
				"yes" : "no");
	}

	for_each_populated_zone(zone) {
		int i;

		if (show_mem_node_skip(filter, zone_to_nid(zone), nodemask))
			continue;

		free_pcp = 0;
		for_each_online_cpu(cpu)
			free_pcp += per_cpu_ptr(zone->pageset, cpu)->pcp.count;

		show_node(zone);
		printk(KERN_CONT
			"%s"
			" free:%lukB"
			" min:%lukB"
			" low:%lukB"
			" high:%lukB"
			" active_anon:%lukB"
			" inactive_anon:%lukB"
			" active_file:%lukB"
			" inactive_file:%lukB"
			" unevictable:%lukB"
			" writepending:%lukB"
			" present:%lukB"
			" managed:%lukB"
			" mlocked:%lukB"
			" kernel_stack:%lukB"
#ifdef CONFIG_SHADOW_CALL_STACK
			" shadow_call_stack:%lukB"
#endif
			" pagetables:%lukB"
			" bounce:%lukB"
			" free_pcp:%lukB"
			" local_pcp:%ukB"
			" free_cma:%lukB"
			"\n",
			zone->name,
			K(zone_page_state(zone, NR_FREE_PAGES)),
			K(min_wmark_pages(zone)),
			K(low_wmark_pages(zone)),
			K(high_wmark_pages(zone)),
			K(zone_page_state(zone, NR_ZONE_ACTIVE_ANON)),
			K(zone_page_state(zone, NR_ZONE_INACTIVE_ANON)),
			K(zone_page_state(zone, NR_ZONE_ACTIVE_FILE)),
			K(zone_page_state(zone, NR_ZONE_INACTIVE_FILE)),
			K(zone_page_state(zone, NR_ZONE_UNEVICTABLE)),
			K(zone_page_state(zone, NR_ZONE_WRITE_PENDING)),
			K(zone->present_pages),
			K(zone->managed_pages),
			K(zone_page_state(zone, NR_MLOCK)),
			zone_page_state(zone, NR_KERNEL_STACK_KB),
#ifdef CONFIG_SHADOW_CALL_STACK
			zone_page_state(zone, NR_KERNEL_SCS_BYTES) / 1024,
#endif
			K(zone_page_state(zone, NR_PAGETABLE)),
			K(zone_page_state(zone, NR_BOUNCE)),
			K(free_pcp),
			K(this_cpu_read(zone->pageset->pcp.count)),
			K(zone_page_state(zone, NR_FREE_CMA_PAGES)));
		printk("lowmem_reserve[]:");
		for (i = 0; i < MAX_NR_ZONES; i++)
			printk(KERN_CONT " %ld", zone->lowmem_reserve[i]);
		printk(KERN_CONT "\n");
	}

	for_each_populated_zone(zone) {
		unsigned int order;
		unsigned long nr[MAX_ORDER], flags, total = 0;
		unsigned char types[MAX_ORDER];

		if (show_mem_node_skip(filter, zone_to_nid(zone), nodemask))
			continue;
		show_node(zone);
		printk(KERN_CONT "%s: ", zone->name);

		spin_lock_irqsave(&zone->lock, flags);
		for (order = 0; order < MAX_ORDER; order++) {
			struct free_area *area = &zone->free_area[order];
			int type;

			nr[order] = area->nr_free;
			total += nr[order] << order;

			types[order] = 0;
			for (type = 0; type < MIGRATE_TYPES; type++) {
				if (!list_empty(&area->free_list[type]))
					types[order] |= 1 << type;
			}
		}
		spin_unlock_irqrestore(&zone->lock, flags);
		for (order = 0; order < MAX_ORDER; order++) {
			printk(KERN_CONT "%lu*%lukB ",
			       nr[order], K(1UL) << order);
			if (nr[order])
				show_migration_types(types[order]);
		}
		printk(KERN_CONT "= %lukB\n", K(total));
	}

	hugetlb_show_meminfo();

	printk("%ld total pagecache pages\n", global_node_page_state(NR_FILE_PAGES));

	show_swap_cache_info();
}

static void zoneref_set_zone(struct zone *zone, struct zoneref *zoneref)
{
	zoneref->zone = zone;
	zoneref->zone_idx = zone_idx(zone);
}

/*
 * Builds allocation fallback zone lists.
 *
 * Add all populated zones of a node to the zonelist.
 */
static int build_zonerefs_node(pg_data_t *pgdat, struct zoneref *zonerefs)
{
	struct zone *zone;
	enum zone_type zone_type = MAX_NR_ZONES;
	int nr_zones = 0;

	do {
		zone_type--;
		zone = pgdat->node_zones + zone_type;
		if (populated_zone(zone)) {
			zoneref_set_zone(zone, &zonerefs[nr_zones++]);
			check_highest_zone(zone_type);
		}
	} while (zone_type);

	return nr_zones;
}

#ifdef CONFIG_NUMA

static int __parse_numa_zonelist_order(char *s)
{
	/*
	 * We used to support different zonlists modes but they turned
	 * out to be just not useful. Let's keep the warning in place
	 * if somebody still use the cmd line parameter so that we do
	 * not fail it silently
	 */
	if (!(*s == 'd' || *s == 'D' || *s == 'n' || *s == 'N')) {
		pr_warn("Ignoring unsupported numa_zonelist_order value:  %s\n", s);
		return -EINVAL;
	}
	return 0;
}

static __init int setup_numa_zonelist_order(char *s)
{
	if (!s)
		return 0;

	return __parse_numa_zonelist_order(s);
}
early_param("numa_zonelist_order", setup_numa_zonelist_order);

char numa_zonelist_order[] = "Node";

/*
 * sysctl handler for numa_zonelist_order
 */
int numa_zonelist_order_handler(struct ctl_table *table, int write,
		void __user *buffer, size_t *length,
		loff_t *ppos)
{
	char *str;
	int ret;

	if (!write)
		return proc_dostring(table, write, buffer, length, ppos);
	str = memdup_user_nul(buffer, 16);
	if (IS_ERR(str))
		return PTR_ERR(str);

	ret = __parse_numa_zonelist_order(str);
	kfree(str);
	return ret;
}


#define MAX_NODE_LOAD (nr_online_nodes)
static int node_load[MAX_NUMNODES];

/**
 * find_next_best_node - find the next node that should appear in a given node's fallback list
 * @node: node whose fallback list we're appending
 * @used_node_mask: nodemask_t of already used nodes
 *
 * We use a number of factors to determine which is the next node that should
 * appear on a given node's fallback list.  The node should not have appeared
 * already in @node's fallback list, and it should be the next closest node
 * according to the distance array (which contains arbitrary distance values
 * from each node to each node in the system), and should also prefer nodes
 * with no CPUs, since presumably they'll have very little allocation pressure
 * on them otherwise.
 * It returns -1 if no node is found.
 */
static int find_next_best_node(int node, nodemask_t *used_node_mask)
{
	int n, val;
	int min_val = INT_MAX;
	int best_node = NUMA_NO_NODE;
	const struct cpumask *tmp = cpumask_of_node(0);

	/* Use the local node if we haven't already */
	if (!node_isset(node, *used_node_mask)) {
		node_set(node, *used_node_mask);
		return node;
	}

	for_each_node_state(n, N_MEMORY) {

		/* Don't want a node to appear more than once */
		if (node_isset(n, *used_node_mask))
			continue;

		/* Use the distance array to find the distance */
		val = node_distance(node, n);

		/* Penalize nodes under us ("prefer the next node") */
		val += (n < node);

		/* Give preference to headless and unused nodes */
		tmp = cpumask_of_node(n);
		if (!cpumask_empty(tmp))
			val += PENALTY_FOR_NODE_WITH_CPUS;

		/* Slight preference for less loaded node */
		val *= (MAX_NODE_LOAD*MAX_NUMNODES);
		val += node_load[n];

		if (val < min_val) {
			min_val = val;
			best_node = n;
		}
	}

	if (best_node >= 0)
		node_set(best_node, *used_node_mask);

	return best_node;
}


/*
 * Build zonelists ordered by node and zones within node.
 * This results in maximum locality--normal zone overflows into local
 * DMA zone, if any--but risks exhausting DMA zone.
 */
static void build_zonelists_in_node_order(pg_data_t *pgdat, int *node_order,
		unsigned nr_nodes)
{
	struct zoneref *zonerefs;
	int i;

	zonerefs = pgdat->node_zonelists[ZONELIST_FALLBACK]._zonerefs;

	for (i = 0; i < nr_nodes; i++) {
		int nr_zones;

		pg_data_t *node = NODE_DATA(node_order[i]);

		nr_zones = build_zonerefs_node(node, zonerefs);
		zonerefs += nr_zones;
	}
	zonerefs->zone = NULL;
	zonerefs->zone_idx = 0;
}

/*
 * Build gfp_thisnode zonelists
 */
static void build_thisnode_zonelists(pg_data_t *pgdat)
{
	struct zoneref *zonerefs;
	int nr_zones;

	zonerefs = pgdat->node_zonelists[ZONELIST_NOFALLBACK]._zonerefs;
	nr_zones = build_zonerefs_node(pgdat, zonerefs);
	zonerefs += nr_zones;
	zonerefs->zone = NULL;
	zonerefs->zone_idx = 0;
}

/*
 * Build zonelists ordered by zone and nodes within zones.
 * This results in conserving DMA zone[s] until all Normal memory is
 * exhausted, but results in overflowing to remote node while memory
 * may still exist in local DMA zone.
 */

static void build_zonelists(pg_data_t *pgdat)
{
	static int node_order[MAX_NUMNODES];
	int node, load, nr_nodes = 0;
	nodemask_t used_mask;
	int local_node, prev_node;

	/* NUMA-aware ordering of nodes */
	local_node = pgdat->node_id;
	load = nr_online_nodes;
	prev_node = local_node;
	nodes_clear(used_mask);

	memset(node_order, 0, sizeof(node_order));
	while ((node = find_next_best_node(local_node, &used_mask)) >= 0) {
		/*
		 * We don't want to pressure a particular node.
		 * So adding penalty to the first node in same
		 * distance group to make it round-robin.
		 */
		if (node_distance(local_node, node) !=
		    node_distance(local_node, prev_node))
			node_load[node] = load;

		node_order[nr_nodes++] = node;
		prev_node = node;
		load--;
	}

	build_zonelists_in_node_order(pgdat, node_order, nr_nodes);
	build_thisnode_zonelists(pgdat);
}

#ifdef CONFIG_HAVE_MEMORYLESS_NODES
/*
 * Return node id of node used for "local" allocations.
 * I.e., first node id of first zone in arg node's generic zonelist.
 * Used for initializing percpu 'numa_mem', which is used primarily
 * for kernel allocations, so use GFP_KERNEL flags to locate zonelist.
 */
int local_memory_node(int node)
{
	struct zoneref *z;

	z = first_zones_zonelist(node_zonelist(node, GFP_KERNEL),
				   gfp_zone(GFP_KERNEL),
				   NULL);
	return zone_to_nid(z->zone);
}
#endif

static void setup_min_unmapped_ratio(void);
static void setup_min_slab_ratio(void);
#else	/* CONFIG_NUMA */

static void build_zonelists(pg_data_t *pgdat)
{
	int node, local_node;
	struct zoneref *zonerefs;
	int nr_zones;

	local_node = pgdat->node_id;

	zonerefs = pgdat->node_zonelists[ZONELIST_FALLBACK]._zonerefs;
	nr_zones = build_zonerefs_node(pgdat, zonerefs);
	zonerefs += nr_zones;

	/*
	 * Now we build the zonelist so that it contains the zones
	 * of all the other nodes.
	 * We don't want to pressure a particular node, so when
	 * building the zones for node N, we make sure that the
	 * zones coming right after the local ones are those from
	 * node N+1 (modulo N)
	 */
	for (node = local_node + 1; node < MAX_NUMNODES; node++) {
		if (!node_online(node))
			continue;
		nr_zones = build_zonerefs_node(NODE_DATA(node), zonerefs);
		zonerefs += nr_zones;
	}
	for (node = 0; node < local_node; node++) {
		if (!node_online(node))
			continue;
		nr_zones = build_zonerefs_node(NODE_DATA(node), zonerefs);
		zonerefs += nr_zones;
	}

	zonerefs->zone = NULL;
	zonerefs->zone_idx = 0;
}

#endif	/* CONFIG_NUMA */

/*
 * Boot pageset table. One per cpu which is going to be used for all
 * zones and all nodes. The parameters will be set in such a way
 * that an item put on a list will immediately be handed over to
 * the buddy list. This is safe since pageset manipulation is done
 * with interrupts disabled.
 *
 * The boot_pagesets must be kept even after bootup is complete for
 * unused processors and/or zones. They do play a role for bootstrapping
 * hotplugged processors.
 *
 * zoneinfo_show() and maybe other functions do
 * not check if the processor is online before following the pageset pointer.
 * Other parts of the kernel may not check if the zone is available.
 */
static void setup_pageset(struct per_cpu_pageset *p, unsigned long batch);
static DEFINE_PER_CPU(struct per_cpu_pageset, boot_pageset);
static DEFINE_PER_CPU(struct per_cpu_nodestat, boot_nodestats);

static void __build_all_zonelists(void *data)
{
	int nid;
	int __maybe_unused cpu;
	pg_data_t *self = data;
	unsigned long flags;

	/*
	 * Explicitly disable this CPU's interrupts before taking seqlock
	 * to prevent any IRQ handler from calling into the page allocator
	 * (e.g. GFP_ATOMIC) that could hit zonelist_iter_begin and livelock.
	 */
	local_irq_save(flags);
	/*
	 * Explicitly disable this CPU's synchronous printk() before taking
	 * seqlock to prevent any printk() from trying to hold port->lock, for
	 * tty_insert_flip_string_and_push_buffer() on other CPU might be
	 * calling kmalloc(GFP_ATOMIC | __GFP_NOWARN) with port->lock held.
	 */
	printk_deferred_enter();
	write_seqlock(&zonelist_update_seq);

#ifdef CONFIG_NUMA
	memset(node_load, 0, sizeof(node_load));
#endif

	/*
	 * This node is hotadded and no memory is yet present.   So just
	 * building zonelists is fine - no need to touch other nodes.
	 */
	if (self && !node_online(self->node_id)) {
		build_zonelists(self);
	} else {
		for_each_online_node(nid) {
			pg_data_t *pgdat = NODE_DATA(nid);

			build_zonelists(pgdat);
		}

#ifdef CONFIG_HAVE_MEMORYLESS_NODES
		/*
		 * We now know the "local memory node" for each node--
		 * i.e., the node of the first zone in the generic zonelist.
		 * Set up numa_mem percpu variable for on-line cpus.  During
		 * boot, only the boot cpu should be on-line;  we'll init the
		 * secondary cpus' numa_mem as they come on-line.  During
		 * node/memory hotplug, we'll fixup all on-line cpus.
		 */
		for_each_online_cpu(cpu)
			set_cpu_numa_mem(cpu, local_memory_node(cpu_to_node(cpu)));
#endif
	}

	write_sequnlock(&zonelist_update_seq);
	printk_deferred_exit();
	local_irq_restore(flags);
}

static noinline void __init
build_all_zonelists_init(void)
{
	int cpu;

	__build_all_zonelists(NULL);

	/*
	 * Initialize the boot_pagesets that are going to be used
	 * for bootstrapping processors. The real pagesets for
	 * each zone will be allocated later when the per cpu
	 * allocator is available.
	 *
	 * boot_pagesets are used also for bootstrapping offline
	 * cpus if the system is already booted because the pagesets
	 * are needed to initialize allocators on a specific cpu too.
	 * F.e. the percpu allocator needs the page allocator which
	 * needs the percpu allocator in order to allocate its pagesets
	 * (a chicken-egg dilemma).
	 */
	for_each_possible_cpu(cpu)
		setup_pageset(&per_cpu(boot_pageset, cpu), 0);

	mminit_verify_zonelist();
	cpuset_init_current_mems_allowed();
}

/*
 * unless system_state == SYSTEM_BOOTING.
 *
 * __ref due to call of __init annotated helper build_all_zonelists_init
 * [protected by SYSTEM_BOOTING].
 */
void __ref build_all_zonelists(pg_data_t *pgdat)
{
	if (system_state == SYSTEM_BOOTING) {
		build_all_zonelists_init();
	} else {
		__build_all_zonelists(pgdat);
		/* cpuset refresh routine should be here */
	}
	vm_total_pages = nr_free_pagecache_pages();
	/*
	 * Disable grouping by mobility if the number of pages in the
	 * system is too low to allow the mechanism to work. It would be
	 * more accurate, but expensive to check per-zone. This check is
	 * made on memory-hotadd so a system can start with mobility
	 * disabled and enable it later
	 */
	if (vm_total_pages < (pageblock_nr_pages * MIGRATE_TYPES))
		page_group_by_mobility_disabled = 1;
	else
		page_group_by_mobility_disabled = 0;

	pr_info("Built %i zonelists, mobility grouping %s.  Total pages: %ld\n",
		nr_online_nodes,
		page_group_by_mobility_disabled ? "off" : "on",
		vm_total_pages);
#ifdef CONFIG_NUMA
	pr_info("Policy zone: %s\n", zone_names[policy_zone]);
#endif
}

/*
 * Initially all pages are reserved - free ones are freed
 * up by free_all_bootmem() once the early boot process is
 * done. Non-atomic initialization, single-pass.
 */
void __meminit memmap_init_zone(unsigned long size, int nid, unsigned long zone,
		unsigned long start_pfn, enum meminit_context context,
		struct vmem_altmap *altmap)
{
	unsigned long end_pfn = start_pfn + size;
	pg_data_t *pgdat = NODE_DATA(nid);
	unsigned long pfn;
	unsigned long nr_initialised = 0;
	struct page *page;
#ifdef CONFIG_HAVE_MEMBLOCK_NODE_MAP
	struct memblock_region *r = NULL, *tmp;
#endif

	if (highest_memmap_pfn < end_pfn - 1)
		highest_memmap_pfn = end_pfn - 1;

	/*
	 * Honor reservation requested by the driver for this ZONE_DEVICE
	 * memory
	 */
	if (altmap && start_pfn == altmap->base_pfn)
		start_pfn += altmap->reserve;

	for (pfn = start_pfn; pfn < end_pfn; pfn++) {
		/*
		 * There can be holes in boot-time mem_map[]s handed to this
		 * function.  They do not exist on hotplugged memory.
		 */
		if (context != MEMINIT_EARLY)
			goto not_early;

		if (!early_pfn_valid(pfn))
			continue;
		if (!early_pfn_in_nid(pfn, nid))
			continue;
		if (!update_defer_init(pgdat, pfn, end_pfn, &nr_initialised))
			break;

#ifdef CONFIG_HAVE_MEMBLOCK_NODE_MAP
		/*
		 * Check given memblock attribute by firmware which can affect
		 * kernel memory layout.  If zone==ZONE_MOVABLE but memory is
		 * mirrored, it's an overlapped memmap init. skip it.
		 */
		if (mirrored_kernelcore && zone == ZONE_MOVABLE) {
			if (!r || pfn >= memblock_region_memory_end_pfn(r)) {
				for_each_memblock(memory, tmp)
					if (pfn < memblock_region_memory_end_pfn(tmp))
						break;
				r = tmp;
			}
			if (pfn >= memblock_region_memory_base_pfn(r) &&
			    memblock_is_mirror(r)) {
				/* already initialized as NORMAL */
				pfn = memblock_region_memory_end_pfn(r);
				continue;
			}
		}
#endif

not_early:
		page = pfn_to_page(pfn);
		__init_single_page(page, pfn, zone, nid);
		if (context == MEMINIT_HOTPLUG)
			SetPageReserved(page);

		/*
		 * Mark the block movable so that blocks are reserved for
		 * movable at startup. This will force kernel allocations
		 * to reserve their blocks rather than leaking throughout
		 * the address space during boot when many long-lived
		 * kernel allocations are made.
		 *
		 * bitmap is created for zone's valid pfn range. but memmap
		 * can be created for invalid pages (for alignment)
		 * check here not to call set_pageblock_migratetype() against
		 * pfn out of zone.
		 *
		 * Please note that MEMINIT_HOTPLUG path doesn't clear memmap
		 * because this is done early in sparse_add_one_section
		 */
		if (!(pfn & (pageblock_nr_pages - 1))) {
			set_pageblock_migratetype(page, MIGRATE_MOVABLE);
			cond_resched();
		}
	}
}

static void __meminit zone_init_free_lists(struct zone *zone)
{
	unsigned int order, t;
	for_each_migratetype_order(order, t) {
		INIT_LIST_HEAD(&zone->free_area[order].free_list[t]);
		zone->free_area[order].nr_free = 0;
	}
}

#ifndef __HAVE_ARCH_MEMMAP_INIT
#define memmap_init(size, nid, zone, start_pfn) \
	memmap_init_zone((size), (nid), (zone), (start_pfn), \
			 MEMINIT_EARLY, NULL)
#endif

static int zone_batchsize(struct zone *zone)
{
#ifdef CONFIG_MMU
	int batch;

	/*
	 * The per-cpu-pages pools are set to around 1000th of the
	 * size of the zone.
	 */
	batch = zone->managed_pages / 1024;
	/* But no more than a meg. */
	if (batch * PAGE_SIZE > 1024 * 1024)
		batch = (1024 * 1024) / PAGE_SIZE;
	batch /= 4;		/* We effectively *= 4 below */
	if (batch < 1)
		batch = 1;

	/*
	 * Clamp the batch to a 2^n - 1 value. Having a power
	 * of 2 value was found to be more likely to have
	 * suboptimal cache aliasing properties in some cases.
	 *
	 * For example if 2 tasks are alternately allocating
	 * batches of pages, one task can end up with a lot
	 * of pages of one half of the possible page colors
	 * and the other with pages of the other colors.
	 */
	batch = rounddown_pow_of_two(batch + batch/2) - 1;

	return batch;

#else
	/* The deferral and batching of frees should be suppressed under NOMMU
	 * conditions.
	 *
	 * The problem is that NOMMU needs to be able to allocate large chunks
	 * of contiguous memory as there's no hardware page translation to
	 * assemble apparent contiguous memory from discontiguous pages.
	 *
	 * Queueing large contiguous runs of pages for batching, however,
	 * causes the pages to actually be freed in smaller chunks.  As there
	 * can be a significant delay between the individual batches being
	 * recycled, this leads to the once large chunks of space being
	 * fragmented and becoming unavailable for high-order allocations.
	 */
	return 0;
#endif
}

/*
 * pcp->high and pcp->batch values are related and dependent on one another:
 * ->batch must never be higher then ->high.
 * The following function updates them in a safe manner without read side
 * locking.
 *
 * Any new users of pcp->batch and pcp->high should ensure they can cope with
 * those fields changing asynchronously (acording the the above rule).
 *
 * mutex_is_locked(&pcp_batch_high_lock) required when calling this function
 * outside of boot time (or some other assurance that no concurrent updaters
 * exist).
 */
static void pageset_update(struct per_cpu_pages *pcp, unsigned long high,
		unsigned long batch)
{
       /* start with a fail safe value for batch */
	pcp->batch = 1;
	smp_wmb();

       /* Update high, then batch, in order */
	pcp->high = high;
	smp_wmb();

	pcp->batch = batch;
}

/* a companion to pageset_set_high() */
static void pageset_set_batch(struct per_cpu_pageset *p, unsigned long batch)
{
	pageset_update(&p->pcp, 6 * batch, max(1UL, 1 * batch));
}

static void pageset_init(struct per_cpu_pageset *p)
{
	struct per_cpu_pages *pcp;
	int migratetype;

	memset(p, 0, sizeof(*p));

	pcp = &p->pcp;
	pcp->count = 0;
	for (migratetype = 0; migratetype < MIGRATE_PCPTYPES; migratetype++)
		INIT_LIST_HEAD(&pcp->lists[migratetype]);
}

static void setup_pageset(struct per_cpu_pageset *p, unsigned long batch)
{
	pageset_init(p);
	pageset_set_batch(p, batch);
}

/*
 * pageset_set_high() sets the high water mark for hot per_cpu_pagelist
 * to the value high for the pageset p.
 */
static void pageset_set_high(struct per_cpu_pageset *p,
				unsigned long high)
{
	unsigned long batch = max(1UL, high / 4);
	if ((high / 4) > (PAGE_SHIFT * 8))
		batch = PAGE_SHIFT * 8;

	pageset_update(&p->pcp, high, batch);
}

static void pageset_set_high_and_batch(struct zone *zone,
				       struct per_cpu_pageset *pcp)
{
	if (percpu_pagelist_fraction)
		pageset_set_high(pcp,
			(zone->managed_pages /
				percpu_pagelist_fraction));
	else
		pageset_set_batch(pcp, zone_batchsize(zone));
}

static void __meminit zone_pageset_init(struct zone *zone, int cpu)
{
	struct per_cpu_pageset *pcp = per_cpu_ptr(zone->pageset, cpu);

	pageset_init(pcp);
	pageset_set_high_and_batch(zone, pcp);
}

void __meminit setup_zone_pageset(struct zone *zone)
{
	int cpu;
	zone->pageset = alloc_percpu(struct per_cpu_pageset);
	for_each_possible_cpu(cpu)
		zone_pageset_init(zone, cpu);
}

/*
 * Allocate per cpu pagesets and initialize them.
 * Before this call only boot pagesets were available.
 */
void __init setup_per_cpu_pageset(void)
{
	struct pglist_data *pgdat;
	struct zone *zone;

	for_each_populated_zone(zone)
		setup_zone_pageset(zone);

	for_each_online_pgdat(pgdat)
		pgdat->per_cpu_nodestats =
			alloc_percpu(struct per_cpu_nodestat);
}

static __meminit void zone_pcp_init(struct zone *zone)
{
	/*
	 * per cpu subsystem is not up at this point. The following code
	 * relies on the ability of the linker to provide the
	 * offset of a (static) per cpu variable into the per cpu area.
	 */
	zone->pageset = &boot_pageset;

	if (populated_zone(zone))
		printk(KERN_DEBUG "  %s zone: %lu pages, LIFO batch:%u\n",
			zone->name, zone->present_pages,
					 zone_batchsize(zone));
}

void __meminit init_currently_empty_zone(struct zone *zone,
					unsigned long zone_start_pfn,
					unsigned long size)
{
	struct pglist_data *pgdat = zone->zone_pgdat;
	int zone_idx = zone_idx(zone) + 1;

	if (zone_idx > pgdat->nr_zones)
		pgdat->nr_zones = zone_idx;

	zone->zone_start_pfn = zone_start_pfn;

	mminit_dprintk(MMINIT_TRACE, "memmap_init",
			"Initialising map node %d zone %lu pfns %lu -> %lu\n",
			pgdat->node_id,
			(unsigned long)zone_idx(zone),
			zone_start_pfn, (zone_start_pfn + size));

	zone_init_free_lists(zone);
	zone->initialized = 1;
}

#ifdef CONFIG_HAVE_MEMBLOCK_NODE_MAP
#ifndef CONFIG_HAVE_ARCH_EARLY_PFN_TO_NID

/*
 * Required by SPARSEMEM. Given a PFN, return what node the PFN is on.
 */
int __meminit __early_pfn_to_nid(unsigned long pfn,
					struct mminit_pfnnid_cache *state)
{
	unsigned long start_pfn, end_pfn;
	int nid;

	if (state->last_start <= pfn && pfn < state->last_end)
		return state->last_nid;

	nid = memblock_search_pfn_nid(pfn, &start_pfn, &end_pfn);
	if (nid != -1) {
		state->last_start = start_pfn;
		state->last_end = end_pfn;
		state->last_nid = nid;
	}

	return nid;
}
#endif /* CONFIG_HAVE_ARCH_EARLY_PFN_TO_NID */

/**
 * free_bootmem_with_active_regions - Call memblock_free_early_nid for each active range
 * @nid: The node to free memory on. If MAX_NUMNODES, all nodes are freed.
 * @max_low_pfn: The highest PFN that will be passed to memblock_free_early_nid
 *
 * If an architecture guarantees that all ranges registered contain no holes
 * and may be freed, this this function may be used instead of calling
 * memblock_free_early_nid() manually.
 */
void __init free_bootmem_with_active_regions(int nid, unsigned long max_low_pfn)
{
	unsigned long start_pfn, end_pfn;
	int i, this_nid;

	for_each_mem_pfn_range(i, nid, &start_pfn, &end_pfn, &this_nid) {
		start_pfn = min(start_pfn, max_low_pfn);
		end_pfn = min(end_pfn, max_low_pfn);

		if (start_pfn < end_pfn)
			memblock_free_early_nid(PFN_PHYS(start_pfn),
					(end_pfn - start_pfn) << PAGE_SHIFT,
					this_nid);
	}
}

/**
 * sparse_memory_present_with_active_regions - Call memory_present for each active range
 * @nid: The node to call memory_present for. If MAX_NUMNODES, all nodes will be used.
 *
 * If an architecture guarantees that all ranges registered contain no holes and may
 * be freed, this function may be used instead of calling memory_present() manually.
 */
void __init sparse_memory_present_with_active_regions(int nid)
{
	unsigned long start_pfn, end_pfn;
	int i, this_nid;

	for_each_mem_pfn_range(i, nid, &start_pfn, &end_pfn, &this_nid)
		memory_present(this_nid, start_pfn, end_pfn);
}

/**
 * get_pfn_range_for_nid - Return the start and end page frames for a node
 * @nid: The nid to return the range for. If MAX_NUMNODES, the min and max PFN are returned.
 * @start_pfn: Passed by reference. On return, it will have the node start_pfn.
 * @end_pfn: Passed by reference. On return, it will have the node end_pfn.
 *
 * It returns the start and end page frame of a node based on information
 * provided by memblock_set_node(). If called for a node
 * with no available memory, a warning is printed and the start and end
 * PFNs will be 0.
 */
void __meminit get_pfn_range_for_nid(unsigned int nid,
			unsigned long *start_pfn, unsigned long *end_pfn)
{
	unsigned long this_start_pfn, this_end_pfn;
	int i;

	*start_pfn = -1UL;
	*end_pfn = 0;

	for_each_mem_pfn_range(i, nid, &this_start_pfn, &this_end_pfn, NULL) {
		*start_pfn = min(*start_pfn, this_start_pfn);
		*end_pfn = max(*end_pfn, this_end_pfn);
	}

	if (*start_pfn == -1UL)
		*start_pfn = 0;
}

/*
 * This finds a zone that can be used for ZONE_MOVABLE pages. The
 * assumption is made that zones within a node are ordered in monotonic
 * increasing memory addresses so that the "highest" populated zone is used
 */
static void __init find_usable_zone_for_movable(void)
{
	int zone_index;
	for (zone_index = MAX_NR_ZONES - 1; zone_index >= 0; zone_index--) {
		if (zone_index == ZONE_MOVABLE)
			continue;

		if (arch_zone_highest_possible_pfn[zone_index] >
				arch_zone_lowest_possible_pfn[zone_index])
			break;
	}

	VM_BUG_ON(zone_index == -1);
	movable_zone = zone_index;
}

/*
 * The zone ranges provided by the architecture do not include ZONE_MOVABLE
 * because it is sized independent of architecture. Unlike the other zones,
 * the starting point for ZONE_MOVABLE is not fixed. It may be different
 * in each node depending on the size of each node and how evenly kernelcore
 * is distributed. This helper function adjusts the zone ranges
 * provided by the architecture for a given node by using the end of the
 * highest usable zone for ZONE_MOVABLE. This preserves the assumption that
 * zones within a node are in order of monotonic increases memory addresses
 */
static void __meminit adjust_zone_range_for_zone_movable(int nid,
					unsigned long zone_type,
					unsigned long node_start_pfn,
					unsigned long node_end_pfn,
					unsigned long *zone_start_pfn,
					unsigned long *zone_end_pfn)
{
	/* Only adjust if ZONE_MOVABLE is on this node */
	if (zone_movable_pfn[nid]) {
		/* Size ZONE_MOVABLE */
		if (zone_type == ZONE_MOVABLE) {
			*zone_start_pfn = zone_movable_pfn[nid];
			*zone_end_pfn = min(node_end_pfn,
				arch_zone_highest_possible_pfn[movable_zone]);

		/* Adjust for ZONE_MOVABLE starting within this range */
		} else if (!mirrored_kernelcore &&
			*zone_start_pfn < zone_movable_pfn[nid] &&
			*zone_end_pfn > zone_movable_pfn[nid]) {
			*zone_end_pfn = zone_movable_pfn[nid];

		/* Check if this whole range is within ZONE_MOVABLE */
		} else if (*zone_start_pfn >= zone_movable_pfn[nid])
			*zone_start_pfn = *zone_end_pfn;
	}
}

/*
 * Return the number of pages a zone spans in a node, including holes
 * present_pages = zone_spanned_pages_in_node() - zone_absent_pages_in_node()
 */
static unsigned long __meminit zone_spanned_pages_in_node(int nid,
					unsigned long zone_type,
					unsigned long node_start_pfn,
					unsigned long node_end_pfn,
					unsigned long *zone_start_pfn,
					unsigned long *zone_end_pfn,
					unsigned long *ignored)
{
	unsigned long zone_low = arch_zone_lowest_possible_pfn[zone_type];
	unsigned long zone_high = arch_zone_highest_possible_pfn[zone_type];
	/* When hotadd a new node from cpu_up(), the node should be empty */
	if (!node_start_pfn && !node_end_pfn)
		return 0;

	/* Get the start and end of the zone */
	*zone_start_pfn = clamp(node_start_pfn, zone_low, zone_high);
	*zone_end_pfn = clamp(node_end_pfn, zone_low, zone_high);
	adjust_zone_range_for_zone_movable(nid, zone_type,
				node_start_pfn, node_end_pfn,
				zone_start_pfn, zone_end_pfn);

	/* Check that this node has pages within the zone's required range */
	if (*zone_end_pfn < node_start_pfn || *zone_start_pfn > node_end_pfn)
		return 0;

	/* Move the zone boundaries inside the node if necessary */
	*zone_end_pfn = min(*zone_end_pfn, node_end_pfn);
	*zone_start_pfn = max(*zone_start_pfn, node_start_pfn);

	/* Return the spanned pages */
	return *zone_end_pfn - *zone_start_pfn;
}

/*
 * Return the number of holes in a range on a node. If nid is MAX_NUMNODES,
 * then all holes in the requested range will be accounted for.
 */
unsigned long __meminit __absent_pages_in_range(int nid,
				unsigned long range_start_pfn,
				unsigned long range_end_pfn)
{
	unsigned long nr_absent = range_end_pfn - range_start_pfn;
	unsigned long start_pfn, end_pfn;
	int i;

	for_each_mem_pfn_range(i, nid, &start_pfn, &end_pfn, NULL) {
		start_pfn = clamp(start_pfn, range_start_pfn, range_end_pfn);
		end_pfn = clamp(end_pfn, range_start_pfn, range_end_pfn);
		nr_absent -= end_pfn - start_pfn;
	}
	return nr_absent;
}

/**
 * absent_pages_in_range - Return number of page frames in holes within a range
 * @start_pfn: The start PFN to start searching for holes
 * @end_pfn: The end PFN to stop searching for holes
 *
 * It returns the number of pages frames in memory holes within a range.
 */
unsigned long __init absent_pages_in_range(unsigned long start_pfn,
							unsigned long end_pfn)
{
	return __absent_pages_in_range(MAX_NUMNODES, start_pfn, end_pfn);
}

/* Return the number of page frames in holes in a zone on a node */
static unsigned long __meminit zone_absent_pages_in_node(int nid,
					unsigned long zone_type,
					unsigned long node_start_pfn,
					unsigned long node_end_pfn,
					unsigned long *ignored)
{
	unsigned long zone_low = arch_zone_lowest_possible_pfn[zone_type];
	unsigned long zone_high = arch_zone_highest_possible_pfn[zone_type];
	unsigned long zone_start_pfn, zone_end_pfn;
	unsigned long nr_absent;

	/* When hotadd a new node from cpu_up(), the node should be empty */
	if (!node_start_pfn && !node_end_pfn)
		return 0;

	zone_start_pfn = clamp(node_start_pfn, zone_low, zone_high);
	zone_end_pfn = clamp(node_end_pfn, zone_low, zone_high);

	adjust_zone_range_for_zone_movable(nid, zone_type,
			node_start_pfn, node_end_pfn,
			&zone_start_pfn, &zone_end_pfn);
	nr_absent = __absent_pages_in_range(nid, zone_start_pfn, zone_end_pfn);

	/*
	 * ZONE_MOVABLE handling.
	 * Treat pages to be ZONE_MOVABLE in ZONE_NORMAL as absent pages
	 * and vice versa.
	 */
	if (mirrored_kernelcore && zone_movable_pfn[nid]) {
		unsigned long start_pfn, end_pfn;
		struct memblock_region *r;

		for_each_memblock(memory, r) {
			start_pfn = clamp(memblock_region_memory_base_pfn(r),
					  zone_start_pfn, zone_end_pfn);
			end_pfn = clamp(memblock_region_memory_end_pfn(r),
					zone_start_pfn, zone_end_pfn);

			if (zone_type == ZONE_MOVABLE &&
			    memblock_is_mirror(r))
				nr_absent += end_pfn - start_pfn;

			if (zone_type == ZONE_NORMAL &&
			    !memblock_is_mirror(r))
				nr_absent += end_pfn - start_pfn;
		}
	}

	return nr_absent;
}

#else /* CONFIG_HAVE_MEMBLOCK_NODE_MAP */
static inline unsigned long __meminit zone_spanned_pages_in_node(int nid,
					unsigned long zone_type,
					unsigned long node_start_pfn,
					unsigned long node_end_pfn,
					unsigned long *zone_start_pfn,
					unsigned long *zone_end_pfn,
					unsigned long *zones_size)
{
	unsigned int zone;

	*zone_start_pfn = node_start_pfn;
	for (zone = 0; zone < zone_type; zone++)
		*zone_start_pfn += zones_size[zone];

	*zone_end_pfn = *zone_start_pfn + zones_size[zone_type];

	return zones_size[zone_type];
}

static inline unsigned long __meminit zone_absent_pages_in_node(int nid,
						unsigned long zone_type,
						unsigned long node_start_pfn,
						unsigned long node_end_pfn,
						unsigned long *zholes_size)
{
	if (!zholes_size)
		return 0;

	return zholes_size[zone_type];
}

#endif /* CONFIG_HAVE_MEMBLOCK_NODE_MAP */

static void __meminit calculate_node_totalpages(struct pglist_data *pgdat,
						unsigned long node_start_pfn,
						unsigned long node_end_pfn,
						unsigned long *zones_size,
						unsigned long *zholes_size)
{
	unsigned long realtotalpages = 0, totalpages = 0;
	enum zone_type i;

	for (i = 0; i < MAX_NR_ZONES; i++) {
		struct zone *zone = pgdat->node_zones + i;
		unsigned long zone_start_pfn, zone_end_pfn;
		unsigned long size, real_size;

		size = zone_spanned_pages_in_node(pgdat->node_id, i,
						  node_start_pfn,
						  node_end_pfn,
						  &zone_start_pfn,
						  &zone_end_pfn,
						  zones_size);
		real_size = size - zone_absent_pages_in_node(pgdat->node_id, i,
						  node_start_pfn, node_end_pfn,
						  zholes_size);
		if (size)
			zone->zone_start_pfn = zone_start_pfn;
		else
			zone->zone_start_pfn = 0;
		zone->spanned_pages = size;
		zone->present_pages = real_size;

		totalpages += size;
		realtotalpages += real_size;
	}

	pgdat->node_spanned_pages = totalpages;
	pgdat->node_present_pages = realtotalpages;
	printk(KERN_DEBUG "On node %d totalpages: %lu\n", pgdat->node_id,
							realtotalpages);
}

#ifndef CONFIG_SPARSEMEM
/*
 * Calculate the size of the zone->blockflags rounded to an unsigned long
 * Start by making sure zonesize is a multiple of pageblock_order by rounding
 * up. Then use 1 NR_PAGEBLOCK_BITS worth of bits per pageblock, finally
 * round what is now in bits to nearest long in bits, then return it in
 * bytes.
 */
static unsigned long __init usemap_size(unsigned long zone_start_pfn, unsigned long zonesize)
{
	unsigned long usemapsize;

	zonesize += zone_start_pfn & (pageblock_nr_pages-1);
	usemapsize = roundup(zonesize, pageblock_nr_pages);
	usemapsize = usemapsize >> pageblock_order;
	usemapsize *= NR_PAGEBLOCK_BITS;
	usemapsize = roundup(usemapsize, 8 * sizeof(unsigned long));

	return usemapsize / 8;
}

static void __ref setup_usemap(struct pglist_data *pgdat,
				struct zone *zone,
				unsigned long zone_start_pfn,
				unsigned long zonesize)
{
	unsigned long usemapsize = usemap_size(zone_start_pfn, zonesize);
	zone->pageblock_flags = NULL;
	if (usemapsize)
		zone->pageblock_flags =
			memblock_virt_alloc_node_nopanic(usemapsize,
							 pgdat->node_id);
}
#else
static inline void setup_usemap(struct pglist_data *pgdat, struct zone *zone,
				unsigned long zone_start_pfn, unsigned long zonesize) {}
#endif /* CONFIG_SPARSEMEM */

#ifdef CONFIG_HUGETLB_PAGE_SIZE_VARIABLE

/* Initialise the number of pages represented by NR_PAGEBLOCK_BITS */
void __init set_pageblock_order(void)
{
	unsigned int order;

	/* Check that pageblock_nr_pages has not already been setup */
	if (pageblock_order)
		return;

	if (HPAGE_SHIFT > PAGE_SHIFT)
		order = HUGETLB_PAGE_ORDER;
	else
		order = MAX_ORDER - 1;

	/*
	 * Assume the largest contiguous order of interest is a huge page.
	 * This value may be variable depending on boot parameters on IA64 and
	 * powerpc.
	 */
	pageblock_order = order;
}
#else /* CONFIG_HUGETLB_PAGE_SIZE_VARIABLE */

/*
 * When CONFIG_HUGETLB_PAGE_SIZE_VARIABLE is not set, set_pageblock_order()
 * is unused as pageblock_order is set at compile-time. See
 * include/linux/pageblock-flags.h for the values of pageblock_order based on
 * the kernel config
 */
void __init set_pageblock_order(void)
{
}

#endif /* CONFIG_HUGETLB_PAGE_SIZE_VARIABLE */

static unsigned long __init calc_memmap_size(unsigned long spanned_pages,
						unsigned long present_pages)
{
	unsigned long pages = spanned_pages;

	/*
	 * Provide a more accurate estimation if there are holes within
	 * the zone and SPARSEMEM is in use. If there are holes within the
	 * zone, each populated memory region may cost us one or two extra
	 * memmap pages due to alignment because memmap pages for each
	 * populated regions may not be naturally aligned on page boundary.
	 * So the (present_pages >> 4) heuristic is a tradeoff for that.
	 */
	if (spanned_pages > present_pages + (present_pages >> 4) &&
	    IS_ENABLED(CONFIG_SPARSEMEM))
		pages = present_pages;

	return PAGE_ALIGN(pages * sizeof(struct page)) >> PAGE_SHIFT;
}

#ifdef CONFIG_TRANSPARENT_HUGEPAGE
static void pgdat_init_split_queue(struct pglist_data *pgdat)
{
	spin_lock_init(&pgdat->split_queue_lock);
	INIT_LIST_HEAD(&pgdat->split_queue);
	pgdat->split_queue_len = 0;
}
#else
static void pgdat_init_split_queue(struct pglist_data *pgdat) {}
#endif

#ifdef CONFIG_COMPACTION
static void pgdat_init_kcompactd(struct pglist_data *pgdat)
{
	init_waitqueue_head(&pgdat->kcompactd_wait);
}
#else
static void pgdat_init_kcompactd(struct pglist_data *pgdat) {}
#endif

static void __meminit pgdat_init_internals(struct pglist_data *pgdat)
{
	pgdat_resize_init(pgdat);

	pgdat_init_split_queue(pgdat);
	pgdat_init_kcompactd(pgdat);

	init_waitqueue_head(&pgdat->kswapd_wait);
	init_waitqueue_head(&pgdat->pfmemalloc_wait);

	pgdat_page_ext_init(pgdat);
	spin_lock_init(&pgdat->lru_lock);
	lruvec_init(node_lruvec(pgdat));
}

static void __meminit zone_init_internals(struct zone *zone, enum zone_type idx, int nid,
							unsigned long remaining_pages)
{
	zone->managed_pages = remaining_pages;
	zone_set_nid(zone, nid);
	zone->name = zone_names[idx];
	zone->zone_pgdat = NODE_DATA(nid);
	spin_lock_init(&zone->lock);
	zone_seqlock_init(zone);
	zone_pcp_init(zone);
}

/*
 * Set up the zone data structures
 * - init pgdat internals
 * - init all zones belonging to this node
 *
 * NOTE: this function is only called during memory hotplug
 */
#ifdef CONFIG_MEMORY_HOTPLUG
void __ref free_area_init_core_hotplug(int nid)
{
	enum zone_type z;
	pg_data_t *pgdat = NODE_DATA(nid);

	pgdat_init_internals(pgdat);
	for (z = 0; z < MAX_NR_ZONES; z++)
		zone_init_internals(&pgdat->node_zones[z], z, nid, 0);
}
#endif

/*
 * Set up the zone data structures:
 *   - mark all pages reserved
 *   - mark all memory queues empty
 *   - clear the memory bitmaps
 *
 * NOTE: pgdat should get zeroed by caller.
 * NOTE: this function is only called during early init.
 */
static void __init free_area_init_core(struct pglist_data *pgdat)
{
	enum zone_type j;
	int nid = pgdat->node_id;

	pgdat_init_internals(pgdat);
	pgdat->per_cpu_nodestats = &boot_nodestats;

	for (j = 0; j < MAX_NR_ZONES; j++) {
		struct zone *zone = pgdat->node_zones + j;
		unsigned long size, freesize, memmap_pages;
		unsigned long zone_start_pfn = zone->zone_start_pfn;

		size = zone->spanned_pages;
		freesize = zone->present_pages;

		/*
		 * Adjust freesize so that it accounts for how much memory
		 * is used by this zone for memmap. This affects the watermark
		 * and per-cpu initialisations
		 */
		memmap_pages = calc_memmap_size(size, freesize);
		if (!is_highmem_idx(j)) {
			if (freesize >= memmap_pages) {
				freesize -= memmap_pages;
				if (memmap_pages)
					printk(KERN_DEBUG
					       "  %s zone: %lu pages used for memmap\n",
					       zone_names[j], memmap_pages);
			} else
				pr_warn("  %s zone: %lu pages exceeds freesize %lu\n",
					zone_names[j], memmap_pages, freesize);
		}

		/* Account for reserved pages */
		if (j == 0 && freesize > dma_reserve) {
			freesize -= dma_reserve;
			printk(KERN_DEBUG "  %s zone: %lu pages reserved\n",
					zone_names[0], dma_reserve);
		}

		if (!is_highmem_idx(j))
			nr_kernel_pages += freesize;
		/* Charge for highmem memmap if there are enough kernel pages */
		else if (nr_kernel_pages > memmap_pages * 2)
			nr_kernel_pages -= memmap_pages;
		nr_all_pages += freesize;

		/*
		 * Set an approximate value for lowmem here, it will be adjusted
		 * when the bootmem allocator frees pages into the buddy system.
		 * And all highmem pages will be managed by the buddy system.
		 */
		zone_init_internals(zone, j, nid, freesize);

		if (!size)
			continue;

		set_pageblock_order();
		setup_usemap(pgdat, zone, zone_start_pfn, size);
		init_currently_empty_zone(zone, zone_start_pfn, size);
		memmap_init(size, nid, j, zone_start_pfn);
	}
}

#ifdef CONFIG_FLAT_NODE_MEM_MAP
static void __ref alloc_node_mem_map(struct pglist_data *pgdat)
{
	unsigned long __maybe_unused start = 0;
	unsigned long __maybe_unused offset = 0;

	/* Skip empty nodes */
	if (!pgdat->node_spanned_pages)
		return;

	start = pgdat->node_start_pfn & ~(MAX_ORDER_NR_PAGES - 1);
	offset = pgdat->node_start_pfn - start;
	/* ia64 gets its own node_mem_map, before this, without bootmem */
	if (!pgdat->node_mem_map) {
		unsigned long size, end;
		struct page *map;

		/*
		 * The zone's endpoints aren't required to be MAX_ORDER
		 * aligned but the node_mem_map endpoints must be in order
		 * for the buddy allocator to function correctly.
		 */
		end = pgdat_end_pfn(pgdat);
		end = ALIGN(end, MAX_ORDER_NR_PAGES);
		size =  (end - start) * sizeof(struct page);
		map = memblock_virt_alloc_node_nopanic(size, pgdat->node_id);
		pgdat->node_mem_map = map + offset;
	}
	pr_debug("%s: node %d, pgdat %08lx, node_mem_map %08lx\n",
				__func__, pgdat->node_id, (unsigned long)pgdat,
				(unsigned long)pgdat->node_mem_map);
#ifndef CONFIG_NEED_MULTIPLE_NODES
	/*
	 * With no DISCONTIG, the global mem_map is just set as node 0's
	 */
	if (pgdat == NODE_DATA(0)) {
		mem_map = NODE_DATA(0)->node_mem_map;
#if defined(CONFIG_HAVE_MEMBLOCK_NODE_MAP) || defined(CONFIG_FLATMEM)
		if (page_to_pfn(mem_map) != pgdat->node_start_pfn)
			mem_map -= offset;
#endif /* CONFIG_HAVE_MEMBLOCK_NODE_MAP */
	}
#endif
}
#else
static void __ref alloc_node_mem_map(struct pglist_data *pgdat) { }
#endif /* CONFIG_FLAT_NODE_MEM_MAP */

#ifdef CONFIG_DEFERRED_STRUCT_PAGE_INIT
static inline void pgdat_set_deferred_range(pg_data_t *pgdat)
{
	/*
	 * We start only with one section of pages, more pages are added as
	 * needed until the rest of deferred pages are initialized.
	 */
	pgdat->static_init_pgcnt = min_t(unsigned long, PAGES_PER_SECTION,
						pgdat->node_spanned_pages);
	pgdat->first_deferred_pfn = ULONG_MAX;
}
#else
static inline void pgdat_set_deferred_range(pg_data_t *pgdat) {}
#endif

void __init free_area_init_node(int nid, unsigned long *zones_size,
				   unsigned long node_start_pfn,
				   unsigned long *zholes_size)
{
	pg_data_t *pgdat = NODE_DATA(nid);
	unsigned long start_pfn = 0;
	unsigned long end_pfn = 0;

	/* pg_data_t should be reset to zero when it's allocated */
	WARN_ON(pgdat->nr_zones || pgdat->kswapd_classzone_idx);

	pgdat->node_id = nid;
	pgdat->node_start_pfn = node_start_pfn;
	pgdat->per_cpu_nodestats = NULL;
#ifdef CONFIG_HAVE_MEMBLOCK_NODE_MAP
	get_pfn_range_for_nid(nid, &start_pfn, &end_pfn);
	pr_info("Initmem setup node %d [mem %#018Lx-%#018Lx]\n", nid,
		(u64)start_pfn << PAGE_SHIFT,
		end_pfn ? ((u64)end_pfn << PAGE_SHIFT) - 1 : 0);
#else
	start_pfn = node_start_pfn;
#endif
	calculate_node_totalpages(pgdat, start_pfn, end_pfn,
				  zones_size, zholes_size);

	alloc_node_mem_map(pgdat);
	pgdat_set_deferred_range(pgdat);

	free_area_init_core(pgdat);
}

#if defined(CONFIG_HAVE_MEMBLOCK) && !defined(CONFIG_FLAT_NODE_MEM_MAP)

/*
 * Zero all valid struct pages in range [spfn, epfn), return number of struct
 * pages zeroed
 */
static u64 zero_pfn_range(unsigned long spfn, unsigned long epfn)
{
	unsigned long pfn;
	u64 pgcnt = 0;

	for (pfn = spfn; pfn < epfn; pfn++) {
		if (!pfn_valid(ALIGN_DOWN(pfn, pageblock_nr_pages))) {
			pfn = ALIGN_DOWN(pfn, pageblock_nr_pages)
				+ pageblock_nr_pages - 1;
			continue;
		}
		mm_zero_struct_page(pfn_to_page(pfn));
		pgcnt++;
	}

	return pgcnt;
}

/*
 * Only struct pages that are backed by physical memory are zeroed and
 * initialized by going through __init_single_page(). But, there are some
 * struct pages which are reserved in memblock allocator and their fields
 * may be accessed (for example page_to_pfn() on some configuration accesses
 * flags). We must explicitly zero those struct pages.
 *
 * This function also addresses a similar issue where struct pages are left
 * uninitialized because the physical address range is not covered by
 * memblock.memory or memblock.reserved. That could happen when memblock
 * layout is manually configured via memmap=, or when the highest physical
 * address (max_pfn) does not end on a section boundary.
 */
void __init zero_resv_unavail(void)
{
	phys_addr_t start, end;
	u64 i, pgcnt;
	phys_addr_t next = 0;

	/*
	 * Loop through unavailable ranges not covered by memblock.memory.
	 */
	pgcnt = 0;
	for_each_mem_range(i, &memblock.memory, NULL,
			NUMA_NO_NODE, MEMBLOCK_NONE, &start, &end, NULL) {
		if (next < start)
			pgcnt += zero_pfn_range(PFN_DOWN(next), PFN_UP(start));
		next = end;
	}

	/*
	 * Early sections always have a fully populated memmap for the whole
	 * section - see pfn_valid(). If the last section has holes at the
	 * end and that section is marked "online", the memmap will be
	 * considered initialized. Make sure that memmap has a well defined
	 * state.
	 */
	pgcnt += zero_pfn_range(PFN_DOWN(next),
				round_up(max_pfn, PAGES_PER_SECTION));

	/*
	 * Struct pages that do not have backing memory. This could be because
	 * firmware is using some of this memory, or for some other reasons.
	 */
	if (pgcnt)
		pr_info("Zeroed struct page in unavailable ranges: %lld pages", pgcnt);
}
#endif /* CONFIG_HAVE_MEMBLOCK && !CONFIG_FLAT_NODE_MEM_MAP */

#ifdef CONFIG_HAVE_MEMBLOCK_NODE_MAP

#if MAX_NUMNODES > 1
/*
 * Figure out the number of possible node ids.
 */
void __init setup_nr_node_ids(void)
{
	unsigned int highest;

	highest = find_last_bit(node_possible_map.bits, MAX_NUMNODES);
	nr_node_ids = highest + 1;
}
#endif

/**
 * node_map_pfn_alignment - determine the maximum internode alignment
 *
 * This function should be called after node map is populated and sorted.
 * It calculates the maximum power of two alignment which can distinguish
 * all the nodes.
 *
 * For example, if all nodes are 1GiB and aligned to 1GiB, the return value
 * would indicate 1GiB alignment with (1 << (30 - PAGE_SHIFT)).  If the
 * nodes are shifted by 256MiB, 256MiB.  Note that if only the last node is
 * shifted, 1GiB is enough and this function will indicate so.
 *
 * This is used to test whether pfn -> nid mapping of the chosen memory
 * model has fine enough granularity to avoid incorrect mapping for the
 * populated node map.
 *
 * Returns the determined alignment in pfn's.  0 if there is no alignment
 * requirement (single node).
 */
unsigned long __init node_map_pfn_alignment(void)
{
	unsigned long accl_mask = 0, last_end = 0;
	unsigned long start, end, mask;
	int last_nid = -1;
	int i, nid;

	for_each_mem_pfn_range(i, MAX_NUMNODES, &start, &end, &nid) {
		if (!start || last_nid < 0 || last_nid == nid) {
			last_nid = nid;
			last_end = end;
			continue;
		}

		/*
		 * Start with a mask granular enough to pin-point to the
		 * start pfn and tick off bits one-by-one until it becomes
		 * too coarse to separate the current node from the last.
		 */
		mask = ~((1 << __ffs(start)) - 1);
		while (mask && last_end <= (start & (mask << 1)))
			mask <<= 1;

		/* accumulate all internode masks */
		accl_mask |= mask;
	}

	/* convert mask to number of pages */
	return ~accl_mask + 1;
}

/* Find the lowest pfn for a node */
static unsigned long __init find_min_pfn_for_node(int nid)
{
	unsigned long min_pfn = ULONG_MAX;
	unsigned long start_pfn;
	int i;

	for_each_mem_pfn_range(i, nid, &start_pfn, NULL, NULL)
		min_pfn = min(min_pfn, start_pfn);

	if (min_pfn == ULONG_MAX) {
		pr_warn("Could not find start_pfn for node %d\n", nid);
		return 0;
	}

	return min_pfn;
}

/**
 * find_min_pfn_with_active_regions - Find the minimum PFN registered
 *
 * It returns the minimum PFN based on information provided via
 * memblock_set_node().
 */
unsigned long __init find_min_pfn_with_active_regions(void)
{
	return find_min_pfn_for_node(MAX_NUMNODES);
}

/*
 * early_calculate_totalpages()
 * Sum pages in active regions for movable zone.
 * Populate N_MEMORY for calculating usable_nodes.
 */
static unsigned long __init early_calculate_totalpages(void)
{
	unsigned long totalpages = 0;
	unsigned long start_pfn, end_pfn;
	int i, nid;

	for_each_mem_pfn_range(i, MAX_NUMNODES, &start_pfn, &end_pfn, &nid) {
		unsigned long pages = end_pfn - start_pfn;

		totalpages += pages;
		if (pages)
			node_set_state(nid, N_MEMORY);
	}
	return totalpages;
}

/*
 * Find the PFN the Movable zone begins in each node. Kernel memory
 * is spread evenly between nodes as long as the nodes have enough
 * memory. When they don't, some nodes will have more kernelcore than
 * others
 */
static void __init find_zone_movable_pfns_for_nodes(void)
{
	int i, nid;
	unsigned long usable_startpfn;
	unsigned long kernelcore_node, kernelcore_remaining;
	/* save the state before borrow the nodemask */
	nodemask_t saved_node_state = node_states[N_MEMORY];
	unsigned long totalpages = early_calculate_totalpages();
	int usable_nodes = nodes_weight(node_states[N_MEMORY]);
	struct memblock_region *r;

	/* Need to find movable_zone earlier when movable_node is specified. */
	find_usable_zone_for_movable();

	/*
	 * If movable_node is specified, ignore kernelcore and movablecore
	 * options.
	 */
	if (movable_node_is_enabled()) {
		for_each_memblock(memory, r) {
			if (!memblock_is_hotpluggable(r))
				continue;

			nid = r->nid;

			usable_startpfn = PFN_DOWN(r->base);
			zone_movable_pfn[nid] = zone_movable_pfn[nid] ?
				min(usable_startpfn, zone_movable_pfn[nid]) :
				usable_startpfn;
		}

		goto out2;
	}

	/*
	 * If kernelcore=mirror is specified, ignore movablecore option
	 */
	if (mirrored_kernelcore) {
		bool mem_below_4gb_not_mirrored = false;

		for_each_memblock(memory, r) {
			if (memblock_is_mirror(r))
				continue;

			nid = r->nid;

			usable_startpfn = memblock_region_memory_base_pfn(r);

			if (usable_startpfn < 0x100000) {
				mem_below_4gb_not_mirrored = true;
				continue;
			}

			zone_movable_pfn[nid] = zone_movable_pfn[nid] ?
				min(usable_startpfn, zone_movable_pfn[nid]) :
				usable_startpfn;
		}

		if (mem_below_4gb_not_mirrored)
			pr_warn("This configuration results in unmirrored kernel memory.");

		goto out2;
	}

	/*
	 * If kernelcore=nn% or movablecore=nn% was specified, calculate the
	 * amount of necessary memory.
	 */
	if (required_kernelcore_percent)
		required_kernelcore = (totalpages * 100 * required_kernelcore_percent) /
				       10000UL;
	if (required_movablecore_percent)
		required_movablecore = (totalpages * 100 * required_movablecore_percent) /
					10000UL;

	/*
	 * If movablecore= was specified, calculate what size of
	 * kernelcore that corresponds so that memory usable for
	 * any allocation type is evenly spread. If both kernelcore
	 * and movablecore are specified, then the value of kernelcore
	 * will be used for required_kernelcore if it's greater than
	 * what movablecore would have allowed.
	 */
	if (required_movablecore) {
		unsigned long corepages;

		/*
		 * Round-up so that ZONE_MOVABLE is at least as large as what
		 * was requested by the user
		 */
		required_movablecore =
			roundup(required_movablecore, MAX_ORDER_NR_PAGES);
		required_movablecore = min(totalpages, required_movablecore);
		corepages = totalpages - required_movablecore;

		required_kernelcore = max(required_kernelcore, corepages);
	}

	/*
	 * If kernelcore was not specified or kernelcore size is larger
	 * than totalpages, there is no ZONE_MOVABLE.
	 */
	if (!required_kernelcore || required_kernelcore >= totalpages)
		goto out;

	/* usable_startpfn is the lowest possible pfn ZONE_MOVABLE can be at */
	usable_startpfn = arch_zone_lowest_possible_pfn[movable_zone];

restart:
	/* Spread kernelcore memory as evenly as possible throughout nodes */
	kernelcore_node = required_kernelcore / usable_nodes;
	for_each_node_state(nid, N_MEMORY) {
		unsigned long start_pfn, end_pfn;

		/*
		 * Recalculate kernelcore_node if the division per node
		 * now exceeds what is necessary to satisfy the requested
		 * amount of memory for the kernel
		 */
		if (required_kernelcore < kernelcore_node)
			kernelcore_node = required_kernelcore / usable_nodes;

		/*
		 * As the map is walked, we track how much memory is usable
		 * by the kernel using kernelcore_remaining. When it is
		 * 0, the rest of the node is usable by ZONE_MOVABLE
		 */
		kernelcore_remaining = kernelcore_node;

		/* Go through each range of PFNs within this node */
		for_each_mem_pfn_range(i, nid, &start_pfn, &end_pfn, NULL) {
			unsigned long size_pages;

			start_pfn = max(start_pfn, zone_movable_pfn[nid]);
			if (start_pfn >= end_pfn)
				continue;

			/* Account for what is only usable for kernelcore */
			if (start_pfn < usable_startpfn) {
				unsigned long kernel_pages;
				kernel_pages = min(end_pfn, usable_startpfn)
								- start_pfn;

				kernelcore_remaining -= min(kernel_pages,
							kernelcore_remaining);
				required_kernelcore -= min(kernel_pages,
							required_kernelcore);

				/* Continue if range is now fully accounted */
				if (end_pfn <= usable_startpfn) {

					/*
					 * Push zone_movable_pfn to the end so
					 * that if we have to rebalance
					 * kernelcore across nodes, we will
					 * not double account here
					 */
					zone_movable_pfn[nid] = end_pfn;
					continue;
				}
				start_pfn = usable_startpfn;
			}

			/*
			 * The usable PFN range for ZONE_MOVABLE is from
			 * start_pfn->end_pfn. Calculate size_pages as the
			 * number of pages used as kernelcore
			 */
			size_pages = end_pfn - start_pfn;
			if (size_pages > kernelcore_remaining)
				size_pages = kernelcore_remaining;
			zone_movable_pfn[nid] = start_pfn + size_pages;

			/*
			 * Some kernelcore has been met, update counts and
			 * break if the kernelcore for this node has been
			 * satisfied
			 */
			required_kernelcore -= min(required_kernelcore,
								size_pages);
			kernelcore_remaining -= size_pages;
			if (!kernelcore_remaining)
				break;
		}
	}

	/*
	 * If there is still required_kernelcore, we do another pass with one
	 * less node in the count. This will push zone_movable_pfn[nid] further
	 * along on the nodes that still have memory until kernelcore is
	 * satisfied
	 */
	usable_nodes--;
	if (usable_nodes && required_kernelcore > usable_nodes)
		goto restart;

out2:
	/* Align start of ZONE_MOVABLE on all nids to MAX_ORDER_NR_PAGES */
	for (nid = 0; nid < MAX_NUMNODES; nid++) {
		unsigned long start_pfn, end_pfn;

		zone_movable_pfn[nid] =
			roundup(zone_movable_pfn[nid], MAX_ORDER_NR_PAGES);

		get_pfn_range_for_nid(nid, &start_pfn, &end_pfn);
		if (zone_movable_pfn[nid] >= end_pfn)
			zone_movable_pfn[nid] = 0;
	}

out:
	/* restore the node_state */
	node_states[N_MEMORY] = saved_node_state;
}

/* Any regular or high memory on that node ? */
static void check_for_memory(pg_data_t *pgdat, int nid)
{
	enum zone_type zone_type;

	if (N_MEMORY == N_NORMAL_MEMORY)
		return;

	for (zone_type = 0; zone_type <= ZONE_MOVABLE - 1; zone_type++) {
		struct zone *zone = &pgdat->node_zones[zone_type];
		if (populated_zone(zone)) {
			node_set_state(nid, N_HIGH_MEMORY);
			if (N_NORMAL_MEMORY != N_HIGH_MEMORY &&
			    zone_type <= ZONE_NORMAL)
				node_set_state(nid, N_NORMAL_MEMORY);
			break;
		}
	}
}

/**
 * free_area_init_nodes - Initialise all pg_data_t and zone data
 * @max_zone_pfn: an array of max PFNs for each zone
 *
 * This will call free_area_init_node() for each active node in the system.
 * Using the page ranges provided by memblock_set_node(), the size of each
 * zone in each node and their holes is calculated. If the maximum PFN
 * between two adjacent zones match, it is assumed that the zone is empty.
 * For example, if arch_max_dma_pfn == arch_max_dma32_pfn, it is assumed
 * that arch_max_dma32_pfn has no pages. It is also assumed that a zone
 * starts where the previous one ended. For example, ZONE_DMA32 starts
 * at arch_max_dma_pfn.
 */
void __init free_area_init_nodes(unsigned long *max_zone_pfn)
{
	unsigned long start_pfn, end_pfn;
	int i, nid;

	/* Record where the zone boundaries are */
	memset(arch_zone_lowest_possible_pfn, 0,
				sizeof(arch_zone_lowest_possible_pfn));
	memset(arch_zone_highest_possible_pfn, 0,
				sizeof(arch_zone_highest_possible_pfn));

	start_pfn = find_min_pfn_with_active_regions();

	for (i = 0; i < MAX_NR_ZONES; i++) {
		if (i == ZONE_MOVABLE)
			continue;

		end_pfn = max(max_zone_pfn[i], start_pfn);
		arch_zone_lowest_possible_pfn[i] = start_pfn;
		arch_zone_highest_possible_pfn[i] = end_pfn;

		start_pfn = end_pfn;
	}

	/* Find the PFNs that ZONE_MOVABLE begins at in each node */
	memset(zone_movable_pfn, 0, sizeof(zone_movable_pfn));
	find_zone_movable_pfns_for_nodes();

	/* Print out the zone ranges */
	pr_info("Zone ranges:\n");
	for (i = 0; i < MAX_NR_ZONES; i++) {
		if (i == ZONE_MOVABLE)
			continue;
		pr_info("  %-8s ", zone_names[i]);
		if (arch_zone_lowest_possible_pfn[i] ==
				arch_zone_highest_possible_pfn[i])
			pr_cont("empty\n");
		else
			pr_cont("[mem %#018Lx-%#018Lx]\n",
				(u64)arch_zone_lowest_possible_pfn[i]
					<< PAGE_SHIFT,
				((u64)arch_zone_highest_possible_pfn[i]
					<< PAGE_SHIFT) - 1);
	}

	/* Print out the PFNs ZONE_MOVABLE begins at in each node */
	pr_info("Movable zone start for each node\n");
	for (i = 0; i < MAX_NUMNODES; i++) {
		if (zone_movable_pfn[i])
			pr_info("  Node %d: %#018Lx\n", i,
			       (u64)zone_movable_pfn[i] << PAGE_SHIFT);
	}

	/* Print out the early node map */
	pr_info("Early memory node ranges\n");
	for_each_mem_pfn_range(i, MAX_NUMNODES, &start_pfn, &end_pfn, &nid)
		pr_info("  node %3d: [mem %#018Lx-%#018Lx]\n", nid,
			(u64)start_pfn << PAGE_SHIFT,
			((u64)end_pfn << PAGE_SHIFT) - 1);

	/* Initialise every node */
	mminit_verify_pageflags_layout();
	setup_nr_node_ids();
	zero_resv_unavail();
	for_each_online_node(nid) {
		pg_data_t *pgdat = NODE_DATA(nid);
		free_area_init_node(nid, NULL,
				find_min_pfn_for_node(nid), NULL);

		/* Any memory on that node */
		if (pgdat->node_present_pages)
			node_set_state(nid, N_MEMORY);
		check_for_memory(pgdat, nid);
	}
}

static int __init cmdline_parse_core(char *p, unsigned long *core,
				     unsigned long *percent)
{
	unsigned long long coremem;
	char *endptr;

	if (!p)
		return -EINVAL;

	/* Value may be a percentage of total memory, otherwise bytes */
	coremem = simple_strtoull(p, &endptr, 0);
	if (*endptr == '%') {
		/* Paranoid check for percent values greater than 100 */
		WARN_ON(coremem > 100);

		*percent = coremem;
	} else {
		coremem = memparse(p, &p);
		/* Paranoid check that UL is enough for the coremem value */
		WARN_ON((coremem >> PAGE_SHIFT) > ULONG_MAX);

		*core = coremem >> PAGE_SHIFT;
		*percent = 0UL;
	}
	return 0;
}

/*
 * kernelcore=size sets the amount of memory for use for allocations that
 * cannot be reclaimed or migrated.
 */
static int __init cmdline_parse_kernelcore(char *p)
{
	/* parse kernelcore=mirror */
	if (parse_option_str(p, "mirror")) {
		mirrored_kernelcore = true;
		return 0;
	}

	return cmdline_parse_core(p, &required_kernelcore,
				  &required_kernelcore_percent);
}

/*
 * movablecore=size sets the amount of memory for use for allocations that
 * can be reclaimed or migrated.
 */
static int __init cmdline_parse_movablecore(char *p)
{
	return cmdline_parse_core(p, &required_movablecore,
				  &required_movablecore_percent);
}

early_param("kernelcore", cmdline_parse_kernelcore);
early_param("movablecore", cmdline_parse_movablecore);

#endif /* CONFIG_HAVE_MEMBLOCK_NODE_MAP */

void adjust_managed_page_count(struct page *page, long count)
{
	spin_lock(&managed_page_count_lock);
	page_zone(page)->managed_pages += count;
	totalram_pages += count;
#ifdef CONFIG_HIGHMEM
	if (PageHighMem(page))
		totalhigh_pages += count;
#endif
	spin_unlock(&managed_page_count_lock);
}
EXPORT_SYMBOL(adjust_managed_page_count);

unsigned long free_reserved_area(void *start, void *end, int poison, char *s)
{
	void *pos;
	unsigned long pages = 0;

	start = (void *)PAGE_ALIGN((unsigned long)start);
	end = (void *)((unsigned long)end & PAGE_MASK);
	for (pos = start; pos < end; pos += PAGE_SIZE, pages++) {
		struct page *page = virt_to_page(pos);
		void *direct_map_addr;

		/*
		 * 'direct_map_addr' might be different from 'pos'
		 * because some architectures' virt_to_page()
		 * work with aliases.  Getting the direct map
		 * address ensures that we get a _writeable_
		 * alias for the memset().
		 */
		direct_map_addr = page_address(page);
		if ((unsigned int)poison <= 0xFF)
			memset(direct_map_addr, poison, PAGE_SIZE);

		free_reserved_page(page);
	}

	if (pages && s)
		pr_info("Freeing %s memory: %ldK\n",
			s, pages << (PAGE_SHIFT - 10));

#ifdef CONFIG_HAVE_MEMBLOCK
		memblock_dbg("memblock_free: [%#016llx-%#016llx] %pS\n",
			(u64)__pa(start), (u64)__pa(end), (void *)_RET_IP_);
#endif

	return pages;
}
EXPORT_SYMBOL(free_reserved_area);

#ifdef	CONFIG_HIGHMEM
void free_highmem_page(struct page *page)
{
	__free_reserved_page(page);
	totalram_pages++;
	page_zone(page)->managed_pages++;
	totalhigh_pages++;
}
#endif


void __init mem_init_print_info(const char *str)
{
	unsigned long physpages, codesize, datasize, rosize, bss_size;
	unsigned long init_code_size, init_data_size;

	physpages = get_num_physpages();
	codesize = _etext - _stext;
	datasize = _edata - _sdata;
	rosize = __end_rodata - __start_rodata;
	bss_size = __bss_stop - __bss_start;
	init_data_size = __init_end - __init_begin;
	init_code_size = _einittext - _sinittext;

	/*
	 * Detect special cases and adjust section sizes accordingly:
	 * 1) .init.* may be embedded into .data sections
	 * 2) .init.text.* may be out of [__init_begin, __init_end],
	 *    please refer to arch/tile/kernel/vmlinux.lds.S.
	 * 3) .rodata.* may be embedded into .text or .data sections.
	 */
#define adj_init_size(start, end, size, pos, adj) \
	do { \
		if (&start[0] <= &pos[0] && &pos[0] < &end[0] && size > adj) \
			size -= adj; \
	} while (0)

	adj_init_size(__init_begin, __init_end, init_data_size,
		     _sinittext, init_code_size);
	adj_init_size(_stext, _etext, codesize, _sinittext, init_code_size);
	adj_init_size(_sdata, _edata, datasize, __init_begin, init_data_size);
	adj_init_size(_stext, _etext, codesize, __start_rodata, rosize);
	adj_init_size(_sdata, _edata, datasize, __start_rodata, rosize);

#undef	adj_init_size

	pr_info("Memory: %luK/%luK available (%luK kernel code, %luK rwdata, %luK rodata, %luK init, %luK bss, %luK reserved, %luK cma-reserved"
#ifdef	CONFIG_HIGHMEM
		", %luK highmem"
#endif
		"%s%s)\n",
		nr_free_pages() << (PAGE_SHIFT - 10),
		physpages << (PAGE_SHIFT - 10),
		codesize >> 10, datasize >> 10, rosize >> 10,
		(init_data_size + init_code_size) >> 10, bss_size >> 10,
		(physpages - totalram_pages - totalcma_pages) << (PAGE_SHIFT - 10),
		totalcma_pages << (PAGE_SHIFT - 10),
#ifdef	CONFIG_HIGHMEM
		totalhigh_pages << (PAGE_SHIFT - 10),
#endif
		str ? ", " : "", str ? str : "");
}

/**
 * set_dma_reserve - set the specified number of pages reserved in the first zone
 * @new_dma_reserve: The number of pages to mark reserved
 *
 * The per-cpu batchsize and zone watermarks are determined by managed_pages.
 * In the DMA zone, a significant percentage may be consumed by kernel image
 * and other unfreeable allocations which can skew the watermarks badly. This
 * function may optionally be used to account for unfreeable pages in the
 * first zone (e.g., ZONE_DMA). The effect will be lower watermarks and
 * smaller per-cpu batchsize.
 */
void __init set_dma_reserve(unsigned long new_dma_reserve)
{
	dma_reserve = new_dma_reserve;
}

void __init free_area_init(unsigned long *zones_size)
{
	zero_resv_unavail();
	free_area_init_node(0, zones_size,
			__pa(PAGE_OFFSET) >> PAGE_SHIFT, NULL);
}

static int page_alloc_cpu_dead(unsigned int cpu)
{

	lru_add_drain_cpu(cpu);
	drain_pages(cpu);

	/*
	 * Spill the event counters of the dead processor
	 * into the current processors event counters.
	 * This artificially elevates the count of the current
	 * processor.
	 */
	vm_events_fold_cpu(cpu);

	/*
	 * Zero the differential counters of the dead processor
	 * so that the vm statistics are consistent.
	 *
	 * This is only okay since the processor is dead and cannot
	 * race with what we are doing.
	 */
	cpu_vm_stats_fold(cpu);
	return 0;
}

void __init page_alloc_init(void)
{
	int ret;

	ret = cpuhp_setup_state_nocalls(CPUHP_PAGE_ALLOC_DEAD,
					"mm/page_alloc:dead", NULL,
					page_alloc_cpu_dead);
	WARN_ON(ret < 0);
}

/*
 * calculate_totalreserve_pages - called when sysctl_lowmem_reserve_ratio
 *	or min_free_kbytes changes.
 */
static void calculate_totalreserve_pages(void)
{
	struct pglist_data *pgdat;
	unsigned long reserve_pages = 0;
	enum zone_type i, j;

	for_each_online_pgdat(pgdat) {

		pgdat->totalreserve_pages = 0;

		for (i = 0; i < MAX_NR_ZONES; i++) {
			struct zone *zone = pgdat->node_zones + i;
			long max = 0;

			/* Find valid and maximum lowmem_reserve in the zone */
			for (j = i; j < MAX_NR_ZONES; j++) {
				if (zone->lowmem_reserve[j] > max)
					max = zone->lowmem_reserve[j];
			}

			/* we treat the high watermark as reserved pages. */
			max += high_wmark_pages(zone);

			if (max > zone->managed_pages)
				max = zone->managed_pages;

			pgdat->totalreserve_pages += max;

			reserve_pages += max;
		}
	}
	totalreserve_pages = reserve_pages;
}

/*
 * setup_per_zone_lowmem_reserve - called whenever
 *	sysctl_lowmem_reserve_ratio changes.  Ensures that each zone
 *	has a correct pages reserved value, so an adequate number of
 *	pages are left in the zone after a successful __alloc_pages().
 */
static void setup_per_zone_lowmem_reserve(void)
{
	struct pglist_data *pgdat;
	enum zone_type j, idx;

	for_each_online_pgdat(pgdat) {
		for (j = 0; j < MAX_NR_ZONES; j++) {
			struct zone *zone = pgdat->node_zones + j;
			unsigned long managed_pages = zone->managed_pages;

			zone->lowmem_reserve[j] = 0;

			idx = j;
			while (idx) {
				struct zone *lower_zone;

				idx--;
				lower_zone = pgdat->node_zones + idx;

				if (sysctl_lowmem_reserve_ratio[idx] < 1) {
					sysctl_lowmem_reserve_ratio[idx] = 0;
					lower_zone->lowmem_reserve[j] = 0;
				} else {
					lower_zone->lowmem_reserve[j] =
						managed_pages / sysctl_lowmem_reserve_ratio[idx];
				}
				managed_pages += lower_zone->managed_pages;
			}
		}
	}

	/* update totalreserve_pages */
	calculate_totalreserve_pages();
}

static void __setup_per_zone_wmarks(void)
{
	unsigned long pages_min = min_free_kbytes >> (PAGE_SHIFT - 10);
	unsigned long pages_low = extra_free_kbytes >> (PAGE_SHIFT - 10);
	unsigned long lowmem_pages = 0;
	struct zone *zone;
	unsigned long flags;

	/* Calculate total number of !ZONE_HIGHMEM pages */
	for_each_zone(zone) {
		if (!is_highmem(zone))
			lowmem_pages += zone->managed_pages;
	}

	for_each_zone(zone) {
		u64 min, low;

		spin_lock_irqsave(&zone->lock, flags);
		min = (u64)pages_min * zone->managed_pages;
		do_div(min, lowmem_pages);
		low = (u64)pages_low * zone->managed_pages;
		do_div(low, vm_total_pages);

		if (is_highmem(zone)) {
			/*
			 * __GFP_HIGH and PF_MEMALLOC allocations usually don't
			 * need highmem pages, so cap pages_min to a small
			 * value here.
			 *
			 * The WMARK_HIGH-WMARK_LOW and (WMARK_LOW-WMARK_MIN)
			 * deltas control asynch page reclaim, and so should
			 * not be capped for highmem.
			 */
			unsigned long min_pages;

			min_pages = zone->managed_pages / 1024;
			min_pages = clamp(min_pages, SWAP_CLUSTER_MAX, 128UL);
			zone->_watermark[WMARK_MIN] = min_pages;
		} else {
			/*
			 * If it's a lowmem zone, reserve a number of pages
			 * proportionate to the zone's size.
			 */
			zone->_watermark[WMARK_MIN] = min;
		}

		/*
		 * Set the kswapd watermarks distance according to the
		 * scale factor in proportion to available memory, but
		 * ensure a minimum size on small systems.
		 */
		min = max_t(u64, min >> 2,
			    mult_frac(zone->managed_pages,
				      watermark_scale_factor, 10000));

		zone->watermark_boost = 0;
		zone->_watermark[WMARK_LOW]  = min_wmark_pages(zone) +
					low + min;
		zone->_watermark[WMARK_HIGH] = min_wmark_pages(zone) +
					low + min * 2;

		spin_unlock_irqrestore(&zone->lock, flags);
	}

	/* update totalreserve_pages */
	calculate_totalreserve_pages();
}

/**
 * setup_per_zone_wmarks - called when min_free_kbytes changes
 * or when memory is hot-{added|removed}
 *
 * Ensures that the watermark[min,low,high] values for each zone are set
 * correctly with respect to min_free_kbytes.
 */
void setup_per_zone_wmarks(void)
{
	static DEFINE_SPINLOCK(lock);

	spin_lock(&lock);
	__setup_per_zone_wmarks();
	spin_unlock(&lock);
}

/*
 * Initialise min_free_kbytes.
 *
 * For small machines we want it small (128k min).  For large machines
 * we want it large (64MB max).  But it is not linear, because network
 * bandwidth does not increase linearly with machine size.  We use
 *
 *	min_free_kbytes = 4 * sqrt(lowmem_kbytes), for better accuracy:
 *	min_free_kbytes = sqrt(lowmem_kbytes * 16)
 *
 * which yields
 *
 * 16MB:	512k
 * 32MB:	724k
 * 64MB:	1024k
 * 128MB:	1448k
 * 256MB:	2048k
 * 512MB:	2896k
 * 1024MB:	4096k
 * 2048MB:	5792k
 * 4096MB:	8192k
 * 8192MB:	11584k
 * 16384MB:	16384k
 */
int __meminit init_per_zone_wmark_min(void)
{
	unsigned long lowmem_kbytes;
	int new_min_free_kbytes;

	lowmem_kbytes = nr_free_buffer_pages() * (PAGE_SIZE >> 10);
	new_min_free_kbytes = int_sqrt(lowmem_kbytes * 16);

	if (new_min_free_kbytes > user_min_free_kbytes) {
		min_free_kbytes = new_min_free_kbytes;
		if (min_free_kbytes < 128)
			min_free_kbytes = 128;
		if (min_free_kbytes > 65536)
			min_free_kbytes = 65536;
	} else {
		pr_warn("min_free_kbytes is not updated to %d because user defined value %d is preferred\n",
				new_min_free_kbytes, user_min_free_kbytes);
	}
	setup_per_zone_wmarks();
	refresh_zone_stat_thresholds();
	setup_per_zone_lowmem_reserve();

#ifdef CONFIG_NUMA
	setup_min_unmapped_ratio();
	setup_min_slab_ratio();
#endif

	khugepaged_min_free_kbytes_update();

	return 0;
}
postcore_initcall(init_per_zone_wmark_min)

/*
 * min_free_kbytes_sysctl_handler - just a wrapper around proc_dointvec() so
 *	that we can call two helper functions whenever min_free_kbytes
 *	or extra_free_kbytes changes.
 */
int min_free_kbytes_sysctl_handler(struct ctl_table *table, int write,
	void __user *buffer, size_t *length, loff_t *ppos)
{
	int rc;

	rc = proc_dointvec_minmax(table, write, buffer, length, ppos);
	if (rc)
		return rc;

	if (write) {
		user_min_free_kbytes = min_free_kbytes;
		setup_per_zone_wmarks();
	}
	return 0;
}

int watermark_boost_factor_sysctl_handler(struct ctl_table *table, int write,
	void __user *buffer, size_t *length, loff_t *ppos)
{
	int rc;

	rc = proc_dointvec_minmax(table, write, buffer, length, ppos);
	if (rc)
		return rc;

	return 0;
}

int kswapd_threads_sysctl_handler(struct ctl_table *table, int write,
	void __user *buffer, size_t *length, loff_t *ppos)
{
	int rc;

	rc = proc_dointvec_minmax(table, write, buffer, length, ppos);
	if (rc)
		return rc;

	if (write)
		update_kswapd_threads();

	return 0;
}

int watermark_scale_factor_sysctl_handler(struct ctl_table *table, int write,
	void __user *buffer, size_t *length, loff_t *ppos)
{
	int rc;

	rc = proc_dointvec_minmax(table, write, buffer, length, ppos);
	if (rc)
		return rc;

	if (write)
		setup_per_zone_wmarks();

	return 0;
}

#ifdef CONFIG_NUMA
static void setup_min_unmapped_ratio(void)
{
	pg_data_t *pgdat;
	struct zone *zone;

	for_each_online_pgdat(pgdat)
		pgdat->min_unmapped_pages = 0;

	for_each_zone(zone)
		zone->zone_pgdat->min_unmapped_pages += (zone->managed_pages *
				sysctl_min_unmapped_ratio) / 100;
}


int sysctl_min_unmapped_ratio_sysctl_handler(struct ctl_table *table, int write,
	void __user *buffer, size_t *length, loff_t *ppos)
{
	int rc;

	rc = proc_dointvec_minmax(table, write, buffer, length, ppos);
	if (rc)
		return rc;

	setup_min_unmapped_ratio();

	return 0;
}

static void setup_min_slab_ratio(void)
{
	pg_data_t *pgdat;
	struct zone *zone;

	for_each_online_pgdat(pgdat)
		pgdat->min_slab_pages = 0;

	for_each_zone(zone)
		zone->zone_pgdat->min_slab_pages += (zone->managed_pages *
				sysctl_min_slab_ratio) / 100;
}

int sysctl_min_slab_ratio_sysctl_handler(struct ctl_table *table, int write,
	void __user *buffer, size_t *length, loff_t *ppos)
{
	int rc;

	rc = proc_dointvec_minmax(table, write, buffer, length, ppos);
	if (rc)
		return rc;

	setup_min_slab_ratio();

	return 0;
}
#endif

/*
 * lowmem_reserve_ratio_sysctl_handler - just a wrapper around
 *	proc_dointvec() so that we can call setup_per_zone_lowmem_reserve()
 *	whenever sysctl_lowmem_reserve_ratio changes.
 *
 * The reserve ratio obviously has absolutely no relation with the
 * minimum watermarks. The lowmem reserve ratio can only make sense
 * if in function of the boot time zone sizes.
 */
int lowmem_reserve_ratio_sysctl_handler(struct ctl_table *table, int write,
	void __user *buffer, size_t *length, loff_t *ppos)
{
	proc_dointvec_minmax(table, write, buffer, length, ppos);
	setup_per_zone_lowmem_reserve();
	return 0;
}

/*
 * percpu_pagelist_fraction - changes the pcp->high for each zone on each
 * cpu.  It is the fraction of total pages in each zone that a hot per cpu
 * pagelist can have before it gets flushed back to buddy allocator.
 */
int percpu_pagelist_fraction_sysctl_handler(struct ctl_table *table, int write,
	void __user *buffer, size_t *length, loff_t *ppos)
{
	struct zone *zone;
	int old_percpu_pagelist_fraction;
	int ret;

	mutex_lock(&pcp_batch_high_lock);
	old_percpu_pagelist_fraction = percpu_pagelist_fraction;

	ret = proc_dointvec_minmax(table, write, buffer, length, ppos);
	if (!write || ret < 0)
		goto out;

	/* Sanity checking to avoid pcp imbalance */
	if (percpu_pagelist_fraction &&
	    percpu_pagelist_fraction < MIN_PERCPU_PAGELIST_FRACTION) {
		percpu_pagelist_fraction = old_percpu_pagelist_fraction;
		ret = -EINVAL;
		goto out;
	}

	/* No change? */
	if (percpu_pagelist_fraction == old_percpu_pagelist_fraction)
		goto out;

	for_each_populated_zone(zone) {
		unsigned int cpu;

		for_each_possible_cpu(cpu)
			pageset_set_high_and_batch(zone,
					per_cpu_ptr(zone->pageset, cpu));
	}
out:
	mutex_unlock(&pcp_batch_high_lock);
	return ret;
}

#ifdef CONFIG_NUMA
int hashdist = HASHDIST_DEFAULT;

static int __init set_hashdist(char *str)
{
	if (!str)
		return 0;
	hashdist = simple_strtoul(str, &str, 0);
	return 1;
}
__setup("hashdist=", set_hashdist);
#endif

#ifndef __HAVE_ARCH_RESERVED_KERNEL_PAGES
/*
 * Returns the number of pages that arch has reserved but
 * is not known to alloc_large_system_hash().
 */
static unsigned long __init arch_reserved_kernel_pages(void)
{
	return 0;
}
#endif

/*
 * Adaptive scale is meant to reduce sizes of hash tables on large memory
 * machines. As memory size is increased the scale is also increased but at
 * slower pace.  Starting from ADAPT_SCALE_BASE (64G), every time memory
 * quadruples the scale is increased by one, which means the size of hash table
 * only doubles, instead of quadrupling as well.
 * Because 32-bit systems cannot have large physical memory, where this scaling
 * makes sense, it is disabled on such platforms.
 */
#if __BITS_PER_LONG > 32
#define ADAPT_SCALE_BASE	(64ul << 30)
#define ADAPT_SCALE_SHIFT	2
#define ADAPT_SCALE_NPAGES	(ADAPT_SCALE_BASE >> PAGE_SHIFT)
#endif

/*
 * allocate a large system hash table from bootmem
 * - it is assumed that the hash table must contain an exact power-of-2
 *   quantity of entries
 * - limit is the number of hash buckets, not the total allocation size
 */
void *__init alloc_large_system_hash(const char *tablename,
				     unsigned long bucketsize,
				     unsigned long numentries,
				     int scale,
				     int flags,
				     unsigned int *_hash_shift,
				     unsigned int *_hash_mask,
				     unsigned long low_limit,
				     unsigned long high_limit)
{
	unsigned long long max = high_limit;
	unsigned long log2qty, size;
	void *table = NULL;
	gfp_t gfp_flags;

	/* allow the kernel cmdline to have a say */
	if (!numentries) {
		/* round applicable memory size up to nearest megabyte */
		numentries = nr_kernel_pages;
		numentries -= arch_reserved_kernel_pages();

		/* It isn't necessary when PAGE_SIZE >= 1MB */
		if (PAGE_SHIFT < 20)
			numentries = round_up(numentries, (1<<20)/PAGE_SIZE);

#if __BITS_PER_LONG > 32
		if (!high_limit) {
			unsigned long adapt;

			for (adapt = ADAPT_SCALE_NPAGES; adapt < numentries;
			     adapt <<= ADAPT_SCALE_SHIFT)
				scale++;
		}
#endif

		/* limit to 1 bucket per 2^scale bytes of low memory */
		if (scale > PAGE_SHIFT)
			numentries >>= (scale - PAGE_SHIFT);
		else
			numentries <<= (PAGE_SHIFT - scale);

		/* Make sure we've got at least a 0-order allocation.. */
		if (unlikely(flags & HASH_SMALL)) {
			/* Makes no sense without HASH_EARLY */
			WARN_ON(!(flags & HASH_EARLY));
			if (!(numentries >> *_hash_shift)) {
				numentries = 1UL << *_hash_shift;
				BUG_ON(!numentries);
			}
		} else if (unlikely((numentries * bucketsize) < PAGE_SIZE))
			numentries = PAGE_SIZE / bucketsize;
	}
	numentries = roundup_pow_of_two(numentries);

	/* limit allocation size to 1/16 total memory by default */
	if (max == 0) {
		max = ((unsigned long long)nr_all_pages << PAGE_SHIFT) >> 4;
		do_div(max, bucketsize);
	}
	max = min(max, 0x80000000ULL);

	if (numentries < low_limit)
		numentries = low_limit;
	if (numentries > max)
		numentries = max;

	log2qty = ilog2(numentries);

	gfp_flags = (flags & HASH_ZERO) ? GFP_ATOMIC | __GFP_ZERO : GFP_ATOMIC;
	do {
		size = bucketsize << log2qty;
		if (flags & HASH_EARLY) {
			if (flags & HASH_ZERO)
				table = memblock_virt_alloc_nopanic(size, 0);
			else
				table = memblock_virt_alloc_raw(size, 0);
		} else if (hashdist) {
			table = __vmalloc(size, gfp_flags, PAGE_KERNEL);
		} else {
			/*
			 * If bucketsize is not a power-of-two, we may free
			 * some pages at the end of hash table which
			 * alloc_pages_exact() automatically does
			 */
			if (get_order(size) < MAX_ORDER) {
				table = alloc_pages_exact(size, gfp_flags);
				kmemleak_alloc(table, size, 1, gfp_flags);
			}
		}
	} while (!table && size > PAGE_SIZE && --log2qty);

	if (!table)
		panic("Failed to allocate %s hash table\n", tablename);

	pr_info("%s hash table entries: %ld (order: %d, %lu bytes)\n",
		tablename, 1UL << log2qty, ilog2(size) - PAGE_SHIFT, size);

	if (_hash_shift)
		*_hash_shift = log2qty;
	if (_hash_mask)
		*_hash_mask = (1 << log2qty) - 1;

	return table;
}

/*
 * This function checks whether pageblock includes unmovable pages or not.
 * If @count is not zero, it is okay to include less @count unmovable pages
 *
 * PageLRU check without isolation or lru_lock could race so that
 * MIGRATE_MOVABLE block might include unmovable pages. And __PageMovable
 * check without lock_page also may miss some movable non-lru pages at
 * race condition. So you can't expect this function should be exact.
 */
bool has_unmovable_pages(struct zone *zone, struct page *page, int count,
			 int migratetype,
			 bool skip_hwpoisoned_pages)
{
	unsigned long pfn, iter, found;

	/*
	 * TODO we could make this much more efficient by not checking every
	 * page in the range if we know all of them are in MOVABLE_ZONE and
	 * that the movable zone guarantees that pages are migratable but
	 * the later is not the case right now unfortunatelly. E.g. movablecore
	 * can still lead to having bootmem allocations in zone_movable.
	 */

	/*
	 * CMA allocations (alloc_contig_range) really need to mark isolate
	 * CMA pageblocks even when they are not movable in fact so consider
	 * them movable here.
	 */
	if (is_migrate_cma(migratetype) &&
			is_migrate_cma(get_pageblock_migratetype(page)))
		return false;

	pfn = page_to_pfn(page);
	for (found = 0, iter = 0; iter < pageblock_nr_pages; iter++) {
		unsigned long check = pfn + iter;

		if (!pfn_valid_within(check))
			continue;

		page = pfn_to_page(check);

		if (PageReserved(page))
			goto unmovable;

		/*
		 * If the zone is movable and we have ruled out all reserved
		 * pages then it should be reasonably safe to assume the rest
		 * is movable.
		 */
		if (zone_idx(zone) == ZONE_MOVABLE)
			continue;

		/*
		 * Hugepages are not in LRU lists, but they're movable.
		 * We need not scan over tail pages bacause we don't
		 * handle each tail page individually in migration.
		 */
		if (PageHuge(page)) {
			struct page *head = compound_head(page);
			unsigned int skip_pages;

			if (!hugepage_migration_supported(page_hstate(head)))
				goto unmovable;

			skip_pages = (1 << compound_order(head)) - (page - head);
			iter += skip_pages - 1;
			continue;
		}

		/*
		 * We can't use page_count without pin a page
		 * because another CPU can free compound page.
		 * This check already skips compound tails of THP
		 * because their page->_refcount is zero at all time.
		 */
		if (!page_ref_count(page)) {
			if (PageBuddy(page))
				iter += (1 << page_order(page)) - 1;
			continue;
		}

		/*
		 * The HWPoisoned page may be not in buddy system, and
		 * page_count() is not 0.
		 */
		if (skip_hwpoisoned_pages && PageHWPoison(page))
			continue;

		if (__PageMovable(page))
			continue;

		if (!PageLRU(page))
			found++;
		/*
		 * If there are RECLAIMABLE pages, we need to check
		 * it.  But now, memory offline itself doesn't call
		 * shrink_node_slabs() and it still to be fixed.
		 */
		/*
		 * If the page is not RAM, page_count()should be 0.
		 * we don't need more check. This is an _used_ not-movable page.
		 *
		 * The problematic thing here is PG_reserved pages. PG_reserved
		 * is set to both of a memory hole page and a _used_ kernel
		 * page at boot.
		 */
		if (found > count)
			goto unmovable;
	}
	return false;
unmovable:
	WARN_ON_ONCE(zone_idx(zone) == ZONE_MOVABLE);
	return true;
}

#if (defined(CONFIG_MEMORY_ISOLATION) && defined(CONFIG_COMPACTION)) || defined(CONFIG_CMA)

static unsigned long pfn_max_align_down(unsigned long pfn)
{
	return pfn & ~(max_t(unsigned long, MAX_ORDER_NR_PAGES,
			     pageblock_nr_pages) - 1);
}

static unsigned long pfn_max_align_up(unsigned long pfn)
{
	return ALIGN(pfn, max_t(unsigned long, MAX_ORDER_NR_PAGES,
				pageblock_nr_pages));
}

/* [start, end) must belong to a single zone. */
static int __alloc_contig_migrate_range(struct compact_control *cc,
					unsigned long start, unsigned long end)
{
	/* This function is based on compact_zone() from compaction.c. */
	unsigned long nr_reclaimed;
	unsigned long pfn = start;
	unsigned int tries = 0;
	int ret = 0;

	migrate_prep();

	while (pfn < end || !list_empty(&cc->migratepages)) {
		if (fatal_signal_pending(current)) {
			ret = -EINTR;
			break;
		}

		if (list_empty(&cc->migratepages)) {
			cc->nr_migratepages = 0;
			pfn = isolate_migratepages_range(cc, pfn, end);
			if (!pfn) {
				ret = -EINTR;
				break;
			}
			tries = 0;
		} else if (++tries == 5) {
			ret = ret < 0 ? ret : -EBUSY;
			break;
		}

		nr_reclaimed = reclaim_clean_pages_from_list(cc->zone,
							&cc->migratepages);
		cc->nr_migratepages -= nr_reclaimed;

		ret = migrate_pages(&cc->migratepages, alloc_migrate_target,
				    NULL, 0, cc->mode, MR_CONTIG_RANGE);
	}
	if (ret < 0) {
		putback_movable_pages(&cc->migratepages);
		return ret;
	}
	return 0;
}

/**
 * alloc_contig_range() -- tries to allocate given range of pages
 * @start:	start PFN to allocate
 * @end:	one-past-the-last PFN to allocate
 * @migratetype:	migratetype of the underlaying pageblocks (either
 *			#MIGRATE_MOVABLE or #MIGRATE_CMA).  All pageblocks
 *			in range must have the same migratetype and it must
 *			be either of the two.
 * @gfp_mask:	GFP mask to use during compaction
 *
 * The PFN range does not have to be pageblock or MAX_ORDER_NR_PAGES
 * aligned.  The PFN range must belong to a single zone.
 *
 * The first thing this routine does is attempt to MIGRATE_ISOLATE all
 * pageblocks in the range.  Once isolated, the pageblocks should not
 * be modified by others.
 *
 * Returns zero on success or negative error code.  On success all
 * pages which PFN is in [start, end) are allocated for the caller and
 * need to be freed with free_contig_range().
 */
int alloc_contig_range(unsigned long start, unsigned long end,
		       unsigned migratetype, gfp_t gfp_mask)
{
	unsigned long outer_start, outer_end;
	unsigned int order;
	int ret = 0;

	struct compact_control cc = {
		.nr_migratepages = 0,
		.order = -1,
		.zone = page_zone(pfn_to_page(start)),
		.mode = MIGRATE_SYNC,
		.ignore_skip_hint = true,
		.no_set_skip_hint = true,
		.gfp_mask = current_gfp_context(gfp_mask),
	};
	INIT_LIST_HEAD(&cc.migratepages);

	/*
	 * What we do here is we mark all pageblocks in range as
	 * MIGRATE_ISOLATE.  Because pageblock and max order pages may
	 * have different sizes, and due to the way page allocator
	 * work, we align the range to biggest of the two pages so
	 * that page allocator won't try to merge buddies from
	 * different pageblocks and change MIGRATE_ISOLATE to some
	 * other migration type.
	 *
	 * Once the pageblocks are marked as MIGRATE_ISOLATE, we
	 * migrate the pages from an unaligned range (ie. pages that
	 * we are interested in).  This will put all the pages in
	 * range back to page allocator as MIGRATE_ISOLATE.
	 *
	 * When this is done, we take the pages in range from page
	 * allocator removing them from the buddy system.  This way
	 * page allocator will never consider using them.
	 *
	 * This lets us mark the pageblocks back as
	 * MIGRATE_CMA/MIGRATE_MOVABLE so that free pages in the
	 * aligned range but not in the unaligned, original range are
	 * put back to page allocator so that buddy can use them.
	 */

	ret = start_isolate_page_range(pfn_max_align_down(start),
				       pfn_max_align_up(end), migratetype,
				       false);
	if (ret)
		return ret;

#ifdef CONFIG_CMA
	cc.zone->cma_alloc = 1;
#endif
	/*
	 * In case of -EBUSY, we'd like to know which page causes problem.
	 * So, just fall through. test_pages_isolated() has a tracepoint
	 * which will report the busy page.
	 *
	 * It is possible that busy pages could become available before
	 * the call to test_pages_isolated, and the range will actually be
	 * allocated.  So, if we fall through be sure to clear ret so that
	 * -EBUSY is not accidentally used or returned to caller.
	 */
	ret = __alloc_contig_migrate_range(&cc, start, end);
	if (ret && ret != -EBUSY)
		goto done;
	ret =0;

	/*
	 * Pages from [start, end) are within a MAX_ORDER_NR_PAGES
	 * aligned blocks that are marked as MIGRATE_ISOLATE.  What's
	 * more, all pages in [start, end) are free in page allocator.
	 * What we are going to do is to allocate all pages from
	 * [start, end) (that is remove them from page allocator).
	 *
	 * The only problem is that pages at the beginning and at the
	 * end of interesting range may be not aligned with pages that
	 * page allocator holds, ie. they can be part of higher order
	 * pages.  Because of this, we reserve the bigger range and
	 * once this is done free the pages we are not interested in.
	 *
	 * We don't have to hold zone->lock here because the pages are
	 * isolated thus they won't get removed from buddy.
	 */

	lru_add_drain_all();
	drain_all_pages(cc.zone);

	order = 0;
	outer_start = start;
	while (!PageBuddy(pfn_to_page(outer_start))) {
		if (++order >= MAX_ORDER) {
			outer_start = start;
			break;
		}
		outer_start &= ~0UL << order;
	}

	if (outer_start != start) {
		order = page_order(pfn_to_page(outer_start));

		/*
		 * outer_start page could be small order buddy page and
		 * it doesn't include start page. Adjust outer_start
		 * in this case to report failed page properly
		 * on tracepoint in test_pages_isolated()
		 */
		if (outer_start + (1UL << order) <= start)
			outer_start = start;
	}

	/* Make sure the range is really isolated. */
	if (test_pages_isolated(outer_start, end, false)) {
		pr_info_ratelimited("%s: [%lx, %lx) PFNs busy\n",
			__func__, outer_start, end);
		ret = -EBUSY;
		goto done;
	}

	/* Grab isolated pages from freelists. */
	outer_end = isolate_freepages_range(&cc, outer_start, end);
	if (!outer_end) {
		ret = -EBUSY;
		goto done;
	}

	/* Free head and tail (if any) */
	if (start != outer_start)
		free_contig_range(outer_start, start - outer_start);
	if (end != outer_end)
		free_contig_range(end, outer_end - end);

done:
	undo_isolate_page_range(pfn_max_align_down(start),
				pfn_max_align_up(end), migratetype);
#ifdef CONFIG_CMA
	cc.zone->cma_alloc = 0;
#endif
	return ret;
}

void free_contig_range(unsigned long pfn, unsigned nr_pages)
{
	unsigned int count = 0;

	for (; nr_pages--; pfn++) {
		struct page *page = pfn_to_page(pfn);

		count += page_count(page) != 1;
		__free_page(page);
	}
	WARN(count != 0, "%d pages are still in use!\n", count);
}
#endif

/*
 * The zone indicated has a new number of managed_pages; batch sizes and percpu
 * page high values need to be recalulated.
 */
void __meminit zone_pcp_update(struct zone *zone)
{
	unsigned cpu;
	mutex_lock(&pcp_batch_high_lock);
	for_each_possible_cpu(cpu)
		pageset_set_high_and_batch(zone,
				per_cpu_ptr(zone->pageset, cpu));
	mutex_unlock(&pcp_batch_high_lock);
}

void zone_pcp_reset(struct zone *zone)
{
	unsigned long flags;
	int cpu;
	struct per_cpu_pageset *pset;

	/* avoid races with drain_pages()  */
	local_irq_save(flags);
	if (zone->pageset != &boot_pageset) {
		for_each_online_cpu(cpu) {
			pset = per_cpu_ptr(zone->pageset, cpu);
			drain_zonestat(zone, pset);
		}
		free_percpu(zone->pageset);
		zone->pageset = &boot_pageset;
	}
	local_irq_restore(flags);
}

#ifdef CONFIG_MEMORY_HOTREMOVE
/*
 * All pages in the range must be in a single zone and isolated
 * before calling this.
 */
void
__offline_isolated_pages(unsigned long start_pfn, unsigned long end_pfn)
{
	struct page *page;
	struct zone *zone;
	unsigned int order, i;
	unsigned long pfn;
	unsigned long flags;
	/* find the first valid pfn */
	for (pfn = start_pfn; pfn < end_pfn; pfn++)
		if (pfn_valid(pfn))
			break;
	if (pfn == end_pfn)
		return;
	offline_mem_sections(pfn, end_pfn);
	zone = page_zone(pfn_to_page(pfn));
	spin_lock_irqsave(&zone->lock, flags);
	pfn = start_pfn;
	while (pfn < end_pfn) {
		if (!pfn_valid(pfn)) {
			pfn++;
			continue;
		}
		page = pfn_to_page(pfn);
		/*
		 * The HWPoisoned page may be not in buddy system, and
		 * page_count() is not 0.
		 */
		if (unlikely(!PageBuddy(page) && PageHWPoison(page))) {
			pfn++;
			SetPageReserved(page);
			continue;
		}

		BUG_ON(page_count(page));
		BUG_ON(!PageBuddy(page));
		order = page_order(page);
#ifdef CONFIG_DEBUG_VM
		pr_info("remove from free list %lx %d %lx\n",
			pfn, 1 << order, end_pfn);
#endif
		list_del(&page->lru);
		rmv_page_order(page);
		zone->free_area[order].nr_free--;
		for (i = 0; i < (1 << order); i++)
			SetPageReserved((page+i));
		pfn += (1 << order);
	}
	spin_unlock_irqrestore(&zone->lock, flags);
}
#endif

bool is_free_buddy_page(struct page *page)
{
	struct zone *zone = page_zone(page);
	unsigned long pfn = page_to_pfn(page);
	unsigned long flags;
	unsigned int order;

	spin_lock_irqsave(&zone->lock, flags);
	for (order = 0; order < MAX_ORDER; order++) {
		struct page *page_head = page - (pfn & ((1 << order) - 1));

		if (PageBuddy(page_head) && page_order(page_head) >= order)
			break;
	}
	spin_unlock_irqrestore(&zone->lock, flags);

	return order < MAX_ORDER;
}

#ifdef CONFIG_MEMORY_FAILURE
/*
 * Set PG_hwpoison flag if a given page is confirmed to be a free page.  This
 * test is performed under the zone lock to prevent a race against page
 * allocation.
 */
bool set_hwpoison_free_buddy_page(struct page *page)
{
	struct zone *zone = page_zone(page);
	unsigned long pfn = page_to_pfn(page);
	unsigned long flags;
	unsigned int order;
	bool hwpoisoned = false;

	spin_lock_irqsave(&zone->lock, flags);
	for (order = 0; order < MAX_ORDER; order++) {
		struct page *page_head = page - (pfn & ((1 << order) - 1));

		if (PageBuddy(page_head) && page_order(page_head) >= order) {
			if (!TestSetPageHWPoison(page))
				hwpoisoned = true;
			break;
		}
	}
	spin_unlock_irqrestore(&zone->lock, flags);

	return hwpoisoned;
}
#endif<|MERGE_RESOLUTION|>--- conflicted
+++ resolved
@@ -4728,12 +4728,9 @@
 	 * implementation of the compaction depends on the sufficient amount
 	 * of free memory (see __compaction_suitable)
 	 */
-<<<<<<< HEAD
 	if ((did_some_progress > 0 ||
 			IS_ENABLED(CONFIG_HAVE_LOW_MEMORY_KILLER)) &&
-=======
-	if (did_some_progress > 0 && can_compact &&
->>>>>>> 115c8415
+			can_compact &&
 			should_compact_retry(ac, order, alloc_flags,
 				compact_result, &compact_priority,
 				&compaction_retries))
