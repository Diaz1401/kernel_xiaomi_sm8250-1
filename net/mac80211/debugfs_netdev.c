--- conflicted
+++ resolved
@@ -695,12 +695,7 @@
 
 	sprintf(buf, "netdev:%s", sdata->name);
 	if (!debugfs_rename(dir->d_parent, dir, dir->d_parent, buf))
-<<<<<<< HEAD
-		pr_err("mac80211: debugfs: failed to rename debugfs "
-		       "dir to %s\n", buf);
-=======
 		sdata_err(sdata,
 			  "debugfs: failed to rename debugfs dir to %s\n",
 			  buf);
->>>>>>> 42fb0b02
 }