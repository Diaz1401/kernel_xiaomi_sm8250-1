/*
	Copyright (C) 2010 Willow Garage <http://www.willowgarage.com>
	Copyright (C) 2010 Ivo van Doorn <IvDoorn@gmail.com>
	Copyright (C) 2009 Bartlomiej Zolnierkiewicz <bzolnier@gmail.com>
	Copyright (C) 2009 Gertjan van Wingerde <gwingerde@gmail.com>

	Based on the original rt2800pci.c and rt2800usb.c.
	  Copyright (C) 2009 Alban Browaeys <prahal@yahoo.com>
	  Copyright (C) 2009 Felix Fietkau <nbd@openwrt.org>
	  Copyright (C) 2009 Luis Correia <luis.f.correia@gmail.com>
	  Copyright (C) 2009 Mattias Nissler <mattias.nissler@gmx.de>
	  Copyright (C) 2009 Mark Asselstine <asselsm@gmail.com>
	  Copyright (C) 2009 Xose Vazquez Perez <xose.vazquez@gmail.com>
	  <http://rt2x00.serialmonkey.com>

	This program is free software; you can redistribute it and/or modify
	it under the terms of the GNU General Public License as published by
	the Free Software Foundation; either version 2 of the License, or
	(at your option) any later version.

	This program is distributed in the hope that it will be useful,
	but WITHOUT ANY WARRANTY; without even the implied warranty of
	MERCHANTABILITY or FITNESS FOR A PARTICULAR PURPOSE. See the
	GNU General Public License for more details.

	You should have received a copy of the GNU General Public License
	along with this program; if not, write to the
	Free Software Foundation, Inc.,
	59 Temple Place - Suite 330, Boston, MA 02111-1307, USA.
 */

/*
	Module: rt2800lib
	Abstract: rt2800 generic device routines.
 */

#include <linux/crc-ccitt.h>
#include <linux/kernel.h>
#include <linux/module.h>
#include <linux/slab.h>

#include "rt2x00.h"
#include "rt2800lib.h"
#include "rt2800.h"

/*
 * Register access.
 * All access to the CSR registers will go through the methods
 * rt2800_register_read and rt2800_register_write.
 * BBP and RF register require indirect register access,
 * and use the CSR registers BBPCSR and RFCSR to achieve this.
 * These indirect registers work with busy bits,
 * and we will try maximal REGISTER_BUSY_COUNT times to access
 * the register while taking a REGISTER_BUSY_DELAY us delay
 * between each attampt. When the busy bit is still set at that time,
 * the access attempt is considered to have failed,
 * and we will print an error.
 * The _lock versions must be used if you already hold the csr_mutex
 */
#define WAIT_FOR_BBP(__dev, __reg) \
	rt2800_regbusy_read((__dev), BBP_CSR_CFG, BBP_CSR_CFG_BUSY, (__reg))
#define WAIT_FOR_RFCSR(__dev, __reg) \
	rt2800_regbusy_read((__dev), RF_CSR_CFG, RF_CSR_CFG_BUSY, (__reg))
#define WAIT_FOR_RF(__dev, __reg) \
	rt2800_regbusy_read((__dev), RF_CSR_CFG0, RF_CSR_CFG0_BUSY, (__reg))
#define WAIT_FOR_MCU(__dev, __reg) \
	rt2800_regbusy_read((__dev), H2M_MAILBOX_CSR, \
			    H2M_MAILBOX_CSR_OWNER, (__reg))

static inline bool rt2800_is_305x_soc(struct rt2x00_dev *rt2x00dev)
{
	/* check for rt2872 on SoC */
	if (!rt2x00_is_soc(rt2x00dev) ||
	    !rt2x00_rt(rt2x00dev, RT2872))
		return false;

	/* we know for sure that these rf chipsets are used on rt305x boards */
	if (rt2x00_rf(rt2x00dev, RF3020) ||
	    rt2x00_rf(rt2x00dev, RF3021) ||
	    rt2x00_rf(rt2x00dev, RF3022))
		return true;

	NOTICE(rt2x00dev, "Unknown RF chipset on rt305x\n");
	return false;
}

static void rt2800_bbp_write(struct rt2x00_dev *rt2x00dev,
			     const unsigned int word, const u8 value)
{
	u32 reg;

	mutex_lock(&rt2x00dev->csr_mutex);

	/*
	 * Wait until the BBP becomes available, afterwards we
	 * can safely write the new data into the register.
	 */
	if (WAIT_FOR_BBP(rt2x00dev, &reg)) {
		reg = 0;
		rt2x00_set_field32(&reg, BBP_CSR_CFG_VALUE, value);
		rt2x00_set_field32(&reg, BBP_CSR_CFG_REGNUM, word);
		rt2x00_set_field32(&reg, BBP_CSR_CFG_BUSY, 1);
		rt2x00_set_field32(&reg, BBP_CSR_CFG_READ_CONTROL, 0);
		rt2x00_set_field32(&reg, BBP_CSR_CFG_BBP_RW_MODE, 1);

		rt2800_register_write_lock(rt2x00dev, BBP_CSR_CFG, reg);
	}

	mutex_unlock(&rt2x00dev->csr_mutex);
}

static void rt2800_bbp_read(struct rt2x00_dev *rt2x00dev,
			    const unsigned int word, u8 *value)
{
	u32 reg;

	mutex_lock(&rt2x00dev->csr_mutex);

	/*
	 * Wait until the BBP becomes available, afterwards we
	 * can safely write the read request into the register.
	 * After the data has been written, we wait until hardware
	 * returns the correct value, if at any time the register
	 * doesn't become available in time, reg will be 0xffffffff
	 * which means we return 0xff to the caller.
	 */
	if (WAIT_FOR_BBP(rt2x00dev, &reg)) {
		reg = 0;
		rt2x00_set_field32(&reg, BBP_CSR_CFG_REGNUM, word);
		rt2x00_set_field32(&reg, BBP_CSR_CFG_BUSY, 1);
		rt2x00_set_field32(&reg, BBP_CSR_CFG_READ_CONTROL, 1);
		rt2x00_set_field32(&reg, BBP_CSR_CFG_BBP_RW_MODE, 1);

		rt2800_register_write_lock(rt2x00dev, BBP_CSR_CFG, reg);

		WAIT_FOR_BBP(rt2x00dev, &reg);
	}

	*value = rt2x00_get_field32(reg, BBP_CSR_CFG_VALUE);

	mutex_unlock(&rt2x00dev->csr_mutex);
}

static void rt2800_rfcsr_write(struct rt2x00_dev *rt2x00dev,
			       const unsigned int word, const u8 value)
{
	u32 reg;

	mutex_lock(&rt2x00dev->csr_mutex);

	/*
	 * Wait until the RFCSR becomes available, afterwards we
	 * can safely write the new data into the register.
	 */
	if (WAIT_FOR_RFCSR(rt2x00dev, &reg)) {
		reg = 0;
		rt2x00_set_field32(&reg, RF_CSR_CFG_DATA, value);
		rt2x00_set_field32(&reg, RF_CSR_CFG_REGNUM, word);
		rt2x00_set_field32(&reg, RF_CSR_CFG_WRITE, 1);
		rt2x00_set_field32(&reg, RF_CSR_CFG_BUSY, 1);

		rt2800_register_write_lock(rt2x00dev, RF_CSR_CFG, reg);
	}

	mutex_unlock(&rt2x00dev->csr_mutex);
}

static void rt2800_rfcsr_read(struct rt2x00_dev *rt2x00dev,
			      const unsigned int word, u8 *value)
{
	u32 reg;

	mutex_lock(&rt2x00dev->csr_mutex);

	/*
	 * Wait until the RFCSR becomes available, afterwards we
	 * can safely write the read request into the register.
	 * After the data has been written, we wait until hardware
	 * returns the correct value, if at any time the register
	 * doesn't become available in time, reg will be 0xffffffff
	 * which means we return 0xff to the caller.
	 */
	if (WAIT_FOR_RFCSR(rt2x00dev, &reg)) {
		reg = 0;
		rt2x00_set_field32(&reg, RF_CSR_CFG_REGNUM, word);
		rt2x00_set_field32(&reg, RF_CSR_CFG_WRITE, 0);
		rt2x00_set_field32(&reg, RF_CSR_CFG_BUSY, 1);

		rt2800_register_write_lock(rt2x00dev, RF_CSR_CFG, reg);

		WAIT_FOR_RFCSR(rt2x00dev, &reg);
	}

	*value = rt2x00_get_field32(reg, RF_CSR_CFG_DATA);

	mutex_unlock(&rt2x00dev->csr_mutex);
}

static void rt2800_rf_write(struct rt2x00_dev *rt2x00dev,
			    const unsigned int word, const u32 value)
{
	u32 reg;

	mutex_lock(&rt2x00dev->csr_mutex);

	/*
	 * Wait until the RF becomes available, afterwards we
	 * can safely write the new data into the register.
	 */
	if (WAIT_FOR_RF(rt2x00dev, &reg)) {
		reg = 0;
		rt2x00_set_field32(&reg, RF_CSR_CFG0_REG_VALUE_BW, value);
		rt2x00_set_field32(&reg, RF_CSR_CFG0_STANDBYMODE, 0);
		rt2x00_set_field32(&reg, RF_CSR_CFG0_SEL, 0);
		rt2x00_set_field32(&reg, RF_CSR_CFG0_BUSY, 1);

		rt2800_register_write_lock(rt2x00dev, RF_CSR_CFG0, reg);
		rt2x00_rf_write(rt2x00dev, word, value);
	}

	mutex_unlock(&rt2x00dev->csr_mutex);
}

void rt2800_mcu_request(struct rt2x00_dev *rt2x00dev,
			const u8 command, const u8 token,
			const u8 arg0, const u8 arg1)
{
	u32 reg;

	/*
	 * SOC devices don't support MCU requests.
	 */
	if (rt2x00_is_soc(rt2x00dev))
		return;

	mutex_lock(&rt2x00dev->csr_mutex);

	/*
	 * Wait until the MCU becomes available, afterwards we
	 * can safely write the new data into the register.
	 */
	if (WAIT_FOR_MCU(rt2x00dev, &reg)) {
		rt2x00_set_field32(&reg, H2M_MAILBOX_CSR_OWNER, 1);
		rt2x00_set_field32(&reg, H2M_MAILBOX_CSR_CMD_TOKEN, token);
		rt2x00_set_field32(&reg, H2M_MAILBOX_CSR_ARG0, arg0);
		rt2x00_set_field32(&reg, H2M_MAILBOX_CSR_ARG1, arg1);
		rt2800_register_write_lock(rt2x00dev, H2M_MAILBOX_CSR, reg);

		reg = 0;
		rt2x00_set_field32(&reg, HOST_CMD_CSR_HOST_COMMAND, command);
		rt2800_register_write_lock(rt2x00dev, HOST_CMD_CSR, reg);
	}

	mutex_unlock(&rt2x00dev->csr_mutex);
}
EXPORT_SYMBOL_GPL(rt2800_mcu_request);

int rt2800_wait_csr_ready(struct rt2x00_dev *rt2x00dev)
{
	unsigned int i = 0;
	u32 reg;

	for (i = 0; i < REGISTER_BUSY_COUNT; i++) {
		rt2800_register_read(rt2x00dev, MAC_CSR0, &reg);
		if (reg && reg != ~0)
			return 0;
		msleep(1);
	}

	ERROR(rt2x00dev, "Unstable hardware.\n");
	return -EBUSY;
}
EXPORT_SYMBOL_GPL(rt2800_wait_csr_ready);

int rt2800_wait_wpdma_ready(struct rt2x00_dev *rt2x00dev)
{
	unsigned int i;
	u32 reg;

	/*
	 * Some devices are really slow to respond here. Wait a whole second
	 * before timing out.
	 */
	for (i = 0; i < REGISTER_BUSY_COUNT; i++) {
		rt2800_register_read(rt2x00dev, WPDMA_GLO_CFG, &reg);
		if (!rt2x00_get_field32(reg, WPDMA_GLO_CFG_TX_DMA_BUSY) &&
		    !rt2x00_get_field32(reg, WPDMA_GLO_CFG_RX_DMA_BUSY))
			return 0;

		msleep(10);
	}

	ERROR(rt2x00dev, "WPDMA TX/RX busy, aborting.\n");
	return -EACCES;
}
EXPORT_SYMBOL_GPL(rt2800_wait_wpdma_ready);

static bool rt2800_check_firmware_crc(const u8 *data, const size_t len)
{
	u16 fw_crc;
	u16 crc;

	/*
	 * The last 2 bytes in the firmware array are the crc checksum itself,
	 * this means that we should never pass those 2 bytes to the crc
	 * algorithm.
	 */
	fw_crc = (data[len - 2] << 8 | data[len - 1]);

	/*
	 * Use the crc ccitt algorithm.
	 * This will return the same value as the legacy driver which
	 * used bit ordering reversion on the both the firmware bytes
	 * before input input as well as on the final output.
	 * Obviously using crc ccitt directly is much more efficient.
	 */
	crc = crc_ccitt(~0, data, len - 2);

	/*
	 * There is a small difference between the crc-itu-t + bitrev and
	 * the crc-ccitt crc calculation. In the latter method the 2 bytes
	 * will be swapped, use swab16 to convert the crc to the correct
	 * value.
	 */
	crc = swab16(crc);

	return fw_crc == crc;
}

int rt2800_check_firmware(struct rt2x00_dev *rt2x00dev,
			  const u8 *data, const size_t len)
{
	size_t offset = 0;
	size_t fw_len;
	bool multiple;

	/*
	 * PCI(e) & SOC devices require firmware with a length
	 * of 8kb. USB devices require firmware files with a length
	 * of 4kb. Certain USB chipsets however require different firmware,
	 * which Ralink only provides attached to the original firmware
	 * file. Thus for USB devices, firmware files have a length
	 * which is a multiple of 4kb.
	 */
	if (rt2x00_is_usb(rt2x00dev)) {
		fw_len = 4096;
		multiple = true;
	} else {
		fw_len = 8192;
		multiple = true;
	}

	/*
	 * Validate the firmware length
	 */
	if (len != fw_len && (!multiple || (len % fw_len) != 0))
		return FW_BAD_LENGTH;

	/*
	 * Check if the chipset requires one of the upper parts
	 * of the firmware.
	 */
	if (rt2x00_is_usb(rt2x00dev) &&
	    !rt2x00_rt(rt2x00dev, RT2860) &&
	    !rt2x00_rt(rt2x00dev, RT2872) &&
	    !rt2x00_rt(rt2x00dev, RT3070) &&
	    ((len / fw_len) == 1))
		return FW_BAD_VERSION;

	/*
	 * 8kb firmware files must be checked as if it were
	 * 2 separate firmware files.
	 */
	while (offset < len) {
		if (!rt2800_check_firmware_crc(data + offset, fw_len))
			return FW_BAD_CRC;

		offset += fw_len;
	}

	return FW_OK;
}
EXPORT_SYMBOL_GPL(rt2800_check_firmware);

int rt2800_load_firmware(struct rt2x00_dev *rt2x00dev,
			 const u8 *data, const size_t len)
{
	unsigned int i;
	u32 reg;

	/*
	 * If driver doesn't wake up firmware here,
	 * rt2800_load_firmware will hang forever when interface is up again.
	 */
	rt2800_register_write(rt2x00dev, AUTOWAKEUP_CFG, 0x00000000);

	/*
	 * Wait for stable hardware.
	 */
	if (rt2800_wait_csr_ready(rt2x00dev))
		return -EBUSY;

	if (rt2x00_is_pci(rt2x00dev)) {
		if (rt2x00_rt(rt2x00dev, RT3572) ||
		    rt2x00_rt(rt2x00dev, RT5390) ||
		    rt2x00_rt(rt2x00dev, RT5392)) {
			rt2800_register_read(rt2x00dev, AUX_CTRL, &reg);
			rt2x00_set_field32(&reg, AUX_CTRL_FORCE_PCIE_CLK, 1);
			rt2x00_set_field32(&reg, AUX_CTRL_WAKE_PCIE_EN, 1);
			rt2800_register_write(rt2x00dev, AUX_CTRL, reg);
		}
		rt2800_register_write(rt2x00dev, PWR_PIN_CFG, 0x00000002);
	}

	/*
	 * Write firmware to the device.
	 */
	rt2800_drv_write_firmware(rt2x00dev, data, len);

	/*
	 * Wait for device to stabilize.
	 */
	for (i = 0; i < REGISTER_BUSY_COUNT; i++) {
		rt2800_register_read(rt2x00dev, PBF_SYS_CTRL, &reg);
		if (rt2x00_get_field32(reg, PBF_SYS_CTRL_READY))
			break;
		msleep(1);
	}

	if (i == REGISTER_BUSY_COUNT) {
		ERROR(rt2x00dev, "PBF system register not ready.\n");
		return -EBUSY;
	}

	/*
	 * Disable DMA, will be reenabled later when enabling
	 * the radio.
	 */
	rt2800_register_read(rt2x00dev, WPDMA_GLO_CFG, &reg);
	rt2x00_set_field32(&reg, WPDMA_GLO_CFG_ENABLE_TX_DMA, 0);
	rt2x00_set_field32(&reg, WPDMA_GLO_CFG_ENABLE_RX_DMA, 0);
	rt2800_register_write(rt2x00dev, WPDMA_GLO_CFG, reg);

	/*
	 * Initialize firmware.
	 */
	rt2800_register_write(rt2x00dev, H2M_BBP_AGENT, 0);
	rt2800_register_write(rt2x00dev, H2M_MAILBOX_CSR, 0);
	if (rt2x00_is_usb(rt2x00dev))
		rt2800_register_write(rt2x00dev, H2M_INT_SRC, 0);
	msleep(1);

	return 0;
}
EXPORT_SYMBOL_GPL(rt2800_load_firmware);

void rt2800_write_tx_data(struct queue_entry *entry,
			  struct txentry_desc *txdesc)
{
	__le32 *txwi = rt2800_drv_get_txwi(entry);
	u32 word;

	/*
	 * Initialize TX Info descriptor
	 */
	rt2x00_desc_read(txwi, 0, &word);
	rt2x00_set_field32(&word, TXWI_W0_FRAG,
			   test_bit(ENTRY_TXD_MORE_FRAG, &txdesc->flags));
	rt2x00_set_field32(&word, TXWI_W0_MIMO_PS,
			   test_bit(ENTRY_TXD_HT_MIMO_PS, &txdesc->flags));
	rt2x00_set_field32(&word, TXWI_W0_CF_ACK, 0);
	rt2x00_set_field32(&word, TXWI_W0_TS,
			   test_bit(ENTRY_TXD_REQ_TIMESTAMP, &txdesc->flags));
	rt2x00_set_field32(&word, TXWI_W0_AMPDU,
			   test_bit(ENTRY_TXD_HT_AMPDU, &txdesc->flags));
	rt2x00_set_field32(&word, TXWI_W0_MPDU_DENSITY,
			   txdesc->u.ht.mpdu_density);
	rt2x00_set_field32(&word, TXWI_W0_TX_OP, txdesc->u.ht.txop);
	rt2x00_set_field32(&word, TXWI_W0_MCS, txdesc->u.ht.mcs);
	rt2x00_set_field32(&word, TXWI_W0_BW,
			   test_bit(ENTRY_TXD_HT_BW_40, &txdesc->flags));
	rt2x00_set_field32(&word, TXWI_W0_SHORT_GI,
			   test_bit(ENTRY_TXD_HT_SHORT_GI, &txdesc->flags));
	rt2x00_set_field32(&word, TXWI_W0_STBC, txdesc->u.ht.stbc);
	rt2x00_set_field32(&word, TXWI_W0_PHYMODE, txdesc->rate_mode);
	rt2x00_desc_write(txwi, 0, word);

	rt2x00_desc_read(txwi, 1, &word);
	rt2x00_set_field32(&word, TXWI_W1_ACK,
			   test_bit(ENTRY_TXD_ACK, &txdesc->flags));
	rt2x00_set_field32(&word, TXWI_W1_NSEQ,
			   test_bit(ENTRY_TXD_GENERATE_SEQ, &txdesc->flags));
	rt2x00_set_field32(&word, TXWI_W1_BW_WIN_SIZE, txdesc->u.ht.ba_size);
	rt2x00_set_field32(&word, TXWI_W1_WIRELESS_CLI_ID,
			   test_bit(ENTRY_TXD_ENCRYPT, &txdesc->flags) ?
			   txdesc->key_idx : txdesc->u.ht.wcid);
	rt2x00_set_field32(&word, TXWI_W1_MPDU_TOTAL_BYTE_COUNT,
			   txdesc->length);
	rt2x00_set_field32(&word, TXWI_W1_PACKETID_QUEUE, entry->queue->qid);
	rt2x00_set_field32(&word, TXWI_W1_PACKETID_ENTRY, (entry->entry_idx % 3) + 1);
	rt2x00_desc_write(txwi, 1, word);

	/*
	 * Always write 0 to IV/EIV fields, hardware will insert the IV
	 * from the IVEIV register when TXD_W3_WIV is set to 0.
	 * When TXD_W3_WIV is set to 1 it will use the IV data
	 * from the descriptor. The TXWI_W1_WIRELESS_CLI_ID indicates which
	 * crypto entry in the registers should be used to encrypt the frame.
	 */
	_rt2x00_desc_write(txwi, 2, 0 /* skbdesc->iv[0] */);
	_rt2x00_desc_write(txwi, 3, 0 /* skbdesc->iv[1] */);
}
EXPORT_SYMBOL_GPL(rt2800_write_tx_data);

static int rt2800_agc_to_rssi(struct rt2x00_dev *rt2x00dev, u32 rxwi_w2)
{
	s8 rssi0 = rt2x00_get_field32(rxwi_w2, RXWI_W2_RSSI0);
	s8 rssi1 = rt2x00_get_field32(rxwi_w2, RXWI_W2_RSSI1);
	s8 rssi2 = rt2x00_get_field32(rxwi_w2, RXWI_W2_RSSI2);
	u16 eeprom;
	u8 offset0;
	u8 offset1;
	u8 offset2;

	if (rt2x00dev->curr_band == IEEE80211_BAND_2GHZ) {
		rt2x00_eeprom_read(rt2x00dev, EEPROM_RSSI_BG, &eeprom);
		offset0 = rt2x00_get_field16(eeprom, EEPROM_RSSI_BG_OFFSET0);
		offset1 = rt2x00_get_field16(eeprom, EEPROM_RSSI_BG_OFFSET1);
		rt2x00_eeprom_read(rt2x00dev, EEPROM_RSSI_BG2, &eeprom);
		offset2 = rt2x00_get_field16(eeprom, EEPROM_RSSI_BG2_OFFSET2);
	} else {
		rt2x00_eeprom_read(rt2x00dev, EEPROM_RSSI_A, &eeprom);
		offset0 = rt2x00_get_field16(eeprom, EEPROM_RSSI_A_OFFSET0);
		offset1 = rt2x00_get_field16(eeprom, EEPROM_RSSI_A_OFFSET1);
		rt2x00_eeprom_read(rt2x00dev, EEPROM_RSSI_A2, &eeprom);
		offset2 = rt2x00_get_field16(eeprom, EEPROM_RSSI_A2_OFFSET2);
	}

	/*
	 * Convert the value from the descriptor into the RSSI value
	 * If the value in the descriptor is 0, it is considered invalid
	 * and the default (extremely low) rssi value is assumed
	 */
	rssi0 = (rssi0) ? (-12 - offset0 - rt2x00dev->lna_gain - rssi0) : -128;
	rssi1 = (rssi1) ? (-12 - offset1 - rt2x00dev->lna_gain - rssi1) : -128;
	rssi2 = (rssi2) ? (-12 - offset2 - rt2x00dev->lna_gain - rssi2) : -128;

	/*
	 * mac80211 only accepts a single RSSI value. Calculating the
	 * average doesn't deliver a fair answer either since -60:-60 would
	 * be considered equally good as -50:-70 while the second is the one
	 * which gives less energy...
	 */
	rssi0 = max(rssi0, rssi1);
	return (int)max(rssi0, rssi2);
}

void rt2800_process_rxwi(struct queue_entry *entry,
			 struct rxdone_entry_desc *rxdesc)
{
	__le32 *rxwi = (__le32 *) entry->skb->data;
	u32 word;

	rt2x00_desc_read(rxwi, 0, &word);

	rxdesc->cipher = rt2x00_get_field32(word, RXWI_W0_UDF);
	rxdesc->size = rt2x00_get_field32(word, RXWI_W0_MPDU_TOTAL_BYTE_COUNT);

	rt2x00_desc_read(rxwi, 1, &word);

	if (rt2x00_get_field32(word, RXWI_W1_SHORT_GI))
		rxdesc->flags |= RX_FLAG_SHORT_GI;

	if (rt2x00_get_field32(word, RXWI_W1_BW))
		rxdesc->flags |= RX_FLAG_40MHZ;

	/*
	 * Detect RX rate, always use MCS as signal type.
	 */
	rxdesc->dev_flags |= RXDONE_SIGNAL_MCS;
	rxdesc->signal = rt2x00_get_field32(word, RXWI_W1_MCS);
	rxdesc->rate_mode = rt2x00_get_field32(word, RXWI_W1_PHYMODE);

	/*
	 * Mask of 0x8 bit to remove the short preamble flag.
	 */
	if (rxdesc->rate_mode == RATE_MODE_CCK)
		rxdesc->signal &= ~0x8;

	rt2x00_desc_read(rxwi, 2, &word);

	/*
	 * Convert descriptor AGC value to RSSI value.
	 */
	rxdesc->rssi = rt2800_agc_to_rssi(entry->queue->rt2x00dev, word);

	/*
	 * Remove RXWI descriptor from start of buffer.
	 */
	skb_pull(entry->skb, RXWI_DESC_SIZE);
}
EXPORT_SYMBOL_GPL(rt2800_process_rxwi);

void rt2800_txdone_entry(struct queue_entry *entry, u32 status, __le32 *txwi)
{
	struct rt2x00_dev *rt2x00dev = entry->queue->rt2x00dev;
	struct skb_frame_desc *skbdesc = get_skb_frame_desc(entry->skb);
	struct txdone_entry_desc txdesc;
	u32 word;
	u16 mcs, real_mcs;
	int aggr, ampdu;

	/*
	 * Obtain the status about this packet.
	 */
	txdesc.flags = 0;
	rt2x00_desc_read(txwi, 0, &word);

	mcs = rt2x00_get_field32(word, TXWI_W0_MCS);
	ampdu = rt2x00_get_field32(word, TXWI_W0_AMPDU);

	real_mcs = rt2x00_get_field32(status, TX_STA_FIFO_MCS);
	aggr = rt2x00_get_field32(status, TX_STA_FIFO_TX_AGGRE);

	/*
	 * If a frame was meant to be sent as a single non-aggregated MPDU
	 * but ended up in an aggregate the used tx rate doesn't correlate
	 * with the one specified in the TXWI as the whole aggregate is sent
	 * with the same rate.
	 *
	 * For example: two frames are sent to rt2x00, the first one sets
	 * AMPDU=1 and requests MCS7 whereas the second frame sets AMDPU=0
	 * and requests MCS15. If the hw aggregates both frames into one
	 * AMDPU the tx status for both frames will contain MCS7 although
	 * the frame was sent successfully.
	 *
	 * Hence, replace the requested rate with the real tx rate to not
	 * confuse the rate control algortihm by providing clearly wrong
	 * data.
	 */
	if (unlikely(aggr == 1 && ampdu == 0 && real_mcs != mcs)) {
		skbdesc->tx_rate_idx = real_mcs;
		mcs = real_mcs;
	}

	if (aggr == 1 || ampdu == 1)
		__set_bit(TXDONE_AMPDU, &txdesc.flags);

	/*
	 * Ralink has a retry mechanism using a global fallback
	 * table. We setup this fallback table to try the immediate
	 * lower rate for all rates. In the TX_STA_FIFO, the MCS field
	 * always contains the MCS used for the last transmission, be
	 * it successful or not.
	 */
	if (rt2x00_get_field32(status, TX_STA_FIFO_TX_SUCCESS)) {
		/*
		 * Transmission succeeded. The number of retries is
		 * mcs - real_mcs
		 */
		__set_bit(TXDONE_SUCCESS, &txdesc.flags);
		txdesc.retry = ((mcs > real_mcs) ? mcs - real_mcs : 0);
	} else {
		/*
		 * Transmission failed. The number of retries is
		 * always 7 in this case (for a total number of 8
		 * frames sent).
		 */
		__set_bit(TXDONE_FAILURE, &txdesc.flags);
		txdesc.retry = rt2x00dev->long_retry;
	}

	/*
	 * the frame was retried at least once
	 * -> hw used fallback rates
	 */
	if (txdesc.retry)
		__set_bit(TXDONE_FALLBACK, &txdesc.flags);

	rt2x00lib_txdone(entry, &txdesc);
}
EXPORT_SYMBOL_GPL(rt2800_txdone_entry);

void rt2800_write_beacon(struct queue_entry *entry, struct txentry_desc *txdesc)
{
	struct rt2x00_dev *rt2x00dev = entry->queue->rt2x00dev;
	struct skb_frame_desc *skbdesc = get_skb_frame_desc(entry->skb);
	unsigned int beacon_base;
	unsigned int padding_len;
	u32 orig_reg, reg;

	/*
	 * Disable beaconing while we are reloading the beacon data,
	 * otherwise we might be sending out invalid data.
	 */
	rt2800_register_read(rt2x00dev, BCN_TIME_CFG, &reg);
	orig_reg = reg;
	rt2x00_set_field32(&reg, BCN_TIME_CFG_BEACON_GEN, 0);
	rt2800_register_write(rt2x00dev, BCN_TIME_CFG, reg);

	/*
	 * Add space for the TXWI in front of the skb.
	 */
	memset(skb_push(entry->skb, TXWI_DESC_SIZE), 0, TXWI_DESC_SIZE);

	/*
	 * Register descriptor details in skb frame descriptor.
	 */
	skbdesc->flags |= SKBDESC_DESC_IN_SKB;
	skbdesc->desc = entry->skb->data;
	skbdesc->desc_len = TXWI_DESC_SIZE;

	/*
	 * Add the TXWI for the beacon to the skb.
	 */
	rt2800_write_tx_data(entry, txdesc);

	/*
	 * Dump beacon to userspace through debugfs.
	 */
	rt2x00debug_dump_frame(rt2x00dev, DUMP_FRAME_BEACON, entry->skb);

	/*
	 * Write entire beacon with TXWI and padding to register.
	 */
	padding_len = roundup(entry->skb->len, 4) - entry->skb->len;
	if (padding_len && skb_pad(entry->skb, padding_len)) {
		ERROR(rt2x00dev, "Failure padding beacon, aborting\n");
		/* skb freed by skb_pad() on failure */
		entry->skb = NULL;
		rt2800_register_write(rt2x00dev, BCN_TIME_CFG, orig_reg);
		return;
	}

	beacon_base = HW_BEACON_OFFSET(entry->entry_idx);
	rt2800_register_multiwrite(rt2x00dev, beacon_base, entry->skb->data,
				   entry->skb->len + padding_len);

	/*
	 * Enable beaconing again.
	 */
	rt2x00_set_field32(&reg, BCN_TIME_CFG_BEACON_GEN, 1);
	rt2800_register_write(rt2x00dev, BCN_TIME_CFG, reg);

	/*
	 * Clean up beacon skb.
	 */
	dev_kfree_skb_any(entry->skb);
	entry->skb = NULL;
}
EXPORT_SYMBOL_GPL(rt2800_write_beacon);

static inline void rt2800_clear_beacon_register(struct rt2x00_dev *rt2x00dev,
						unsigned int beacon_base)
{
	int i;

	/*
	 * For the Beacon base registers we only need to clear
	 * the whole TXWI which (when set to 0) will invalidate
	 * the entire beacon.
	 */
	for (i = 0; i < TXWI_DESC_SIZE; i += sizeof(__le32))
		rt2800_register_write(rt2x00dev, beacon_base + i, 0);
}

void rt2800_clear_beacon(struct queue_entry *entry)
{
	struct rt2x00_dev *rt2x00dev = entry->queue->rt2x00dev;
	u32 reg;

	/*
	 * Disable beaconing while we are reloading the beacon data,
	 * otherwise we might be sending out invalid data.
	 */
	rt2800_register_read(rt2x00dev, BCN_TIME_CFG, &reg);
	rt2x00_set_field32(&reg, BCN_TIME_CFG_BEACON_GEN, 0);
	rt2800_register_write(rt2x00dev, BCN_TIME_CFG, reg);

	/*
	 * Clear beacon.
	 */
	rt2800_clear_beacon_register(rt2x00dev,
				     HW_BEACON_OFFSET(entry->entry_idx));

	/*
	 * Enabled beaconing again.
	 */
	rt2x00_set_field32(&reg, BCN_TIME_CFG_BEACON_GEN, 1);
	rt2800_register_write(rt2x00dev, BCN_TIME_CFG, reg);
}
EXPORT_SYMBOL_GPL(rt2800_clear_beacon);

#ifdef CONFIG_RT2X00_LIB_DEBUGFS
const struct rt2x00debug rt2800_rt2x00debug = {
	.owner	= THIS_MODULE,
	.csr	= {
		.read		= rt2800_register_read,
		.write		= rt2800_register_write,
		.flags		= RT2X00DEBUGFS_OFFSET,
		.word_base	= CSR_REG_BASE,
		.word_size	= sizeof(u32),
		.word_count	= CSR_REG_SIZE / sizeof(u32),
	},
	.eeprom	= {
		.read		= rt2x00_eeprom_read,
		.write		= rt2x00_eeprom_write,
		.word_base	= EEPROM_BASE,
		.word_size	= sizeof(u16),
		.word_count	= EEPROM_SIZE / sizeof(u16),
	},
	.bbp	= {
		.read		= rt2800_bbp_read,
		.write		= rt2800_bbp_write,
		.word_base	= BBP_BASE,
		.word_size	= sizeof(u8),
		.word_count	= BBP_SIZE / sizeof(u8),
	},
	.rf	= {
		.read		= rt2x00_rf_read,
		.write		= rt2800_rf_write,
		.word_base	= RF_BASE,
		.word_size	= sizeof(u32),
		.word_count	= RF_SIZE / sizeof(u32),
	},
};
EXPORT_SYMBOL_GPL(rt2800_rt2x00debug);
#endif /* CONFIG_RT2X00_LIB_DEBUGFS */

int rt2800_rfkill_poll(struct rt2x00_dev *rt2x00dev)
{
	u32 reg;

	rt2800_register_read(rt2x00dev, GPIO_CTRL_CFG, &reg);
	return rt2x00_get_field32(reg, GPIO_CTRL_CFG_BIT2);
}
EXPORT_SYMBOL_GPL(rt2800_rfkill_poll);

#ifdef CONFIG_RT2X00_LIB_LEDS
static void rt2800_brightness_set(struct led_classdev *led_cdev,
				  enum led_brightness brightness)
{
	struct rt2x00_led *led =
	    container_of(led_cdev, struct rt2x00_led, led_dev);
	unsigned int enabled = brightness != LED_OFF;
	unsigned int bg_mode =
	    (enabled && led->rt2x00dev->curr_band == IEEE80211_BAND_2GHZ);
	unsigned int polarity =
		rt2x00_get_field16(led->rt2x00dev->led_mcu_reg,
				   EEPROM_FREQ_LED_POLARITY);
	unsigned int ledmode =
		rt2x00_get_field16(led->rt2x00dev->led_mcu_reg,
				   EEPROM_FREQ_LED_MODE);
	u32 reg;

	/* Check for SoC (SOC devices don't support MCU requests) */
	if (rt2x00_is_soc(led->rt2x00dev)) {
		rt2800_register_read(led->rt2x00dev, LED_CFG, &reg);

		/* Set LED Polarity */
		rt2x00_set_field32(&reg, LED_CFG_LED_POLAR, polarity);

		/* Set LED Mode */
		if (led->type == LED_TYPE_RADIO) {
			rt2x00_set_field32(&reg, LED_CFG_G_LED_MODE,
					   enabled ? 3 : 0);
		} else if (led->type == LED_TYPE_ASSOC) {
			rt2x00_set_field32(&reg, LED_CFG_Y_LED_MODE,
					   enabled ? 3 : 0);
		} else if (led->type == LED_TYPE_QUALITY) {
			rt2x00_set_field32(&reg, LED_CFG_R_LED_MODE,
					   enabled ? 3 : 0);
		}

		rt2800_register_write(led->rt2x00dev, LED_CFG, reg);

	} else {
		if (led->type == LED_TYPE_RADIO) {
			rt2800_mcu_request(led->rt2x00dev, MCU_LED, 0xff, ledmode,
					      enabled ? 0x20 : 0);
		} else if (led->type == LED_TYPE_ASSOC) {
			rt2800_mcu_request(led->rt2x00dev, MCU_LED, 0xff, ledmode,
					      enabled ? (bg_mode ? 0x60 : 0xa0) : 0x20);
		} else if (led->type == LED_TYPE_QUALITY) {
			/*
			 * The brightness is divided into 6 levels (0 - 5),
			 * The specs tell us the following levels:
			 *	0, 1 ,3, 7, 15, 31
			 * to determine the level in a simple way we can simply
			 * work with bitshifting:
			 *	(1 << level) - 1
			 */
			rt2800_mcu_request(led->rt2x00dev, MCU_LED_STRENGTH, 0xff,
					      (1 << brightness / (LED_FULL / 6)) - 1,
					      polarity);
		}
	}
}

static void rt2800_init_led(struct rt2x00_dev *rt2x00dev,
		     struct rt2x00_led *led, enum led_type type)
{
	led->rt2x00dev = rt2x00dev;
	led->type = type;
	led->led_dev.brightness_set = rt2800_brightness_set;
	led->flags = LED_INITIALIZED;
}
#endif /* CONFIG_RT2X00_LIB_LEDS */

/*
 * Configuration handlers.
 */
static void rt2800_config_wcid(struct rt2x00_dev *rt2x00dev,
			       const u8 *address,
			       int wcid)
{
	struct mac_wcid_entry wcid_entry;
	u32 offset;

	offset = MAC_WCID_ENTRY(wcid);

	memset(&wcid_entry, 0xff, sizeof(wcid_entry));
	if (address)
		memcpy(wcid_entry.mac, address, ETH_ALEN);

	rt2800_register_multiwrite(rt2x00dev, offset,
				      &wcid_entry, sizeof(wcid_entry));
}

static void rt2800_delete_wcid_attr(struct rt2x00_dev *rt2x00dev, int wcid)
{
	u32 offset;
	offset = MAC_WCID_ATTR_ENTRY(wcid);
	rt2800_register_write(rt2x00dev, offset, 0);
}

static void rt2800_config_wcid_attr_bssidx(struct rt2x00_dev *rt2x00dev,
					   int wcid, u32 bssidx)
{
	u32 offset = MAC_WCID_ATTR_ENTRY(wcid);
	u32 reg;

	/*
	 * The BSS Idx numbers is split in a main value of 3 bits,
	 * and a extended field for adding one additional bit to the value.
	 */
	rt2800_register_read(rt2x00dev, offset, &reg);
	rt2x00_set_field32(&reg, MAC_WCID_ATTRIBUTE_BSS_IDX, (bssidx & 0x7));
	rt2x00_set_field32(&reg, MAC_WCID_ATTRIBUTE_BSS_IDX_EXT,
			   (bssidx & 0x8) >> 3);
	rt2800_register_write(rt2x00dev, offset, reg);
}

static void rt2800_config_wcid_attr_cipher(struct rt2x00_dev *rt2x00dev,
					   struct rt2x00lib_crypto *crypto,
					   struct ieee80211_key_conf *key)
{
	struct mac_iveiv_entry iveiv_entry;
	u32 offset;
	u32 reg;

	offset = MAC_WCID_ATTR_ENTRY(key->hw_key_idx);

	if (crypto->cmd == SET_KEY) {
		rt2800_register_read(rt2x00dev, offset, &reg);
		rt2x00_set_field32(&reg, MAC_WCID_ATTRIBUTE_KEYTAB,
				   !!(key->flags & IEEE80211_KEY_FLAG_PAIRWISE));
		/*
		 * Both the cipher as the BSS Idx numbers are split in a main
		 * value of 3 bits, and a extended field for adding one additional
		 * bit to the value.
		 */
		rt2x00_set_field32(&reg, MAC_WCID_ATTRIBUTE_CIPHER,
				   (crypto->cipher & 0x7));
		rt2x00_set_field32(&reg, MAC_WCID_ATTRIBUTE_CIPHER_EXT,
				   (crypto->cipher & 0x8) >> 3);
		rt2x00_set_field32(&reg, MAC_WCID_ATTRIBUTE_RX_WIUDF, crypto->cipher);
		rt2800_register_write(rt2x00dev, offset, reg);
	} else {
		/* Delete the cipher without touching the bssidx */
		rt2800_register_read(rt2x00dev, offset, &reg);
		rt2x00_set_field32(&reg, MAC_WCID_ATTRIBUTE_KEYTAB, 0);
		rt2x00_set_field32(&reg, MAC_WCID_ATTRIBUTE_CIPHER, 0);
		rt2x00_set_field32(&reg, MAC_WCID_ATTRIBUTE_CIPHER_EXT, 0);
		rt2x00_set_field32(&reg, MAC_WCID_ATTRIBUTE_RX_WIUDF, 0);
		rt2800_register_write(rt2x00dev, offset, reg);
	}

	offset = MAC_IVEIV_ENTRY(key->hw_key_idx);

	memset(&iveiv_entry, 0, sizeof(iveiv_entry));
	if ((crypto->cipher == CIPHER_TKIP) ||
	    (crypto->cipher == CIPHER_TKIP_NO_MIC) ||
	    (crypto->cipher == CIPHER_AES))
		iveiv_entry.iv[3] |= 0x20;
	iveiv_entry.iv[3] |= key->keyidx << 6;
	rt2800_register_multiwrite(rt2x00dev, offset,
				      &iveiv_entry, sizeof(iveiv_entry));
}

int rt2800_config_shared_key(struct rt2x00_dev *rt2x00dev,
			     struct rt2x00lib_crypto *crypto,
			     struct ieee80211_key_conf *key)
{
	struct hw_key_entry key_entry;
	struct rt2x00_field32 field;
	u32 offset;
	u32 reg;

	if (crypto->cmd == SET_KEY) {
		key->hw_key_idx = (4 * crypto->bssidx) + key->keyidx;

		memcpy(key_entry.key, crypto->key,
		       sizeof(key_entry.key));
		memcpy(key_entry.tx_mic, crypto->tx_mic,
		       sizeof(key_entry.tx_mic));
		memcpy(key_entry.rx_mic, crypto->rx_mic,
		       sizeof(key_entry.rx_mic));

		offset = SHARED_KEY_ENTRY(key->hw_key_idx);
		rt2800_register_multiwrite(rt2x00dev, offset,
					      &key_entry, sizeof(key_entry));
	}

	/*
	 * The cipher types are stored over multiple registers
	 * starting with SHARED_KEY_MODE_BASE each word will have
	 * 32 bits and contains the cipher types for 2 bssidx each.
	 * Using the correct defines correctly will cause overhead,
	 * so just calculate the correct offset.
	 */
	field.bit_offset = 4 * (key->hw_key_idx % 8);
	field.bit_mask = 0x7 << field.bit_offset;

	offset = SHARED_KEY_MODE_ENTRY(key->hw_key_idx / 8);

	rt2800_register_read(rt2x00dev, offset, &reg);
	rt2x00_set_field32(&reg, field,
			   (crypto->cmd == SET_KEY) * crypto->cipher);
	rt2800_register_write(rt2x00dev, offset, reg);

	/*
	 * Update WCID information
	 */
	rt2800_config_wcid(rt2x00dev, crypto->address, key->hw_key_idx);
	rt2800_config_wcid_attr_bssidx(rt2x00dev, key->hw_key_idx,
				       crypto->bssidx);
	rt2800_config_wcid_attr_cipher(rt2x00dev, crypto, key);

	return 0;
}
EXPORT_SYMBOL_GPL(rt2800_config_shared_key);

static inline int rt2800_find_wcid(struct rt2x00_dev *rt2x00dev)
{
	struct mac_wcid_entry wcid_entry;
	int idx;
	u32 offset;

	/*
	 * Search for the first free WCID entry and return the corresponding
	 * index.
	 *
	 * Make sure the WCID starts _after_ the last possible shared key
	 * entry (>32).
	 *
	 * Since parts of the pairwise key table might be shared with
	 * the beacon frame buffers 6 & 7 we should only write into the
	 * first 222 entries.
	 */
	for (idx = 33; idx <= 222; idx++) {
		offset = MAC_WCID_ENTRY(idx);
		rt2800_register_multiread(rt2x00dev, offset, &wcid_entry,
					  sizeof(wcid_entry));
		if (is_broadcast_ether_addr(wcid_entry.mac))
			return idx;
	}

	/*
	 * Use -1 to indicate that we don't have any more space in the WCID
	 * table.
	 */
	return -1;
}

int rt2800_config_pairwise_key(struct rt2x00_dev *rt2x00dev,
			       struct rt2x00lib_crypto *crypto,
			       struct ieee80211_key_conf *key)
{
	struct hw_key_entry key_entry;
	u32 offset;

	if (crypto->cmd == SET_KEY) {
		/*
		 * Allow key configuration only for STAs that are
		 * known by the hw.
		 */
		if (crypto->wcid < 0)
			return -ENOSPC;
		key->hw_key_idx = crypto->wcid;

		memcpy(key_entry.key, crypto->key,
		       sizeof(key_entry.key));
		memcpy(key_entry.tx_mic, crypto->tx_mic,
		       sizeof(key_entry.tx_mic));
		memcpy(key_entry.rx_mic, crypto->rx_mic,
		       sizeof(key_entry.rx_mic));

		offset = PAIRWISE_KEY_ENTRY(key->hw_key_idx);
		rt2800_register_multiwrite(rt2x00dev, offset,
					      &key_entry, sizeof(key_entry));
	}

	/*
	 * Update WCID information
	 */
	rt2800_config_wcid_attr_cipher(rt2x00dev, crypto, key);

	return 0;
}
EXPORT_SYMBOL_GPL(rt2800_config_pairwise_key);

int rt2800_sta_add(struct rt2x00_dev *rt2x00dev, struct ieee80211_vif *vif,
		   struct ieee80211_sta *sta)
{
	int wcid;
	struct rt2x00_sta *sta_priv = sta_to_rt2x00_sta(sta);

	/*
	 * Find next free WCID.
	 */
	wcid = rt2800_find_wcid(rt2x00dev);

	/*
	 * Store selected wcid even if it is invalid so that we can
	 * later decide if the STA is uploaded into the hw.
	 */
	sta_priv->wcid = wcid;

	/*
	 * No space left in the device, however, we can still communicate
	 * with the STA -> No error.
	 */
	if (wcid < 0)
		return 0;

	/*
	 * Clean up WCID attributes and write STA address to the device.
	 */
	rt2800_delete_wcid_attr(rt2x00dev, wcid);
	rt2800_config_wcid(rt2x00dev, sta->addr, wcid);
	rt2800_config_wcid_attr_bssidx(rt2x00dev, wcid,
				       rt2x00lib_get_bssidx(rt2x00dev, vif));
	return 0;
}
EXPORT_SYMBOL_GPL(rt2800_sta_add);

int rt2800_sta_remove(struct rt2x00_dev *rt2x00dev, int wcid)
{
	/*
	 * Remove WCID entry, no need to clean the attributes as they will
	 * get renewed when the WCID is reused.
	 */
	rt2800_config_wcid(rt2x00dev, NULL, wcid);

	return 0;
}
EXPORT_SYMBOL_GPL(rt2800_sta_remove);

void rt2800_config_filter(struct rt2x00_dev *rt2x00dev,
			  const unsigned int filter_flags)
{
	u32 reg;

	/*
	 * Start configuration steps.
	 * Note that the version error will always be dropped
	 * and broadcast frames will always be accepted since
	 * there is no filter for it at this time.
	 */
	rt2800_register_read(rt2x00dev, RX_FILTER_CFG, &reg);
	rt2x00_set_field32(&reg, RX_FILTER_CFG_DROP_CRC_ERROR,
			   !(filter_flags & FIF_FCSFAIL));
	rt2x00_set_field32(&reg, RX_FILTER_CFG_DROP_PHY_ERROR,
			   !(filter_flags & FIF_PLCPFAIL));
	rt2x00_set_field32(&reg, RX_FILTER_CFG_DROP_NOT_TO_ME,
			   !(filter_flags & FIF_PROMISC_IN_BSS));
	rt2x00_set_field32(&reg, RX_FILTER_CFG_DROP_NOT_MY_BSSD, 0);
	rt2x00_set_field32(&reg, RX_FILTER_CFG_DROP_VER_ERROR, 1);
	rt2x00_set_field32(&reg, RX_FILTER_CFG_DROP_MULTICAST,
			   !(filter_flags & FIF_ALLMULTI));
	rt2x00_set_field32(&reg, RX_FILTER_CFG_DROP_BROADCAST, 0);
	rt2x00_set_field32(&reg, RX_FILTER_CFG_DROP_DUPLICATE, 1);
	rt2x00_set_field32(&reg, RX_FILTER_CFG_DROP_CF_END_ACK,
			   !(filter_flags & FIF_CONTROL));
	rt2x00_set_field32(&reg, RX_FILTER_CFG_DROP_CF_END,
			   !(filter_flags & FIF_CONTROL));
	rt2x00_set_field32(&reg, RX_FILTER_CFG_DROP_ACK,
			   !(filter_flags & FIF_CONTROL));
	rt2x00_set_field32(&reg, RX_FILTER_CFG_DROP_CTS,
			   !(filter_flags & FIF_CONTROL));
	rt2x00_set_field32(&reg, RX_FILTER_CFG_DROP_RTS,
			   !(filter_flags & FIF_CONTROL));
	rt2x00_set_field32(&reg, RX_FILTER_CFG_DROP_PSPOLL,
			   !(filter_flags & FIF_PSPOLL));
	rt2x00_set_field32(&reg, RX_FILTER_CFG_DROP_BA,
			   !(filter_flags & FIF_CONTROL));
	rt2x00_set_field32(&reg, RX_FILTER_CFG_DROP_BAR,
			   !(filter_flags & FIF_CONTROL));
	rt2x00_set_field32(&reg, RX_FILTER_CFG_DROP_CNTL,
			   !(filter_flags & FIF_CONTROL));
	rt2800_register_write(rt2x00dev, RX_FILTER_CFG, reg);
}
EXPORT_SYMBOL_GPL(rt2800_config_filter);

void rt2800_config_intf(struct rt2x00_dev *rt2x00dev, struct rt2x00_intf *intf,
			struct rt2x00intf_conf *conf, const unsigned int flags)
{
	u32 reg;
	bool update_bssid = false;

	if (flags & CONFIG_UPDATE_TYPE) {
		/*
		 * Enable synchronisation.
		 */
		rt2800_register_read(rt2x00dev, BCN_TIME_CFG, &reg);
		rt2x00_set_field32(&reg, BCN_TIME_CFG_TSF_SYNC, conf->sync);
		rt2800_register_write(rt2x00dev, BCN_TIME_CFG, reg);

		if (conf->sync == TSF_SYNC_AP_NONE) {
			/*
			 * Tune beacon queue transmit parameters for AP mode
			 */
			rt2800_register_read(rt2x00dev, TBTT_SYNC_CFG, &reg);
			rt2x00_set_field32(&reg, TBTT_SYNC_CFG_BCN_CWMIN, 0);
			rt2x00_set_field32(&reg, TBTT_SYNC_CFG_BCN_AIFSN, 1);
			rt2x00_set_field32(&reg, TBTT_SYNC_CFG_BCN_EXP_WIN, 32);
			rt2x00_set_field32(&reg, TBTT_SYNC_CFG_TBTT_ADJUST, 0);
			rt2800_register_write(rt2x00dev, TBTT_SYNC_CFG, reg);
		} else {
			rt2800_register_read(rt2x00dev, TBTT_SYNC_CFG, &reg);
			rt2x00_set_field32(&reg, TBTT_SYNC_CFG_BCN_CWMIN, 4);
			rt2x00_set_field32(&reg, TBTT_SYNC_CFG_BCN_AIFSN, 2);
			rt2x00_set_field32(&reg, TBTT_SYNC_CFG_BCN_EXP_WIN, 32);
			rt2x00_set_field32(&reg, TBTT_SYNC_CFG_TBTT_ADJUST, 16);
			rt2800_register_write(rt2x00dev, TBTT_SYNC_CFG, reg);
		}
	}

	if (flags & CONFIG_UPDATE_MAC) {
		if (flags & CONFIG_UPDATE_TYPE &&
		    conf->sync == TSF_SYNC_AP_NONE) {
			/*
			 * The BSSID register has to be set to our own mac
			 * address in AP mode.
			 */
			memcpy(conf->bssid, conf->mac, sizeof(conf->mac));
			update_bssid = true;
		}

		if (!is_zero_ether_addr((const u8 *)conf->mac)) {
			reg = le32_to_cpu(conf->mac[1]);
			rt2x00_set_field32(&reg, MAC_ADDR_DW1_UNICAST_TO_ME_MASK, 0xff);
			conf->mac[1] = cpu_to_le32(reg);
		}

		rt2800_register_multiwrite(rt2x00dev, MAC_ADDR_DW0,
					      conf->mac, sizeof(conf->mac));
	}

	if ((flags & CONFIG_UPDATE_BSSID) || update_bssid) {
		if (!is_zero_ether_addr((const u8 *)conf->bssid)) {
			reg = le32_to_cpu(conf->bssid[1]);
			rt2x00_set_field32(&reg, MAC_BSSID_DW1_BSS_ID_MASK, 3);
			rt2x00_set_field32(&reg, MAC_BSSID_DW1_BSS_BCN_NUM, 7);
			conf->bssid[1] = cpu_to_le32(reg);
		}

		rt2800_register_multiwrite(rt2x00dev, MAC_BSSID_DW0,
					      conf->bssid, sizeof(conf->bssid));
	}
}
EXPORT_SYMBOL_GPL(rt2800_config_intf);

static void rt2800_config_ht_opmode(struct rt2x00_dev *rt2x00dev,
				    struct rt2x00lib_erp *erp)
{
	bool any_sta_nongf = !!(erp->ht_opmode &
				IEEE80211_HT_OP_MODE_NON_GF_STA_PRSNT);
	u8 protection = erp->ht_opmode & IEEE80211_HT_OP_MODE_PROTECTION;
	u8 mm20_mode, mm40_mode, gf20_mode, gf40_mode;
	u16 mm20_rate, mm40_rate, gf20_rate, gf40_rate;
	u32 reg;

	/* default protection rate for HT20: OFDM 24M */
	mm20_rate = gf20_rate = 0x4004;

	/* default protection rate for HT40: duplicate OFDM 24M */
	mm40_rate = gf40_rate = 0x4084;

	switch (protection) {
	case IEEE80211_HT_OP_MODE_PROTECTION_NONE:
		/*
		 * All STAs in this BSS are HT20/40 but there might be
		 * STAs not supporting greenfield mode.
		 * => Disable protection for HT transmissions.
		 */
		mm20_mode = mm40_mode = gf20_mode = gf40_mode = 0;

		break;
	case IEEE80211_HT_OP_MODE_PROTECTION_20MHZ:
		/*
		 * All STAs in this BSS are HT20 or HT20/40 but there
		 * might be STAs not supporting greenfield mode.
		 * => Protect all HT40 transmissions.
		 */
		mm20_mode = gf20_mode = 0;
		mm40_mode = gf40_mode = 2;

		break;
	case IEEE80211_HT_OP_MODE_PROTECTION_NONMEMBER:
		/*
		 * Nonmember protection:
		 * According to 802.11n we _should_ protect all
		 * HT transmissions (but we don't have to).
		 *
		 * But if cts_protection is enabled we _shall_ protect
		 * all HT transmissions using a CCK rate.
		 *
		 * And if any station is non GF we _shall_ protect
		 * GF transmissions.
		 *
		 * We decide to protect everything
		 * -> fall through to mixed mode.
		 */
	case IEEE80211_HT_OP_MODE_PROTECTION_NONHT_MIXED:
		/*
		 * Legacy STAs are present
		 * => Protect all HT transmissions.
		 */
		mm20_mode = mm40_mode = gf20_mode = gf40_mode = 2;

		/*
		 * If erp protection is needed we have to protect HT
		 * transmissions with CCK 11M long preamble.
		 */
		if (erp->cts_protection) {
			/* don't duplicate RTS/CTS in CCK mode */
			mm20_rate = mm40_rate = 0x0003;
			gf20_rate = gf40_rate = 0x0003;
		}
		break;
	}

	/* check for STAs not supporting greenfield mode */
	if (any_sta_nongf)
		gf20_mode = gf40_mode = 2;

	/* Update HT protection config */
	rt2800_register_read(rt2x00dev, MM20_PROT_CFG, &reg);
	rt2x00_set_field32(&reg, MM20_PROT_CFG_PROTECT_RATE, mm20_rate);
	rt2x00_set_field32(&reg, MM20_PROT_CFG_PROTECT_CTRL, mm20_mode);
	rt2800_register_write(rt2x00dev, MM20_PROT_CFG, reg);

	rt2800_register_read(rt2x00dev, MM40_PROT_CFG, &reg);
	rt2x00_set_field32(&reg, MM40_PROT_CFG_PROTECT_RATE, mm40_rate);
	rt2x00_set_field32(&reg, MM40_PROT_CFG_PROTECT_CTRL, mm40_mode);
	rt2800_register_write(rt2x00dev, MM40_PROT_CFG, reg);

	rt2800_register_read(rt2x00dev, GF20_PROT_CFG, &reg);
	rt2x00_set_field32(&reg, GF20_PROT_CFG_PROTECT_RATE, gf20_rate);
	rt2x00_set_field32(&reg, GF20_PROT_CFG_PROTECT_CTRL, gf20_mode);
	rt2800_register_write(rt2x00dev, GF20_PROT_CFG, reg);

	rt2800_register_read(rt2x00dev, GF40_PROT_CFG, &reg);
	rt2x00_set_field32(&reg, GF40_PROT_CFG_PROTECT_RATE, gf40_rate);
	rt2x00_set_field32(&reg, GF40_PROT_CFG_PROTECT_CTRL, gf40_mode);
	rt2800_register_write(rt2x00dev, GF40_PROT_CFG, reg);
}

void rt2800_config_erp(struct rt2x00_dev *rt2x00dev, struct rt2x00lib_erp *erp,
		       u32 changed)
{
	u32 reg;

	if (changed & BSS_CHANGED_ERP_PREAMBLE) {
		rt2800_register_read(rt2x00dev, AUTO_RSP_CFG, &reg);
		rt2x00_set_field32(&reg, AUTO_RSP_CFG_BAC_ACK_POLICY,
				   !!erp->short_preamble);
		rt2x00_set_field32(&reg, AUTO_RSP_CFG_AR_PREAMBLE,
				   !!erp->short_preamble);
		rt2800_register_write(rt2x00dev, AUTO_RSP_CFG, reg);
	}

	if (changed & BSS_CHANGED_ERP_CTS_PROT) {
		rt2800_register_read(rt2x00dev, OFDM_PROT_CFG, &reg);
		rt2x00_set_field32(&reg, OFDM_PROT_CFG_PROTECT_CTRL,
				   erp->cts_protection ? 2 : 0);
		rt2800_register_write(rt2x00dev, OFDM_PROT_CFG, reg);
	}

	if (changed & BSS_CHANGED_BASIC_RATES) {
		rt2800_register_write(rt2x00dev, LEGACY_BASIC_RATE,
					 erp->basic_rates);
		rt2800_register_write(rt2x00dev, HT_BASIC_RATE, 0x00008003);
	}

	if (changed & BSS_CHANGED_ERP_SLOT) {
		rt2800_register_read(rt2x00dev, BKOFF_SLOT_CFG, &reg);
		rt2x00_set_field32(&reg, BKOFF_SLOT_CFG_SLOT_TIME,
				   erp->slot_time);
		rt2800_register_write(rt2x00dev, BKOFF_SLOT_CFG, reg);

		rt2800_register_read(rt2x00dev, XIFS_TIME_CFG, &reg);
		rt2x00_set_field32(&reg, XIFS_TIME_CFG_EIFS, erp->eifs);
		rt2800_register_write(rt2x00dev, XIFS_TIME_CFG, reg);
	}

	if (changed & BSS_CHANGED_BEACON_INT) {
		rt2800_register_read(rt2x00dev, BCN_TIME_CFG, &reg);
		rt2x00_set_field32(&reg, BCN_TIME_CFG_BEACON_INTERVAL,
				   erp->beacon_int * 16);
		rt2800_register_write(rt2x00dev, BCN_TIME_CFG, reg);
	}

	if (changed & BSS_CHANGED_HT)
		rt2800_config_ht_opmode(rt2x00dev, erp);
}
EXPORT_SYMBOL_GPL(rt2800_config_erp);

static void rt2800_config_3572bt_ant(struct rt2x00_dev *rt2x00dev)
{
	u32 reg;
	u16 eeprom;
	u8 led_ctrl, led_g_mode, led_r_mode;

	rt2800_register_read(rt2x00dev, GPIO_SWITCH, &reg);
	if (rt2x00dev->curr_band == IEEE80211_BAND_5GHZ) {
		rt2x00_set_field32(&reg, GPIO_SWITCH_0, 1);
		rt2x00_set_field32(&reg, GPIO_SWITCH_1, 1);
	} else {
		rt2x00_set_field32(&reg, GPIO_SWITCH_0, 0);
		rt2x00_set_field32(&reg, GPIO_SWITCH_1, 0);
	}
	rt2800_register_write(rt2x00dev, GPIO_SWITCH, reg);

	rt2800_register_read(rt2x00dev, LED_CFG, &reg);
	led_g_mode = rt2x00_get_field32(reg, LED_CFG_LED_POLAR) ? 3 : 0;
	led_r_mode = rt2x00_get_field32(reg, LED_CFG_LED_POLAR) ? 0 : 3;
	if (led_g_mode != rt2x00_get_field32(reg, LED_CFG_G_LED_MODE) ||
	    led_r_mode != rt2x00_get_field32(reg, LED_CFG_R_LED_MODE)) {
		rt2x00_eeprom_read(rt2x00dev, EEPROM_FREQ, &eeprom);
		led_ctrl = rt2x00_get_field16(eeprom, EEPROM_FREQ_LED_MODE);
		if (led_ctrl == 0 || led_ctrl > 0x40) {
			rt2x00_set_field32(&reg, LED_CFG_G_LED_MODE, led_g_mode);
			rt2x00_set_field32(&reg, LED_CFG_R_LED_MODE, led_r_mode);
			rt2800_register_write(rt2x00dev, LED_CFG, reg);
		} else {
			rt2800_mcu_request(rt2x00dev, MCU_BAND_SELECT, 0xff,
					   (led_g_mode << 2) | led_r_mode, 1);
		}
	}
}

static void rt2800_set_ant_diversity(struct rt2x00_dev *rt2x00dev,
				     enum antenna ant)
{
	u32 reg;
	u8 eesk_pin = (ant == ANTENNA_A) ? 1 : 0;
	u8 gpio_bit3 = (ant == ANTENNA_A) ? 0 : 1;

	if (rt2x00_is_pci(rt2x00dev)) {
		rt2800_register_read(rt2x00dev, E2PROM_CSR, &reg);
		rt2x00_set_field32(&reg, E2PROM_CSR_DATA_CLOCK, eesk_pin);
		rt2800_register_write(rt2x00dev, E2PROM_CSR, reg);
	} else if (rt2x00_is_usb(rt2x00dev))
		rt2800_mcu_request(rt2x00dev, MCU_ANT_SELECT, 0xff,
				   eesk_pin, 0);

	rt2800_register_read(rt2x00dev, GPIO_CTRL_CFG, &reg);
	rt2x00_set_field32(&reg, GPIO_CTRL_CFG_GPIOD_BIT3, 0);
	rt2x00_set_field32(&reg, GPIO_CTRL_CFG_BIT3, gpio_bit3);
	rt2800_register_write(rt2x00dev, GPIO_CTRL_CFG, reg);
}

void rt2800_config_ant(struct rt2x00_dev *rt2x00dev, struct antenna_setup *ant)
{
	u8 r1;
	u8 r3;
	u16 eeprom;

	rt2800_bbp_read(rt2x00dev, 1, &r1);
	rt2800_bbp_read(rt2x00dev, 3, &r3);

	if (rt2x00_rt(rt2x00dev, RT3572) &&
	    test_bit(CAPABILITY_BT_COEXIST, &rt2x00dev->cap_flags))
		rt2800_config_3572bt_ant(rt2x00dev);

	/*
	 * Configure the TX antenna.
	 */
	switch (ant->tx_chain_num) {
	case 1:
		rt2x00_set_field8(&r1, BBP1_TX_ANTENNA, 0);
		break;
	case 2:
		if (rt2x00_rt(rt2x00dev, RT3572) &&
		    test_bit(CAPABILITY_BT_COEXIST, &rt2x00dev->cap_flags))
			rt2x00_set_field8(&r1, BBP1_TX_ANTENNA, 1);
		else
			rt2x00_set_field8(&r1, BBP1_TX_ANTENNA, 2);
		break;
	case 3:
		rt2x00_set_field8(&r1, BBP1_TX_ANTENNA, 0);
		break;
	}

	/*
	 * Configure the RX antenna.
	 */
	switch (ant->rx_chain_num) {
	case 1:
		if (rt2x00_rt(rt2x00dev, RT3070) ||
		    rt2x00_rt(rt2x00dev, RT3090) ||
		    rt2x00_rt(rt2x00dev, RT3390)) {
			rt2x00_eeprom_read(rt2x00dev,
					   EEPROM_NIC_CONF1, &eeprom);
			if (rt2x00_get_field16(eeprom,
						EEPROM_NIC_CONF1_ANT_DIVERSITY))
				rt2800_set_ant_diversity(rt2x00dev,
						rt2x00dev->default_ant.rx);
		}
		rt2x00_set_field8(&r3, BBP3_RX_ANTENNA, 0);
		break;
	case 2:
		if (rt2x00_rt(rt2x00dev, RT3572) &&
		    test_bit(CAPABILITY_BT_COEXIST, &rt2x00dev->cap_flags)) {
			rt2x00_set_field8(&r3, BBP3_RX_ADC, 1);
			rt2x00_set_field8(&r3, BBP3_RX_ANTENNA,
				rt2x00dev->curr_band == IEEE80211_BAND_5GHZ);
			rt2800_set_ant_diversity(rt2x00dev, ANTENNA_B);
		} else {
			rt2x00_set_field8(&r3, BBP3_RX_ANTENNA, 1);
		}
		break;
	case 3:
		rt2x00_set_field8(&r3, BBP3_RX_ANTENNA, 2);
		break;
	}

	rt2800_bbp_write(rt2x00dev, 3, r3);
	rt2800_bbp_write(rt2x00dev, 1, r1);
}
EXPORT_SYMBOL_GPL(rt2800_config_ant);

static void rt2800_config_lna_gain(struct rt2x00_dev *rt2x00dev,
				   struct rt2x00lib_conf *libconf)
{
	u16 eeprom;
	short lna_gain;

	if (libconf->rf.channel <= 14) {
		rt2x00_eeprom_read(rt2x00dev, EEPROM_LNA, &eeprom);
		lna_gain = rt2x00_get_field16(eeprom, EEPROM_LNA_BG);
	} else if (libconf->rf.channel <= 64) {
		rt2x00_eeprom_read(rt2x00dev, EEPROM_LNA, &eeprom);
		lna_gain = rt2x00_get_field16(eeprom, EEPROM_LNA_A0);
	} else if (libconf->rf.channel <= 128) {
		rt2x00_eeprom_read(rt2x00dev, EEPROM_RSSI_BG2, &eeprom);
		lna_gain = rt2x00_get_field16(eeprom, EEPROM_RSSI_BG2_LNA_A1);
	} else {
		rt2x00_eeprom_read(rt2x00dev, EEPROM_RSSI_A2, &eeprom);
		lna_gain = rt2x00_get_field16(eeprom, EEPROM_RSSI_A2_LNA_A2);
	}

	rt2x00dev->lna_gain = lna_gain;
}

static void rt2800_config_channel_rf2xxx(struct rt2x00_dev *rt2x00dev,
					 struct ieee80211_conf *conf,
					 struct rf_channel *rf,
					 struct channel_info *info)
{
	rt2x00_set_field32(&rf->rf4, RF4_FREQ_OFFSET, rt2x00dev->freq_offset);

	if (rt2x00dev->default_ant.tx_chain_num == 1)
		rt2x00_set_field32(&rf->rf2, RF2_ANTENNA_TX1, 1);

	if (rt2x00dev->default_ant.rx_chain_num == 1) {
		rt2x00_set_field32(&rf->rf2, RF2_ANTENNA_RX1, 1);
		rt2x00_set_field32(&rf->rf2, RF2_ANTENNA_RX2, 1);
	} else if (rt2x00dev->default_ant.rx_chain_num == 2)
		rt2x00_set_field32(&rf->rf2, RF2_ANTENNA_RX2, 1);

	if (rf->channel > 14) {
		/*
		 * When TX power is below 0, we should increase it by 7 to
		 * make it a positive value (Minimum value is -7).
		 * However this means that values between 0 and 7 have
		 * double meaning, and we should set a 7DBm boost flag.
		 */
		rt2x00_set_field32(&rf->rf3, RF3_TXPOWER_A_7DBM_BOOST,
				   (info->default_power1 >= 0));

		if (info->default_power1 < 0)
			info->default_power1 += 7;

		rt2x00_set_field32(&rf->rf3, RF3_TXPOWER_A, info->default_power1);

		rt2x00_set_field32(&rf->rf4, RF4_TXPOWER_A_7DBM_BOOST,
				   (info->default_power2 >= 0));

		if (info->default_power2 < 0)
			info->default_power2 += 7;

		rt2x00_set_field32(&rf->rf4, RF4_TXPOWER_A, info->default_power2);
	} else {
		rt2x00_set_field32(&rf->rf3, RF3_TXPOWER_G, info->default_power1);
		rt2x00_set_field32(&rf->rf4, RF4_TXPOWER_G, info->default_power2);
	}

	rt2x00_set_field32(&rf->rf4, RF4_HT40, conf_is_ht40(conf));

	rt2800_rf_write(rt2x00dev, 1, rf->rf1);
	rt2800_rf_write(rt2x00dev, 2, rf->rf2);
	rt2800_rf_write(rt2x00dev, 3, rf->rf3 & ~0x00000004);
	rt2800_rf_write(rt2x00dev, 4, rf->rf4);

	udelay(200);

	rt2800_rf_write(rt2x00dev, 1, rf->rf1);
	rt2800_rf_write(rt2x00dev, 2, rf->rf2);
	rt2800_rf_write(rt2x00dev, 3, rf->rf3 | 0x00000004);
	rt2800_rf_write(rt2x00dev, 4, rf->rf4);

	udelay(200);

	rt2800_rf_write(rt2x00dev, 1, rf->rf1);
	rt2800_rf_write(rt2x00dev, 2, rf->rf2);
	rt2800_rf_write(rt2x00dev, 3, rf->rf3 & ~0x00000004);
	rt2800_rf_write(rt2x00dev, 4, rf->rf4);
}

static void rt2800_config_channel_rf3xxx(struct rt2x00_dev *rt2x00dev,
					 struct ieee80211_conf *conf,
					 struct rf_channel *rf,
					 struct channel_info *info)
{
	struct rt2800_drv_data *drv_data = rt2x00dev->drv_data;
	u8 rfcsr, calib_tx, calib_rx;

	rt2800_rfcsr_write(rt2x00dev, 2, rf->rf1);

	rt2800_rfcsr_read(rt2x00dev, 3, &rfcsr);
	rt2x00_set_field8(&rfcsr, RFCSR3_K, rf->rf3);
	rt2800_rfcsr_write(rt2x00dev, 3, rfcsr);

	rt2800_rfcsr_read(rt2x00dev, 6, &rfcsr);
	rt2x00_set_field8(&rfcsr, RFCSR6_R1, rf->rf2);
	rt2800_rfcsr_write(rt2x00dev, 6, rfcsr);

	rt2800_rfcsr_read(rt2x00dev, 12, &rfcsr);
	rt2x00_set_field8(&rfcsr, RFCSR12_TX_POWER, info->default_power1);
	rt2800_rfcsr_write(rt2x00dev, 12, rfcsr);

	rt2800_rfcsr_read(rt2x00dev, 13, &rfcsr);
	rt2x00_set_field8(&rfcsr, RFCSR13_TX_POWER, info->default_power2);
	rt2800_rfcsr_write(rt2x00dev, 13, rfcsr);

	rt2800_rfcsr_read(rt2x00dev, 1, &rfcsr);
	rt2x00_set_field8(&rfcsr, RFCSR1_RX0_PD, 0);
	rt2x00_set_field8(&rfcsr, RFCSR1_TX0_PD, 0);
	if (rt2x00_rt(rt2x00dev, RT3390)) {
		rt2x00_set_field8(&rfcsr, RFCSR1_RX1_PD,
				  rt2x00dev->default_ant.rx_chain_num == 1);
		rt2x00_set_field8(&rfcsr, RFCSR1_TX1_PD,
				  rt2x00dev->default_ant.tx_chain_num == 1);
	} else {
		rt2x00_set_field8(&rfcsr, RFCSR1_RX1_PD, 0);
		rt2x00_set_field8(&rfcsr, RFCSR1_TX1_PD, 0);
		rt2x00_set_field8(&rfcsr, RFCSR1_RX2_PD, 0);
		rt2x00_set_field8(&rfcsr, RFCSR1_TX2_PD, 0);

		switch (rt2x00dev->default_ant.tx_chain_num) {
		case 1:
			rt2x00_set_field8(&rfcsr, RFCSR1_TX1_PD, 1);
			/* fall through */
		case 2:
			rt2x00_set_field8(&rfcsr, RFCSR1_TX2_PD, 1);
			break;
		}

		switch (rt2x00dev->default_ant.rx_chain_num) {
		case 1:
			rt2x00_set_field8(&rfcsr, RFCSR1_RX1_PD, 1);
			/* fall through */
		case 2:
			rt2x00_set_field8(&rfcsr, RFCSR1_RX2_PD, 1);
			break;
		}
	}
	rt2800_rfcsr_write(rt2x00dev, 1, rfcsr);

	rt2800_rfcsr_read(rt2x00dev, 30, &rfcsr);
	rt2x00_set_field8(&rfcsr, RFCSR30_RF_CALIBRATION, 1);
	rt2800_rfcsr_write(rt2x00dev, 30, rfcsr);
	msleep(1);
	rt2x00_set_field8(&rfcsr, RFCSR30_RF_CALIBRATION, 0);
	rt2800_rfcsr_write(rt2x00dev, 30, rfcsr);

	rt2800_rfcsr_read(rt2x00dev, 23, &rfcsr);
	rt2x00_set_field8(&rfcsr, RFCSR23_FREQ_OFFSET, rt2x00dev->freq_offset);
	rt2800_rfcsr_write(rt2x00dev, 23, rfcsr);

	if (rt2x00_rt(rt2x00dev, RT3390)) {
		calib_tx = conf_is_ht40(conf) ? 0x68 : 0x4f;
		calib_rx = conf_is_ht40(conf) ? 0x6f : 0x4f;
	} else {
		if (conf_is_ht40(conf)) {
			calib_tx = drv_data->calibration_bw40;
			calib_rx = drv_data->calibration_bw40;
		} else {
			calib_tx = drv_data->calibration_bw20;
			calib_rx = drv_data->calibration_bw20;
		}
	}

	rt2800_rfcsr_read(rt2x00dev, 24, &rfcsr);
	rt2x00_set_field8(&rfcsr, RFCSR24_TX_CALIB, calib_tx);
	rt2800_rfcsr_write(rt2x00dev, 24, rfcsr);

	rt2800_rfcsr_read(rt2x00dev, 31, &rfcsr);
	rt2x00_set_field8(&rfcsr, RFCSR31_RX_CALIB, calib_rx);
	rt2800_rfcsr_write(rt2x00dev, 31, rfcsr);

	rt2800_rfcsr_read(rt2x00dev, 7, &rfcsr);
	rt2x00_set_field8(&rfcsr, RFCSR7_RF_TUNING, 1);
	rt2800_rfcsr_write(rt2x00dev, 7, rfcsr);

	rt2800_rfcsr_read(rt2x00dev, 30, &rfcsr);
	rt2x00_set_field8(&rfcsr, RFCSR30_RF_CALIBRATION, 1);
	rt2800_rfcsr_write(rt2x00dev, 30, rfcsr);
	msleep(1);
	rt2x00_set_field8(&rfcsr, RFCSR30_RF_CALIBRATION, 0);
	rt2800_rfcsr_write(rt2x00dev, 30, rfcsr);
}

static void rt2800_config_channel_rf3052(struct rt2x00_dev *rt2x00dev,
					 struct ieee80211_conf *conf,
					 struct rf_channel *rf,
					 struct channel_info *info)
{
	struct rt2800_drv_data *drv_data = rt2x00dev->drv_data;
	u8 rfcsr;
	u32 reg;

	if (rf->channel <= 14) {
		rt2800_bbp_write(rt2x00dev, 25, drv_data->bbp25);
		rt2800_bbp_write(rt2x00dev, 26, drv_data->bbp26);
	} else {
		rt2800_bbp_write(rt2x00dev, 25, 0x09);
		rt2800_bbp_write(rt2x00dev, 26, 0xff);
	}

	rt2800_rfcsr_write(rt2x00dev, 2, rf->rf1);
	rt2800_rfcsr_write(rt2x00dev, 3, rf->rf3);

	rt2800_rfcsr_read(rt2x00dev, 6, &rfcsr);
	rt2x00_set_field8(&rfcsr, RFCSR6_R1, rf->rf2);
	if (rf->channel <= 14)
		rt2x00_set_field8(&rfcsr, RFCSR6_TXDIV, 2);
	else
		rt2x00_set_field8(&rfcsr, RFCSR6_TXDIV, 1);
	rt2800_rfcsr_write(rt2x00dev, 6, rfcsr);

	rt2800_rfcsr_read(rt2x00dev, 5, &rfcsr);
	if (rf->channel <= 14)
		rt2x00_set_field8(&rfcsr, RFCSR5_R1, 1);
	else
		rt2x00_set_field8(&rfcsr, RFCSR5_R1, 2);
	rt2800_rfcsr_write(rt2x00dev, 5, rfcsr);

	rt2800_rfcsr_read(rt2x00dev, 12, &rfcsr);
	if (rf->channel <= 14) {
		rt2x00_set_field8(&rfcsr, RFCSR12_DR0, 3);
		rt2x00_set_field8(&rfcsr, RFCSR12_TX_POWER,
				  info->default_power1);
	} else {
		rt2x00_set_field8(&rfcsr, RFCSR12_DR0, 7);
		rt2x00_set_field8(&rfcsr, RFCSR12_TX_POWER,
				(info->default_power1 & 0x3) |
				((info->default_power1 & 0xC) << 1));
	}
	rt2800_rfcsr_write(rt2x00dev, 12, rfcsr);

	rt2800_rfcsr_read(rt2x00dev, 13, &rfcsr);
	if (rf->channel <= 14) {
		rt2x00_set_field8(&rfcsr, RFCSR13_DR0, 3);
		rt2x00_set_field8(&rfcsr, RFCSR13_TX_POWER,
				  info->default_power2);
	} else {
		rt2x00_set_field8(&rfcsr, RFCSR13_DR0, 7);
		rt2x00_set_field8(&rfcsr, RFCSR13_TX_POWER,
				(info->default_power2 & 0x3) |
				((info->default_power2 & 0xC) << 1));
	}
	rt2800_rfcsr_write(rt2x00dev, 13, rfcsr);

	rt2800_rfcsr_read(rt2x00dev, 1, &rfcsr);
	rt2x00_set_field8(&rfcsr, RFCSR1_RX0_PD, 0);
	rt2x00_set_field8(&rfcsr, RFCSR1_TX0_PD, 0);
	rt2x00_set_field8(&rfcsr, RFCSR1_RX1_PD, 0);
	rt2x00_set_field8(&rfcsr, RFCSR1_TX1_PD, 0);
	rt2x00_set_field8(&rfcsr, RFCSR1_RX2_PD, 0);
	rt2x00_set_field8(&rfcsr, RFCSR1_TX2_PD, 0);
	if (test_bit(CAPABILITY_BT_COEXIST, &rt2x00dev->cap_flags)) {
		if (rf->channel <= 14) {
			rt2x00_set_field8(&rfcsr, RFCSR1_RX0_PD, 1);
			rt2x00_set_field8(&rfcsr, RFCSR1_TX0_PD, 1);
		}
		rt2x00_set_field8(&rfcsr, RFCSR1_RX2_PD, 1);
		rt2x00_set_field8(&rfcsr, RFCSR1_TX2_PD, 1);
	} else {
		switch (rt2x00dev->default_ant.tx_chain_num) {
		case 1:
			rt2x00_set_field8(&rfcsr, RFCSR1_TX1_PD, 1);
		case 2:
			rt2x00_set_field8(&rfcsr, RFCSR1_TX2_PD, 1);
			break;
		}

		switch (rt2x00dev->default_ant.rx_chain_num) {
		case 1:
			rt2x00_set_field8(&rfcsr, RFCSR1_RX1_PD, 1);
		case 2:
			rt2x00_set_field8(&rfcsr, RFCSR1_RX2_PD, 1);
			break;
		}
	}
	rt2800_rfcsr_write(rt2x00dev, 1, rfcsr);

	rt2800_rfcsr_read(rt2x00dev, 23, &rfcsr);
	rt2x00_set_field8(&rfcsr, RFCSR23_FREQ_OFFSET, rt2x00dev->freq_offset);
	rt2800_rfcsr_write(rt2x00dev, 23, rfcsr);

	if (conf_is_ht40(conf)) {
		rt2800_rfcsr_write(rt2x00dev, 24, drv_data->calibration_bw40);
		rt2800_rfcsr_write(rt2x00dev, 31, drv_data->calibration_bw40);
	} else {
		rt2800_rfcsr_write(rt2x00dev, 24, drv_data->calibration_bw20);
		rt2800_rfcsr_write(rt2x00dev, 31, drv_data->calibration_bw20);
	}

	if (rf->channel <= 14) {
		rt2800_rfcsr_write(rt2x00dev, 7, 0xd8);
		rt2800_rfcsr_write(rt2x00dev, 9, 0xc3);
		rt2800_rfcsr_write(rt2x00dev, 10, 0xf1);
		rt2800_rfcsr_write(rt2x00dev, 11, 0xb9);
		rt2800_rfcsr_write(rt2x00dev, 15, 0x53);
		rfcsr = 0x4c;
		rt2x00_set_field8(&rfcsr, RFCSR16_TXMIXER_GAIN,
				  drv_data->txmixer_gain_24g);
		rt2800_rfcsr_write(rt2x00dev, 16, rfcsr);
		rt2800_rfcsr_write(rt2x00dev, 17, 0x23);
		rt2800_rfcsr_write(rt2x00dev, 19, 0x93);
		rt2800_rfcsr_write(rt2x00dev, 20, 0xb3);
		rt2800_rfcsr_write(rt2x00dev, 25, 0x15);
		rt2800_rfcsr_write(rt2x00dev, 26, 0x85);
		rt2800_rfcsr_write(rt2x00dev, 27, 0x00);
		rt2800_rfcsr_write(rt2x00dev, 29, 0x9b);
	} else {
		rt2800_rfcsr_read(rt2x00dev, 7, &rfcsr);
		rt2x00_set_field8(&rfcsr, RFCSR7_BIT2, 1);
		rt2x00_set_field8(&rfcsr, RFCSR7_BIT3, 0);
		rt2x00_set_field8(&rfcsr, RFCSR7_BIT4, 1);
		rt2x00_set_field8(&rfcsr, RFCSR7_BITS67, 0);
		rt2800_rfcsr_write(rt2x00dev, 7, rfcsr);
		rt2800_rfcsr_write(rt2x00dev, 9, 0xc0);
		rt2800_rfcsr_write(rt2x00dev, 10, 0xf1);
		rt2800_rfcsr_write(rt2x00dev, 11, 0x00);
		rt2800_rfcsr_write(rt2x00dev, 15, 0x43);
		rfcsr = 0x7a;
		rt2x00_set_field8(&rfcsr, RFCSR16_TXMIXER_GAIN,
				  drv_data->txmixer_gain_5g);
		rt2800_rfcsr_write(rt2x00dev, 16, rfcsr);
		rt2800_rfcsr_write(rt2x00dev, 17, 0x23);
		if (rf->channel <= 64) {
			rt2800_rfcsr_write(rt2x00dev, 19, 0xb7);
			rt2800_rfcsr_write(rt2x00dev, 20, 0xf6);
			rt2800_rfcsr_write(rt2x00dev, 25, 0x3d);
		} else if (rf->channel <= 128) {
			rt2800_rfcsr_write(rt2x00dev, 19, 0x74);
			rt2800_rfcsr_write(rt2x00dev, 20, 0xf4);
			rt2800_rfcsr_write(rt2x00dev, 25, 0x01);
		} else {
			rt2800_rfcsr_write(rt2x00dev, 19, 0x72);
			rt2800_rfcsr_write(rt2x00dev, 20, 0xf3);
			rt2800_rfcsr_write(rt2x00dev, 25, 0x01);
		}
		rt2800_rfcsr_write(rt2x00dev, 26, 0x87);
		rt2800_rfcsr_write(rt2x00dev, 27, 0x01);
		rt2800_rfcsr_write(rt2x00dev, 29, 0x9f);
	}

	rt2800_register_read(rt2x00dev, GPIO_CTRL_CFG, &reg);
	rt2x00_set_field32(&reg, GPIO_CTRL_CFG_GPIOD_BIT7, 0);
	if (rf->channel <= 14)
		rt2x00_set_field32(&reg, GPIO_CTRL_CFG_BIT7, 1);
	else
		rt2x00_set_field32(&reg, GPIO_CTRL_CFG_BIT7, 0);
	rt2800_register_write(rt2x00dev, GPIO_CTRL_CFG, reg);

	rt2800_rfcsr_read(rt2x00dev, 7, &rfcsr);
	rt2x00_set_field8(&rfcsr, RFCSR7_RF_TUNING, 1);
	rt2800_rfcsr_write(rt2x00dev, 7, rfcsr);
}

#define RT5390_POWER_BOUND     0x27
#define RT5390_FREQ_OFFSET_BOUND       0x5f

static void rt2800_config_channel_rf53xx(struct rt2x00_dev *rt2x00dev,
					 struct ieee80211_conf *conf,
					 struct rf_channel *rf,
					 struct channel_info *info)
{
	u8 rfcsr;

	rt2800_rfcsr_write(rt2x00dev, 8, rf->rf1);
	rt2800_rfcsr_write(rt2x00dev, 9, rf->rf3);
	rt2800_rfcsr_read(rt2x00dev, 11, &rfcsr);
	rt2x00_set_field8(&rfcsr, RFCSR11_R, rf->rf2);
	rt2800_rfcsr_write(rt2x00dev, 11, rfcsr);

	rt2800_rfcsr_read(rt2x00dev, 49, &rfcsr);
	if (info->default_power1 > RT5390_POWER_BOUND)
		rt2x00_set_field8(&rfcsr, RFCSR49_TX, RT5390_POWER_BOUND);
	else
		rt2x00_set_field8(&rfcsr, RFCSR49_TX, info->default_power1);
	rt2800_rfcsr_write(rt2x00dev, 49, rfcsr);

	rt2800_rfcsr_read(rt2x00dev, 1, &rfcsr);
	rt2x00_set_field8(&rfcsr, RFCSR1_RF_BLOCK_EN, 1);
	rt2x00_set_field8(&rfcsr, RFCSR1_PLL_PD, 1);
	rt2x00_set_field8(&rfcsr, RFCSR1_RX0_PD, 1);
	rt2x00_set_field8(&rfcsr, RFCSR1_TX0_PD, 1);
	rt2800_rfcsr_write(rt2x00dev, 1, rfcsr);

	rt2800_rfcsr_read(rt2x00dev, 17, &rfcsr);
	if (rt2x00dev->freq_offset > RT5390_FREQ_OFFSET_BOUND)
		rt2x00_set_field8(&rfcsr, RFCSR17_CODE,
				  RT5390_FREQ_OFFSET_BOUND);
	else
		rt2x00_set_field8(&rfcsr, RFCSR17_CODE, rt2x00dev->freq_offset);
	rt2800_rfcsr_write(rt2x00dev, 17, rfcsr);

	if (rf->channel <= 14) {
		int idx = rf->channel-1;

		if (test_bit(CAPABILITY_BT_COEXIST, &rt2x00dev->cap_flags)) {
			if (rt2x00_rt_rev_gte(rt2x00dev, RT5390, REV_RT5390F)) {
				/* r55/r59 value array of channel 1~14 */
				static const char r55_bt_rev[] = {0x83, 0x83,
					0x83, 0x73, 0x73, 0x63, 0x53, 0x53,
					0x53, 0x43, 0x43, 0x43, 0x43, 0x43};
				static const char r59_bt_rev[] = {0x0e, 0x0e,
					0x0e, 0x0e, 0x0e, 0x0b, 0x0a, 0x09,
					0x07, 0x07, 0x07, 0x07, 0x07, 0x07};

				rt2800_rfcsr_write(rt2x00dev, 55,
						   r55_bt_rev[idx]);
				rt2800_rfcsr_write(rt2x00dev, 59,
						   r59_bt_rev[idx]);
			} else {
				static const char r59_bt[] = {0x8b, 0x8b, 0x8b,
					0x8b, 0x8b, 0x8b, 0x8b, 0x8a, 0x89,
					0x88, 0x88, 0x86, 0x85, 0x84};

				rt2800_rfcsr_write(rt2x00dev, 59, r59_bt[idx]);
			}
		} else {
			if (rt2x00_rt_rev_gte(rt2x00dev, RT5390, REV_RT5390F)) {
				static const char r55_nonbt_rev[] = {0x23, 0x23,
					0x23, 0x23, 0x13, 0x13, 0x03, 0x03,
					0x03, 0x03, 0x03, 0x03, 0x03, 0x03};
				static const char r59_nonbt_rev[] = {0x07, 0x07,
					0x07, 0x07, 0x07, 0x07, 0x07, 0x07,
					0x07, 0x07, 0x06, 0x05, 0x04, 0x04};

				rt2800_rfcsr_write(rt2x00dev, 55,
						   r55_nonbt_rev[idx]);
				rt2800_rfcsr_write(rt2x00dev, 59,
						   r59_nonbt_rev[idx]);
			} else if (rt2x00_rt(rt2x00dev, RT5390) ||
					   rt2x00_rt(rt2x00dev, RT5392)) {
				static const char r59_non_bt[] = {0x8f, 0x8f,
					0x8f, 0x8f, 0x8f, 0x8f, 0x8f, 0x8d,
					0x8a, 0x88, 0x88, 0x87, 0x87, 0x86};

				rt2800_rfcsr_write(rt2x00dev, 59,
						   r59_non_bt[idx]);
			}
		}
	}

	rt2800_rfcsr_read(rt2x00dev, 30, &rfcsr);
	rt2x00_set_field8(&rfcsr, RFCSR30_TX_H20M, 0);
	rt2x00_set_field8(&rfcsr, RFCSR30_RX_H20M, 0);
	rt2800_rfcsr_write(rt2x00dev, 30, rfcsr);

	rt2800_rfcsr_read(rt2x00dev, 3, &rfcsr);
	rt2x00_set_field8(&rfcsr, RFCSR30_RF_CALIBRATION, 1);
	rt2800_rfcsr_write(rt2x00dev, 3, rfcsr);
}

static void rt2800_config_channel(struct rt2x00_dev *rt2x00dev,
				  struct ieee80211_conf *conf,
				  struct rf_channel *rf,
				  struct channel_info *info)
{
	u32 reg;
	unsigned int tx_pin;
	u8 bbp;

	if (rf->channel <= 14) {
		info->default_power1 = TXPOWER_G_TO_DEV(info->default_power1);
		info->default_power2 = TXPOWER_G_TO_DEV(info->default_power2);
	} else {
		info->default_power1 = TXPOWER_A_TO_DEV(info->default_power1);
		info->default_power2 = TXPOWER_A_TO_DEV(info->default_power2);
	}

	switch (rt2x00dev->chip.rf) {
	case RF2020:
	case RF3020:
	case RF3021:
	case RF3022:
	case RF3320:
		rt2800_config_channel_rf3xxx(rt2x00dev, conf, rf, info);
		break;
	case RF3052:
		rt2800_config_channel_rf3052(rt2x00dev, conf, rf, info);
		break;
	case RF5370:
	case RF5372:
	case RF5390:
		rt2800_config_channel_rf53xx(rt2x00dev, conf, rf, info);
		break;
	default:
		rt2800_config_channel_rf2xxx(rt2x00dev, conf, rf, info);
	}

	/*
	 * Change BBP settings
	 */
	rt2800_bbp_write(rt2x00dev, 62, 0x37 - rt2x00dev->lna_gain);
	rt2800_bbp_write(rt2x00dev, 63, 0x37 - rt2x00dev->lna_gain);
	rt2800_bbp_write(rt2x00dev, 64, 0x37 - rt2x00dev->lna_gain);
	rt2800_bbp_write(rt2x00dev, 86, 0);

	if (rf->channel <= 14) {
		if (!rt2x00_rt(rt2x00dev, RT5390) &&
			!rt2x00_rt(rt2x00dev, RT5392)) {
			if (test_bit(CAPABILITY_EXTERNAL_LNA_BG,
				     &rt2x00dev->cap_flags)) {
				rt2800_bbp_write(rt2x00dev, 82, 0x62);
				rt2800_bbp_write(rt2x00dev, 75, 0x46);
			} else {
				rt2800_bbp_write(rt2x00dev, 82, 0x84);
				rt2800_bbp_write(rt2x00dev, 75, 0x50);
			}
		}
	} else {
		if (rt2x00_rt(rt2x00dev, RT3572))
			rt2800_bbp_write(rt2x00dev, 82, 0x94);
		else
			rt2800_bbp_write(rt2x00dev, 82, 0xf2);

		if (test_bit(CAPABILITY_EXTERNAL_LNA_A, &rt2x00dev->cap_flags))
			rt2800_bbp_write(rt2x00dev, 75, 0x46);
		else
			rt2800_bbp_write(rt2x00dev, 75, 0x50);
	}

	rt2800_register_read(rt2x00dev, TX_BAND_CFG, &reg);
	rt2x00_set_field32(&reg, TX_BAND_CFG_HT40_MINUS, conf_is_ht40_minus(conf));
	rt2x00_set_field32(&reg, TX_BAND_CFG_A, rf->channel > 14);
	rt2x00_set_field32(&reg, TX_BAND_CFG_BG, rf->channel <= 14);
	rt2800_register_write(rt2x00dev, TX_BAND_CFG, reg);

	if (rt2x00_rt(rt2x00dev, RT3572))
		rt2800_rfcsr_write(rt2x00dev, 8, 0);

	tx_pin = 0;

	/* Turn on unused PA or LNA when not using 1T or 1R */
	if (rt2x00dev->default_ant.tx_chain_num == 2) {
		rt2x00_set_field32(&tx_pin, TX_PIN_CFG_PA_PE_A1_EN,
				   rf->channel > 14);
		rt2x00_set_field32(&tx_pin, TX_PIN_CFG_PA_PE_G1_EN,
				   rf->channel <= 14);
	}

	/* Turn on unused PA or LNA when not using 1T or 1R */
	if (rt2x00dev->default_ant.rx_chain_num == 2) {
		rt2x00_set_field32(&tx_pin, TX_PIN_CFG_LNA_PE_A1_EN, 1);
		rt2x00_set_field32(&tx_pin, TX_PIN_CFG_LNA_PE_G1_EN, 1);
	}

	rt2x00_set_field32(&tx_pin, TX_PIN_CFG_LNA_PE_A0_EN, 1);
	rt2x00_set_field32(&tx_pin, TX_PIN_CFG_LNA_PE_G0_EN, 1);
	rt2x00_set_field32(&tx_pin, TX_PIN_CFG_RFTR_EN, 1);
	rt2x00_set_field32(&tx_pin, TX_PIN_CFG_TRSW_EN, 1);
	if (test_bit(CAPABILITY_BT_COEXIST, &rt2x00dev->cap_flags))
		rt2x00_set_field32(&tx_pin, TX_PIN_CFG_PA_PE_G0_EN, 1);
	else
		rt2x00_set_field32(&tx_pin, TX_PIN_CFG_PA_PE_G0_EN,
				   rf->channel <= 14);
	rt2x00_set_field32(&tx_pin, TX_PIN_CFG_PA_PE_A0_EN, rf->channel > 14);

	rt2800_register_write(rt2x00dev, TX_PIN_CFG, tx_pin);

	if (rt2x00_rt(rt2x00dev, RT3572))
		rt2800_rfcsr_write(rt2x00dev, 8, 0x80);

	rt2800_bbp_read(rt2x00dev, 4, &bbp);
	rt2x00_set_field8(&bbp, BBP4_BANDWIDTH, 2 * conf_is_ht40(conf));
	rt2800_bbp_write(rt2x00dev, 4, bbp);

	rt2800_bbp_read(rt2x00dev, 3, &bbp);
	rt2x00_set_field8(&bbp, BBP3_HT40_MINUS, conf_is_ht40_minus(conf));
	rt2800_bbp_write(rt2x00dev, 3, bbp);

	if (rt2x00_rt_rev(rt2x00dev, RT2860, REV_RT2860C)) {
		if (conf_is_ht40(conf)) {
			rt2800_bbp_write(rt2x00dev, 69, 0x1a);
			rt2800_bbp_write(rt2x00dev, 70, 0x0a);
			rt2800_bbp_write(rt2x00dev, 73, 0x16);
		} else {
			rt2800_bbp_write(rt2x00dev, 69, 0x16);
			rt2800_bbp_write(rt2x00dev, 70, 0x08);
			rt2800_bbp_write(rt2x00dev, 73, 0x11);
		}
	}

	msleep(1);

	/*
	 * Clear channel statistic counters
	 */
	rt2800_register_read(rt2x00dev, CH_IDLE_STA, &reg);
	rt2800_register_read(rt2x00dev, CH_BUSY_STA, &reg);
	rt2800_register_read(rt2x00dev, CH_BUSY_STA_SEC, &reg);
}

static int rt2800_get_gain_calibration_delta(struct rt2x00_dev *rt2x00dev)
{
	u8 tssi_bounds[9];
	u8 current_tssi;
	u16 eeprom;
	u8 step;
	int i;

	/*
	 * Read TSSI boundaries for temperature compensation from
	 * the EEPROM.
	 *
	 * Array idx               0    1    2    3    4    5    6    7    8
	 * Matching Delta value   -4   -3   -2   -1    0   +1   +2   +3   +4
	 * Example TSSI bounds  0xF0 0xD0 0xB5 0xA0 0x88 0x45 0x25 0x15 0x00
	 */
	if (rt2x00dev->curr_band == IEEE80211_BAND_2GHZ) {
		rt2x00_eeprom_read(rt2x00dev, EEPROM_TSSI_BOUND_BG1, &eeprom);
		tssi_bounds[0] = rt2x00_get_field16(eeprom,
					EEPROM_TSSI_BOUND_BG1_MINUS4);
		tssi_bounds[1] = rt2x00_get_field16(eeprom,
					EEPROM_TSSI_BOUND_BG1_MINUS3);

		rt2x00_eeprom_read(rt2x00dev, EEPROM_TSSI_BOUND_BG2, &eeprom);
		tssi_bounds[2] = rt2x00_get_field16(eeprom,
					EEPROM_TSSI_BOUND_BG2_MINUS2);
		tssi_bounds[3] = rt2x00_get_field16(eeprom,
					EEPROM_TSSI_BOUND_BG2_MINUS1);

		rt2x00_eeprom_read(rt2x00dev, EEPROM_TSSI_BOUND_BG3, &eeprom);
		tssi_bounds[4] = rt2x00_get_field16(eeprom,
					EEPROM_TSSI_BOUND_BG3_REF);
		tssi_bounds[5] = rt2x00_get_field16(eeprom,
					EEPROM_TSSI_BOUND_BG3_PLUS1);

		rt2x00_eeprom_read(rt2x00dev, EEPROM_TSSI_BOUND_BG4, &eeprom);
		tssi_bounds[6] = rt2x00_get_field16(eeprom,
					EEPROM_TSSI_BOUND_BG4_PLUS2);
		tssi_bounds[7] = rt2x00_get_field16(eeprom,
					EEPROM_TSSI_BOUND_BG4_PLUS3);

		rt2x00_eeprom_read(rt2x00dev, EEPROM_TSSI_BOUND_BG5, &eeprom);
		tssi_bounds[8] = rt2x00_get_field16(eeprom,
					EEPROM_TSSI_BOUND_BG5_PLUS4);

		step = rt2x00_get_field16(eeprom,
					  EEPROM_TSSI_BOUND_BG5_AGC_STEP);
	} else {
		rt2x00_eeprom_read(rt2x00dev, EEPROM_TSSI_BOUND_A1, &eeprom);
		tssi_bounds[0] = rt2x00_get_field16(eeprom,
					EEPROM_TSSI_BOUND_A1_MINUS4);
		tssi_bounds[1] = rt2x00_get_field16(eeprom,
					EEPROM_TSSI_BOUND_A1_MINUS3);

		rt2x00_eeprom_read(rt2x00dev, EEPROM_TSSI_BOUND_A2, &eeprom);
		tssi_bounds[2] = rt2x00_get_field16(eeprom,
					EEPROM_TSSI_BOUND_A2_MINUS2);
		tssi_bounds[3] = rt2x00_get_field16(eeprom,
					EEPROM_TSSI_BOUND_A2_MINUS1);

		rt2x00_eeprom_read(rt2x00dev, EEPROM_TSSI_BOUND_A3, &eeprom);
		tssi_bounds[4] = rt2x00_get_field16(eeprom,
					EEPROM_TSSI_BOUND_A3_REF);
		tssi_bounds[5] = rt2x00_get_field16(eeprom,
					EEPROM_TSSI_BOUND_A3_PLUS1);

		rt2x00_eeprom_read(rt2x00dev, EEPROM_TSSI_BOUND_A4, &eeprom);
		tssi_bounds[6] = rt2x00_get_field16(eeprom,
					EEPROM_TSSI_BOUND_A4_PLUS2);
		tssi_bounds[7] = rt2x00_get_field16(eeprom,
					EEPROM_TSSI_BOUND_A4_PLUS3);

		rt2x00_eeprom_read(rt2x00dev, EEPROM_TSSI_BOUND_A5, &eeprom);
		tssi_bounds[8] = rt2x00_get_field16(eeprom,
					EEPROM_TSSI_BOUND_A5_PLUS4);

		step = rt2x00_get_field16(eeprom,
					  EEPROM_TSSI_BOUND_A5_AGC_STEP);
	}

	/*
	 * Check if temperature compensation is supported.
	 */
	if (tssi_bounds[4] == 0xff)
		return 0;

	/*
	 * Read current TSSI (BBP 49).
	 */
	rt2800_bbp_read(rt2x00dev, 49, &current_tssi);

	/*
	 * Compare TSSI value (BBP49) with the compensation boundaries
	 * from the EEPROM and increase or decrease tx power.
	 */
	for (i = 0; i <= 3; i++) {
		if (current_tssi > tssi_bounds[i])
			break;
	}

	if (i == 4) {
		for (i = 8; i >= 5; i--) {
			if (current_tssi < tssi_bounds[i])
				break;
		}
	}

	return (i - 4) * step;
}

static int rt2800_get_txpower_bw_comp(struct rt2x00_dev *rt2x00dev,
				      enum ieee80211_band band)
{
	u16 eeprom;
	u8 comp_en;
	u8 comp_type;
	int comp_value = 0;

	rt2x00_eeprom_read(rt2x00dev, EEPROM_TXPOWER_DELTA, &eeprom);

	/*
	 * HT40 compensation not required.
	 */
	if (eeprom == 0xffff ||
	    !test_bit(CONFIG_CHANNEL_HT40, &rt2x00dev->flags))
		return 0;

	if (band == IEEE80211_BAND_2GHZ) {
		comp_en = rt2x00_get_field16(eeprom,
				 EEPROM_TXPOWER_DELTA_ENABLE_2G);
		if (comp_en) {
			comp_type = rt2x00_get_field16(eeprom,
					   EEPROM_TXPOWER_DELTA_TYPE_2G);
			comp_value = rt2x00_get_field16(eeprom,
					    EEPROM_TXPOWER_DELTA_VALUE_2G);
			if (!comp_type)
				comp_value = -comp_value;
		}
	} else {
		comp_en = rt2x00_get_field16(eeprom,
				 EEPROM_TXPOWER_DELTA_ENABLE_5G);
		if (comp_en) {
			comp_type = rt2x00_get_field16(eeprom,
					   EEPROM_TXPOWER_DELTA_TYPE_5G);
			comp_value = rt2x00_get_field16(eeprom,
					    EEPROM_TXPOWER_DELTA_VALUE_5G);
			if (!comp_type)
				comp_value = -comp_value;
		}
	}

	return comp_value;
}

static u8 rt2800_compensate_txpower(struct rt2x00_dev *rt2x00dev, int is_rate_b,
				   enum ieee80211_band band, int power_level,
				   u8 txpower, int delta)
{
	u32 reg;
	u16 eeprom;
	u8 criterion;
	u8 eirp_txpower;
	u8 eirp_txpower_criterion;
	u8 reg_limit;

	if (!((band == IEEE80211_BAND_5GHZ) && is_rate_b))
		return txpower;

	if (test_bit(CAPABILITY_POWER_LIMIT, &rt2x00dev->cap_flags)) {
		/*
		 * Check if eirp txpower exceed txpower_limit.
		 * We use OFDM 6M as criterion and its eirp txpower
		 * is stored at EEPROM_EIRP_MAX_TX_POWER.
		 * .11b data rate need add additional 4dbm
		 * when calculating eirp txpower.
		 */
		rt2800_register_read(rt2x00dev, TX_PWR_CFG_0, &reg);
		criterion = rt2x00_get_field32(reg, TX_PWR_CFG_0_6MBS);

		rt2x00_eeprom_read(rt2x00dev,
				   EEPROM_EIRP_MAX_TX_POWER, &eeprom);

		if (band == IEEE80211_BAND_2GHZ)
			eirp_txpower_criterion = rt2x00_get_field16(eeprom,
						 EEPROM_EIRP_MAX_TX_POWER_2GHZ);
		else
			eirp_txpower_criterion = rt2x00_get_field16(eeprom,
						 EEPROM_EIRP_MAX_TX_POWER_5GHZ);

		eirp_txpower = eirp_txpower_criterion + (txpower - criterion) +
			       (is_rate_b ? 4 : 0) + delta;

		reg_limit = (eirp_txpower > power_level) ?
					(eirp_txpower - power_level) : 0;
	} else
		reg_limit = 0;

	return txpower + delta - reg_limit;
}

static void rt2800_config_txpower(struct rt2x00_dev *rt2x00dev,
				  enum ieee80211_band band,
				  int power_level)
{
	u8 txpower;
	u16 eeprom;
	int i, is_rate_b;
	u32 reg;
	u8 r1;
	u32 offset;
	int delta;

	/*
	 * Calculate HT40 compensation delta
	 */
	delta = rt2800_get_txpower_bw_comp(rt2x00dev, band);

	/*
	 * calculate temperature compensation delta
	 */
	delta += rt2800_get_gain_calibration_delta(rt2x00dev);

	/*
	 * set to normal bbp tx power control mode: +/- 0dBm
	 */
	rt2800_bbp_read(rt2x00dev, 1, &r1);
	rt2x00_set_field8(&r1, BBP1_TX_POWER_CTRL, 0);
	rt2800_bbp_write(rt2x00dev, 1, r1);
	offset = TX_PWR_CFG_0;

	for (i = 0; i < EEPROM_TXPOWER_BYRATE_SIZE; i += 2) {
		/* just to be safe */
		if (offset > TX_PWR_CFG_4)
			break;

		rt2800_register_read(rt2x00dev, offset, &reg);

		/* read the next four txpower values */
		rt2x00_eeprom_read(rt2x00dev, EEPROM_TXPOWER_BYRATE + i,
				   &eeprom);

		is_rate_b = i ? 0 : 1;
		/*
		 * TX_PWR_CFG_0: 1MBS, TX_PWR_CFG_1: 24MBS,
		 * TX_PWR_CFG_2: MCS4, TX_PWR_CFG_3: MCS12,
		 * TX_PWR_CFG_4: unknown
		 */
		txpower = rt2x00_get_field16(eeprom,
					     EEPROM_TXPOWER_BYRATE_RATE0);
		txpower = rt2800_compensate_txpower(rt2x00dev, is_rate_b, band,
					     power_level, txpower, delta);
		rt2x00_set_field32(&reg, TX_PWR_CFG_RATE0, txpower);

		/*
		 * TX_PWR_CFG_0: 2MBS, TX_PWR_CFG_1: 36MBS,
		 * TX_PWR_CFG_2: MCS5, TX_PWR_CFG_3: MCS13,
		 * TX_PWR_CFG_4: unknown
		 */
		txpower = rt2x00_get_field16(eeprom,
					     EEPROM_TXPOWER_BYRATE_RATE1);
		txpower = rt2800_compensate_txpower(rt2x00dev, is_rate_b, band,
					     power_level, txpower, delta);
		rt2x00_set_field32(&reg, TX_PWR_CFG_RATE1, txpower);

		/*
		 * TX_PWR_CFG_0: 5.5MBS, TX_PWR_CFG_1: 48MBS,
		 * TX_PWR_CFG_2: MCS6,  TX_PWR_CFG_3: MCS14,
		 * TX_PWR_CFG_4: unknown
		 */
		txpower = rt2x00_get_field16(eeprom,
					     EEPROM_TXPOWER_BYRATE_RATE2);
		txpower = rt2800_compensate_txpower(rt2x00dev, is_rate_b, band,
					     power_level, txpower, delta);
		rt2x00_set_field32(&reg, TX_PWR_CFG_RATE2, txpower);

		/*
		 * TX_PWR_CFG_0: 11MBS, TX_PWR_CFG_1: 54MBS,
		 * TX_PWR_CFG_2: MCS7,  TX_PWR_CFG_3: MCS15,
		 * TX_PWR_CFG_4: unknown
		 */
		txpower = rt2x00_get_field16(eeprom,
					     EEPROM_TXPOWER_BYRATE_RATE3);
		txpower = rt2800_compensate_txpower(rt2x00dev, is_rate_b, band,
					     power_level, txpower, delta);
		rt2x00_set_field32(&reg, TX_PWR_CFG_RATE3, txpower);

		/* read the next four txpower values */
		rt2x00_eeprom_read(rt2x00dev, EEPROM_TXPOWER_BYRATE + i + 1,
				   &eeprom);

		is_rate_b = 0;
		/*
		 * TX_PWR_CFG_0: 6MBS, TX_PWR_CFG_1: MCS0,
		 * TX_PWR_CFG_2: MCS8, TX_PWR_CFG_3: unknown,
		 * TX_PWR_CFG_4: unknown
		 */
		txpower = rt2x00_get_field16(eeprom,
					     EEPROM_TXPOWER_BYRATE_RATE0);
		txpower = rt2800_compensate_txpower(rt2x00dev, is_rate_b, band,
					     power_level, txpower, delta);
		rt2x00_set_field32(&reg, TX_PWR_CFG_RATE4, txpower);

		/*
		 * TX_PWR_CFG_0: 9MBS, TX_PWR_CFG_1: MCS1,
		 * TX_PWR_CFG_2: MCS9, TX_PWR_CFG_3: unknown,
		 * TX_PWR_CFG_4: unknown
		 */
		txpower = rt2x00_get_field16(eeprom,
					     EEPROM_TXPOWER_BYRATE_RATE1);
		txpower = rt2800_compensate_txpower(rt2x00dev, is_rate_b, band,
					     power_level, txpower, delta);
		rt2x00_set_field32(&reg, TX_PWR_CFG_RATE5, txpower);

		/*
		 * TX_PWR_CFG_0: 12MBS, TX_PWR_CFG_1: MCS2,
		 * TX_PWR_CFG_2: MCS10, TX_PWR_CFG_3: unknown,
		 * TX_PWR_CFG_4: unknown
		 */
		txpower = rt2x00_get_field16(eeprom,
					     EEPROM_TXPOWER_BYRATE_RATE2);
		txpower = rt2800_compensate_txpower(rt2x00dev, is_rate_b, band,
					     power_level, txpower, delta);
		rt2x00_set_field32(&reg, TX_PWR_CFG_RATE6, txpower);

		/*
		 * TX_PWR_CFG_0: 18MBS, TX_PWR_CFG_1: MCS3,
		 * TX_PWR_CFG_2: MCS11, TX_PWR_CFG_3: unknown,
		 * TX_PWR_CFG_4: unknown
		 */
		txpower = rt2x00_get_field16(eeprom,
					     EEPROM_TXPOWER_BYRATE_RATE3);
		txpower = rt2800_compensate_txpower(rt2x00dev, is_rate_b, band,
					     power_level, txpower, delta);
		rt2x00_set_field32(&reg, TX_PWR_CFG_RATE7, txpower);

		rt2800_register_write(rt2x00dev, offset, reg);

		/* next TX_PWR_CFG register */
		offset += 4;
	}
}

void rt2800_gain_calibration(struct rt2x00_dev *rt2x00dev)
{
	rt2800_config_txpower(rt2x00dev, rt2x00dev->curr_band,
			      rt2x00dev->tx_power);
}
EXPORT_SYMBOL_GPL(rt2800_gain_calibration);

void rt2800_vco_calibration(struct rt2x00_dev *rt2x00dev)
{
	u32	tx_pin;
	u8	rfcsr;

	/*
	 * A voltage-controlled oscillator(VCO) is an electronic oscillator
	 * designed to be controlled in oscillation frequency by a voltage
	 * input. Maybe the temperature will affect the frequency of
	 * oscillation to be shifted. The VCO calibration will be called
	 * periodically to adjust the frequency to be precision.
	*/

	rt2800_register_read(rt2x00dev, TX_PIN_CFG, &tx_pin);
	tx_pin &= TX_PIN_CFG_PA_PE_DISABLE;
	rt2800_register_write(rt2x00dev, TX_PIN_CFG, tx_pin);

	switch (rt2x00dev->chip.rf) {
	case RF2020:
	case RF3020:
	case RF3021:
	case RF3022:
	case RF3320:
	case RF3052:
		rt2800_rfcsr_read(rt2x00dev, 7, &rfcsr);
		rt2x00_set_field8(&rfcsr, RFCSR7_RF_TUNING, 1);
		rt2800_rfcsr_write(rt2x00dev, 7, rfcsr);
		break;
	case RF5370:
	case RF5372:
	case RF5390:
		rt2800_rfcsr_read(rt2x00dev, 3, &rfcsr);
		rt2x00_set_field8(&rfcsr, RFCSR30_RF_CALIBRATION, 1);
		rt2800_rfcsr_write(rt2x00dev, 3, rfcsr);
		break;
	default:
		return;
	}

	mdelay(1);

	rt2800_register_read(rt2x00dev, TX_PIN_CFG, &tx_pin);
	if (rt2x00dev->rf_channel <= 14) {
		switch (rt2x00dev->default_ant.tx_chain_num) {
		case 3:
			rt2x00_set_field32(&tx_pin, TX_PIN_CFG_PA_PE_G2_EN, 1);
			/* fall through */
		case 2:
			rt2x00_set_field32(&tx_pin, TX_PIN_CFG_PA_PE_G1_EN, 1);
			/* fall through */
		case 1:
		default:
			rt2x00_set_field32(&tx_pin, TX_PIN_CFG_PA_PE_G0_EN, 1);
			break;
		}
	} else {
		switch (rt2x00dev->default_ant.tx_chain_num) {
		case 3:
			rt2x00_set_field32(&tx_pin, TX_PIN_CFG_PA_PE_A2_EN, 1);
			/* fall through */
		case 2:
			rt2x00_set_field32(&tx_pin, TX_PIN_CFG_PA_PE_A1_EN, 1);
			/* fall through */
		case 1:
		default:
			rt2x00_set_field32(&tx_pin, TX_PIN_CFG_PA_PE_A0_EN, 1);
			break;
		}
	}
	rt2800_register_write(rt2x00dev, TX_PIN_CFG, tx_pin);

}
EXPORT_SYMBOL_GPL(rt2800_vco_calibration);

static void rt2800_config_retry_limit(struct rt2x00_dev *rt2x00dev,
				      struct rt2x00lib_conf *libconf)
{
	u32 reg;

	rt2800_register_read(rt2x00dev, TX_RTY_CFG, &reg);
	rt2x00_set_field32(&reg, TX_RTY_CFG_SHORT_RTY_LIMIT,
			   libconf->conf->short_frame_max_tx_count);
	rt2x00_set_field32(&reg, TX_RTY_CFG_LONG_RTY_LIMIT,
			   libconf->conf->long_frame_max_tx_count);
	rt2800_register_write(rt2x00dev, TX_RTY_CFG, reg);
}

static void rt2800_config_ps(struct rt2x00_dev *rt2x00dev,
			     struct rt2x00lib_conf *libconf)
{
	enum dev_state state =
	    (libconf->conf->flags & IEEE80211_CONF_PS) ?
		STATE_SLEEP : STATE_AWAKE;
	u32 reg;

	if (state == STATE_SLEEP) {
		rt2800_register_write(rt2x00dev, AUTOWAKEUP_CFG, 0);

		rt2800_register_read(rt2x00dev, AUTOWAKEUP_CFG, &reg);
		rt2x00_set_field32(&reg, AUTOWAKEUP_CFG_AUTO_LEAD_TIME, 5);
		rt2x00_set_field32(&reg, AUTOWAKEUP_CFG_TBCN_BEFORE_WAKE,
				   libconf->conf->listen_interval - 1);
		rt2x00_set_field32(&reg, AUTOWAKEUP_CFG_AUTOWAKE, 1);
		rt2800_register_write(rt2x00dev, AUTOWAKEUP_CFG, reg);

		rt2x00dev->ops->lib->set_device_state(rt2x00dev, state);
	} else {
		rt2800_register_read(rt2x00dev, AUTOWAKEUP_CFG, &reg);
		rt2x00_set_field32(&reg, AUTOWAKEUP_CFG_AUTO_LEAD_TIME, 0);
		rt2x00_set_field32(&reg, AUTOWAKEUP_CFG_TBCN_BEFORE_WAKE, 0);
		rt2x00_set_field32(&reg, AUTOWAKEUP_CFG_AUTOWAKE, 0);
		rt2800_register_write(rt2x00dev, AUTOWAKEUP_CFG, reg);

		rt2x00dev->ops->lib->set_device_state(rt2x00dev, state);
	}
}

void rt2800_config(struct rt2x00_dev *rt2x00dev,
		   struct rt2x00lib_conf *libconf,
		   const unsigned int flags)
{
	/* Always recalculate LNA gain before changing configuration */
	rt2800_config_lna_gain(rt2x00dev, libconf);

	if (flags & IEEE80211_CONF_CHANGE_CHANNEL) {
		rt2800_config_channel(rt2x00dev, libconf->conf,
				      &libconf->rf, &libconf->channel);
		rt2800_config_txpower(rt2x00dev, libconf->conf->channel->band,
				      libconf->conf->power_level);
	}
	if (flags & IEEE80211_CONF_CHANGE_POWER)
		rt2800_config_txpower(rt2x00dev, libconf->conf->channel->band,
				      libconf->conf->power_level);
	if (flags & IEEE80211_CONF_CHANGE_RETRY_LIMITS)
		rt2800_config_retry_limit(rt2x00dev, libconf);
	if (flags & IEEE80211_CONF_CHANGE_PS)
		rt2800_config_ps(rt2x00dev, libconf);
}
EXPORT_SYMBOL_GPL(rt2800_config);

/*
 * Link tuning
 */
void rt2800_link_stats(struct rt2x00_dev *rt2x00dev, struct link_qual *qual)
{
	u32 reg;

	/*
	 * Update FCS error count from register.
	 */
	rt2800_register_read(rt2x00dev, RX_STA_CNT0, &reg);
	qual->rx_failed = rt2x00_get_field32(reg, RX_STA_CNT0_CRC_ERR);
}
EXPORT_SYMBOL_GPL(rt2800_link_stats);

static u8 rt2800_get_default_vgc(struct rt2x00_dev *rt2x00dev)
{
	if (rt2x00dev->curr_band == IEEE80211_BAND_2GHZ) {
		if (rt2x00_rt(rt2x00dev, RT3070) ||
		    rt2x00_rt(rt2x00dev, RT3071) ||
		    rt2x00_rt(rt2x00dev, RT3090) ||
		    rt2x00_rt(rt2x00dev, RT3390) ||
		    rt2x00_rt(rt2x00dev, RT5390) ||
		    rt2x00_rt(rt2x00dev, RT5392))
			return 0x1c + (2 * rt2x00dev->lna_gain);
		else
			return 0x2e + rt2x00dev->lna_gain;
	}

	if (!test_bit(CONFIG_CHANNEL_HT40, &rt2x00dev->flags))
		return 0x32 + (rt2x00dev->lna_gain * 5) / 3;
	else
		return 0x3a + (rt2x00dev->lna_gain * 5) / 3;
}

static inline void rt2800_set_vgc(struct rt2x00_dev *rt2x00dev,
				  struct link_qual *qual, u8 vgc_level)
{
	if (qual->vgc_level != vgc_level) {
		rt2800_bbp_write(rt2x00dev, 66, vgc_level);
		qual->vgc_level = vgc_level;
		qual->vgc_level_reg = vgc_level;
	}
}

void rt2800_reset_tuner(struct rt2x00_dev *rt2x00dev, struct link_qual *qual)
{
	rt2800_set_vgc(rt2x00dev, qual, rt2800_get_default_vgc(rt2x00dev));
}
EXPORT_SYMBOL_GPL(rt2800_reset_tuner);

void rt2800_link_tuner(struct rt2x00_dev *rt2x00dev, struct link_qual *qual,
		       const u32 count)
{
	if (rt2x00_rt_rev(rt2x00dev, RT2860, REV_RT2860C))
		return;

	/*
	 * When RSSI is better then -80 increase VGC level with 0x10
	 */
	rt2800_set_vgc(rt2x00dev, qual,
		       rt2800_get_default_vgc(rt2x00dev) +
		       ((qual->rssi > -80) * 0x10));
}
EXPORT_SYMBOL_GPL(rt2800_link_tuner);

/*
 * Initialization functions.
 */
static int rt2800_init_registers(struct rt2x00_dev *rt2x00dev)
{
	u32 reg;
	u16 eeprom;
	unsigned int i;
	int ret;

	rt2800_register_read(rt2x00dev, WPDMA_GLO_CFG, &reg);
	rt2x00_set_field32(&reg, WPDMA_GLO_CFG_ENABLE_TX_DMA, 0);
	rt2x00_set_field32(&reg, WPDMA_GLO_CFG_TX_DMA_BUSY, 0);
	rt2x00_set_field32(&reg, WPDMA_GLO_CFG_ENABLE_RX_DMA, 0);
	rt2x00_set_field32(&reg, WPDMA_GLO_CFG_RX_DMA_BUSY, 0);
	rt2x00_set_field32(&reg, WPDMA_GLO_CFG_TX_WRITEBACK_DONE, 1);
	rt2800_register_write(rt2x00dev, WPDMA_GLO_CFG, reg);

	ret = rt2800_drv_init_registers(rt2x00dev);
	if (ret)
		return ret;

	rt2800_register_read(rt2x00dev, BCN_OFFSET0, &reg);
	rt2x00_set_field32(&reg, BCN_OFFSET0_BCN0, 0xe0); /* 0x3800 */
	rt2x00_set_field32(&reg, BCN_OFFSET0_BCN1, 0xe8); /* 0x3a00 */
	rt2x00_set_field32(&reg, BCN_OFFSET0_BCN2, 0xf0); /* 0x3c00 */
	rt2x00_set_field32(&reg, BCN_OFFSET0_BCN3, 0xf8); /* 0x3e00 */
	rt2800_register_write(rt2x00dev, BCN_OFFSET0, reg);

	rt2800_register_read(rt2x00dev, BCN_OFFSET1, &reg);
	rt2x00_set_field32(&reg, BCN_OFFSET1_BCN4, 0xc8); /* 0x3200 */
	rt2x00_set_field32(&reg, BCN_OFFSET1_BCN5, 0xd0); /* 0x3400 */
	rt2x00_set_field32(&reg, BCN_OFFSET1_BCN6, 0x77); /* 0x1dc0 */
	rt2x00_set_field32(&reg, BCN_OFFSET1_BCN7, 0x6f); /* 0x1bc0 */
	rt2800_register_write(rt2x00dev, BCN_OFFSET1, reg);

	rt2800_register_write(rt2x00dev, LEGACY_BASIC_RATE, 0x0000013f);
	rt2800_register_write(rt2x00dev, HT_BASIC_RATE, 0x00008003);

	rt2800_register_write(rt2x00dev, MAC_SYS_CTRL, 0x00000000);

	rt2800_register_read(rt2x00dev, BCN_TIME_CFG, &reg);
	rt2x00_set_field32(&reg, BCN_TIME_CFG_BEACON_INTERVAL, 1600);
	rt2x00_set_field32(&reg, BCN_TIME_CFG_TSF_TICKING, 0);
	rt2x00_set_field32(&reg, BCN_TIME_CFG_TSF_SYNC, 0);
	rt2x00_set_field32(&reg, BCN_TIME_CFG_TBTT_ENABLE, 0);
	rt2x00_set_field32(&reg, BCN_TIME_CFG_BEACON_GEN, 0);
	rt2x00_set_field32(&reg, BCN_TIME_CFG_TX_TIME_COMPENSATE, 0);
	rt2800_register_write(rt2x00dev, BCN_TIME_CFG, reg);

	rt2800_config_filter(rt2x00dev, FIF_ALLMULTI);

	rt2800_register_read(rt2x00dev, BKOFF_SLOT_CFG, &reg);
	rt2x00_set_field32(&reg, BKOFF_SLOT_CFG_SLOT_TIME, 9);
	rt2x00_set_field32(&reg, BKOFF_SLOT_CFG_CC_DELAY_TIME, 2);
	rt2800_register_write(rt2x00dev, BKOFF_SLOT_CFG, reg);

	if (rt2x00_rt(rt2x00dev, RT3071) ||
	    rt2x00_rt(rt2x00dev, RT3090) ||
	    rt2x00_rt(rt2x00dev, RT3390)) {
		rt2800_register_write(rt2x00dev, TX_SW_CFG0, 0x00000400);
		rt2800_register_write(rt2x00dev, TX_SW_CFG1, 0x00000000);
		if (rt2x00_rt_rev_lt(rt2x00dev, RT3071, REV_RT3071E) ||
		    rt2x00_rt_rev_lt(rt2x00dev, RT3090, REV_RT3090E) ||
		    rt2x00_rt_rev_lt(rt2x00dev, RT3390, REV_RT3390E)) {
			rt2x00_eeprom_read(rt2x00dev, EEPROM_NIC_CONF1, &eeprom);
			if (rt2x00_get_field16(eeprom, EEPROM_NIC_CONF1_DAC_TEST))
				rt2800_register_write(rt2x00dev, TX_SW_CFG2,
						      0x0000002c);
			else
				rt2800_register_write(rt2x00dev, TX_SW_CFG2,
						      0x0000000f);
		} else {
			rt2800_register_write(rt2x00dev, TX_SW_CFG2, 0x00000000);
		}
	} else if (rt2x00_rt(rt2x00dev, RT3070)) {
		rt2800_register_write(rt2x00dev, TX_SW_CFG0, 0x00000400);

		if (rt2x00_rt_rev_lt(rt2x00dev, RT3070, REV_RT3070F)) {
			rt2800_register_write(rt2x00dev, TX_SW_CFG1, 0x00000000);
			rt2800_register_write(rt2x00dev, TX_SW_CFG2, 0x0000002c);
		} else {
			rt2800_register_write(rt2x00dev, TX_SW_CFG1, 0x00080606);
			rt2800_register_write(rt2x00dev, TX_SW_CFG2, 0x00000000);
		}
	} else if (rt2800_is_305x_soc(rt2x00dev)) {
		rt2800_register_write(rt2x00dev, TX_SW_CFG0, 0x00000400);
		rt2800_register_write(rt2x00dev, TX_SW_CFG1, 0x00000000);
		rt2800_register_write(rt2x00dev, TX_SW_CFG2, 0x00000030);
	} else if (rt2x00_rt(rt2x00dev, RT3572)) {
		rt2800_register_write(rt2x00dev, TX_SW_CFG0, 0x00000400);
		rt2800_register_write(rt2x00dev, TX_SW_CFG1, 0x00080606);
	} else if (rt2x00_rt(rt2x00dev, RT5390) ||
			   rt2x00_rt(rt2x00dev, RT5392)) {
		rt2800_register_write(rt2x00dev, TX_SW_CFG0, 0x00000404);
		rt2800_register_write(rt2x00dev, TX_SW_CFG1, 0x00080606);
		rt2800_register_write(rt2x00dev, TX_SW_CFG2, 0x00000000);
	} else {
		rt2800_register_write(rt2x00dev, TX_SW_CFG0, 0x00000000);
		rt2800_register_write(rt2x00dev, TX_SW_CFG1, 0x00080606);
	}

	rt2800_register_read(rt2x00dev, TX_LINK_CFG, &reg);
	rt2x00_set_field32(&reg, TX_LINK_CFG_REMOTE_MFB_LIFETIME, 32);
	rt2x00_set_field32(&reg, TX_LINK_CFG_MFB_ENABLE, 0);
	rt2x00_set_field32(&reg, TX_LINK_CFG_REMOTE_UMFS_ENABLE, 0);
	rt2x00_set_field32(&reg, TX_LINK_CFG_TX_MRQ_EN, 0);
	rt2x00_set_field32(&reg, TX_LINK_CFG_TX_RDG_EN, 0);
	rt2x00_set_field32(&reg, TX_LINK_CFG_TX_CF_ACK_EN, 1);
	rt2x00_set_field32(&reg, TX_LINK_CFG_REMOTE_MFB, 0);
	rt2x00_set_field32(&reg, TX_LINK_CFG_REMOTE_MFS, 0);
	rt2800_register_write(rt2x00dev, TX_LINK_CFG, reg);

	rt2800_register_read(rt2x00dev, TX_TIMEOUT_CFG, &reg);
	rt2x00_set_field32(&reg, TX_TIMEOUT_CFG_MPDU_LIFETIME, 9);
	rt2x00_set_field32(&reg, TX_TIMEOUT_CFG_RX_ACK_TIMEOUT, 32);
	rt2x00_set_field32(&reg, TX_TIMEOUT_CFG_TX_OP_TIMEOUT, 10);
	rt2800_register_write(rt2x00dev, TX_TIMEOUT_CFG, reg);

	rt2800_register_read(rt2x00dev, MAX_LEN_CFG, &reg);
	rt2x00_set_field32(&reg, MAX_LEN_CFG_MAX_MPDU, AGGREGATION_SIZE);
	if (rt2x00_rt_rev_gte(rt2x00dev, RT2872, REV_RT2872E) ||
	    rt2x00_rt(rt2x00dev, RT2883) ||
	    rt2x00_rt_rev_lt(rt2x00dev, RT3070, REV_RT3070E))
		rt2x00_set_field32(&reg, MAX_LEN_CFG_MAX_PSDU, 2);
	else
		rt2x00_set_field32(&reg, MAX_LEN_CFG_MAX_PSDU, 1);
	rt2x00_set_field32(&reg, MAX_LEN_CFG_MIN_PSDU, 0);
	rt2x00_set_field32(&reg, MAX_LEN_CFG_MIN_MPDU, 0);
	rt2800_register_write(rt2x00dev, MAX_LEN_CFG, reg);

	rt2800_register_read(rt2x00dev, LED_CFG, &reg);
	rt2x00_set_field32(&reg, LED_CFG_ON_PERIOD, 70);
	rt2x00_set_field32(&reg, LED_CFG_OFF_PERIOD, 30);
	rt2x00_set_field32(&reg, LED_CFG_SLOW_BLINK_PERIOD, 3);
	rt2x00_set_field32(&reg, LED_CFG_R_LED_MODE, 3);
	rt2x00_set_field32(&reg, LED_CFG_G_LED_MODE, 3);
	rt2x00_set_field32(&reg, LED_CFG_Y_LED_MODE, 3);
	rt2x00_set_field32(&reg, LED_CFG_LED_POLAR, 1);
	rt2800_register_write(rt2x00dev, LED_CFG, reg);

	rt2800_register_write(rt2x00dev, PBF_MAX_PCNT, 0x1f3fbf9f);

	rt2800_register_read(rt2x00dev, TX_RTY_CFG, &reg);
	rt2x00_set_field32(&reg, TX_RTY_CFG_SHORT_RTY_LIMIT, 15);
	rt2x00_set_field32(&reg, TX_RTY_CFG_LONG_RTY_LIMIT, 31);
	rt2x00_set_field32(&reg, TX_RTY_CFG_LONG_RTY_THRE, 2000);
	rt2x00_set_field32(&reg, TX_RTY_CFG_NON_AGG_RTY_MODE, 0);
	rt2x00_set_field32(&reg, TX_RTY_CFG_AGG_RTY_MODE, 0);
	rt2x00_set_field32(&reg, TX_RTY_CFG_TX_AUTO_FB_ENABLE, 1);
	rt2800_register_write(rt2x00dev, TX_RTY_CFG, reg);

	rt2800_register_read(rt2x00dev, AUTO_RSP_CFG, &reg);
	rt2x00_set_field32(&reg, AUTO_RSP_CFG_AUTORESPONDER, 1);
	rt2x00_set_field32(&reg, AUTO_RSP_CFG_BAC_ACK_POLICY, 1);
	rt2x00_set_field32(&reg, AUTO_RSP_CFG_CTS_40_MMODE, 0);
	rt2x00_set_field32(&reg, AUTO_RSP_CFG_CTS_40_MREF, 0);
	rt2x00_set_field32(&reg, AUTO_RSP_CFG_AR_PREAMBLE, 1);
	rt2x00_set_field32(&reg, AUTO_RSP_CFG_DUAL_CTS_EN, 0);
	rt2x00_set_field32(&reg, AUTO_RSP_CFG_ACK_CTS_PSM_BIT, 0);
	rt2800_register_write(rt2x00dev, AUTO_RSP_CFG, reg);

	rt2800_register_read(rt2x00dev, CCK_PROT_CFG, &reg);
	rt2x00_set_field32(&reg, CCK_PROT_CFG_PROTECT_RATE, 3);
	rt2x00_set_field32(&reg, CCK_PROT_CFG_PROTECT_CTRL, 0);
	rt2x00_set_field32(&reg, CCK_PROT_CFG_PROTECT_NAV_SHORT, 1);
	rt2x00_set_field32(&reg, CCK_PROT_CFG_TX_OP_ALLOW_CCK, 1);
	rt2x00_set_field32(&reg, CCK_PROT_CFG_TX_OP_ALLOW_OFDM, 1);
	rt2x00_set_field32(&reg, CCK_PROT_CFG_TX_OP_ALLOW_MM20, 1);
	rt2x00_set_field32(&reg, CCK_PROT_CFG_TX_OP_ALLOW_MM40, 0);
	rt2x00_set_field32(&reg, CCK_PROT_CFG_TX_OP_ALLOW_GF20, 1);
	rt2x00_set_field32(&reg, CCK_PROT_CFG_TX_OP_ALLOW_GF40, 0);
	rt2x00_set_field32(&reg, CCK_PROT_CFG_RTS_TH_EN, 1);
	rt2800_register_write(rt2x00dev, CCK_PROT_CFG, reg);

	rt2800_register_read(rt2x00dev, OFDM_PROT_CFG, &reg);
	rt2x00_set_field32(&reg, OFDM_PROT_CFG_PROTECT_RATE, 3);
	rt2x00_set_field32(&reg, OFDM_PROT_CFG_PROTECT_CTRL, 0);
	rt2x00_set_field32(&reg, OFDM_PROT_CFG_PROTECT_NAV_SHORT, 1);
	rt2x00_set_field32(&reg, OFDM_PROT_CFG_TX_OP_ALLOW_CCK, 1);
	rt2x00_set_field32(&reg, OFDM_PROT_CFG_TX_OP_ALLOW_OFDM, 1);
	rt2x00_set_field32(&reg, OFDM_PROT_CFG_TX_OP_ALLOW_MM20, 1);
	rt2x00_set_field32(&reg, OFDM_PROT_CFG_TX_OP_ALLOW_MM40, 0);
	rt2x00_set_field32(&reg, OFDM_PROT_CFG_TX_OP_ALLOW_GF20, 1);
	rt2x00_set_field32(&reg, OFDM_PROT_CFG_TX_OP_ALLOW_GF40, 0);
	rt2x00_set_field32(&reg, OFDM_PROT_CFG_RTS_TH_EN, 1);
	rt2800_register_write(rt2x00dev, OFDM_PROT_CFG, reg);

	rt2800_register_read(rt2x00dev, MM20_PROT_CFG, &reg);
	rt2x00_set_field32(&reg, MM20_PROT_CFG_PROTECT_RATE, 0x4004);
	rt2x00_set_field32(&reg, MM20_PROT_CFG_PROTECT_CTRL, 0);
	rt2x00_set_field32(&reg, MM20_PROT_CFG_PROTECT_NAV_SHORT, 1);
	rt2x00_set_field32(&reg, MM20_PROT_CFG_TX_OP_ALLOW_CCK, 1);
	rt2x00_set_field32(&reg, MM20_PROT_CFG_TX_OP_ALLOW_OFDM, 1);
	rt2x00_set_field32(&reg, MM20_PROT_CFG_TX_OP_ALLOW_MM20, 1);
	rt2x00_set_field32(&reg, MM20_PROT_CFG_TX_OP_ALLOW_MM40, 0);
	rt2x00_set_field32(&reg, MM20_PROT_CFG_TX_OP_ALLOW_GF20, 1);
	rt2x00_set_field32(&reg, MM20_PROT_CFG_TX_OP_ALLOW_GF40, 0);
	rt2x00_set_field32(&reg, MM20_PROT_CFG_RTS_TH_EN, 0);
	rt2800_register_write(rt2x00dev, MM20_PROT_CFG, reg);

	rt2800_register_read(rt2x00dev, MM40_PROT_CFG, &reg);
	rt2x00_set_field32(&reg, MM40_PROT_CFG_PROTECT_RATE, 0x4084);
	rt2x00_set_field32(&reg, MM40_PROT_CFG_PROTECT_CTRL, 0);
	rt2x00_set_field32(&reg, MM40_PROT_CFG_PROTECT_NAV_SHORT, 1);
	rt2x00_set_field32(&reg, MM40_PROT_CFG_TX_OP_ALLOW_CCK, 1);
	rt2x00_set_field32(&reg, MM40_PROT_CFG_TX_OP_ALLOW_OFDM, 1);
	rt2x00_set_field32(&reg, MM40_PROT_CFG_TX_OP_ALLOW_MM20, 1);
	rt2x00_set_field32(&reg, MM40_PROT_CFG_TX_OP_ALLOW_MM40, 1);
	rt2x00_set_field32(&reg, MM40_PROT_CFG_TX_OP_ALLOW_GF20, 1);
	rt2x00_set_field32(&reg, MM40_PROT_CFG_TX_OP_ALLOW_GF40, 1);
	rt2x00_set_field32(&reg, MM40_PROT_CFG_RTS_TH_EN, 0);
	rt2800_register_write(rt2x00dev, MM40_PROT_CFG, reg);

	rt2800_register_read(rt2x00dev, GF20_PROT_CFG, &reg);
	rt2x00_set_field32(&reg, GF20_PROT_CFG_PROTECT_RATE, 0x4004);
	rt2x00_set_field32(&reg, GF20_PROT_CFG_PROTECT_CTRL, 0);
	rt2x00_set_field32(&reg, GF20_PROT_CFG_PROTECT_NAV_SHORT, 1);
	rt2x00_set_field32(&reg, GF20_PROT_CFG_TX_OP_ALLOW_CCK, 1);
	rt2x00_set_field32(&reg, GF20_PROT_CFG_TX_OP_ALLOW_OFDM, 1);
	rt2x00_set_field32(&reg, GF20_PROT_CFG_TX_OP_ALLOW_MM20, 1);
	rt2x00_set_field32(&reg, GF20_PROT_CFG_TX_OP_ALLOW_MM40, 0);
	rt2x00_set_field32(&reg, GF20_PROT_CFG_TX_OP_ALLOW_GF20, 1);
	rt2x00_set_field32(&reg, GF20_PROT_CFG_TX_OP_ALLOW_GF40, 0);
	rt2x00_set_field32(&reg, GF20_PROT_CFG_RTS_TH_EN, 0);
	rt2800_register_write(rt2x00dev, GF20_PROT_CFG, reg);

	rt2800_register_read(rt2x00dev, GF40_PROT_CFG, &reg);
	rt2x00_set_field32(&reg, GF40_PROT_CFG_PROTECT_RATE, 0x4084);
	rt2x00_set_field32(&reg, GF40_PROT_CFG_PROTECT_CTRL, 0);
	rt2x00_set_field32(&reg, GF40_PROT_CFG_PROTECT_NAV_SHORT, 1);
	rt2x00_set_field32(&reg, GF40_PROT_CFG_TX_OP_ALLOW_CCK, 1);
	rt2x00_set_field32(&reg, GF40_PROT_CFG_TX_OP_ALLOW_OFDM, 1);
	rt2x00_set_field32(&reg, GF40_PROT_CFG_TX_OP_ALLOW_MM20, 1);
	rt2x00_set_field32(&reg, GF40_PROT_CFG_TX_OP_ALLOW_MM40, 1);
	rt2x00_set_field32(&reg, GF40_PROT_CFG_TX_OP_ALLOW_GF20, 1);
	rt2x00_set_field32(&reg, GF40_PROT_CFG_TX_OP_ALLOW_GF40, 1);
	rt2x00_set_field32(&reg, GF40_PROT_CFG_RTS_TH_EN, 0);
	rt2800_register_write(rt2x00dev, GF40_PROT_CFG, reg);

	if (rt2x00_is_usb(rt2x00dev)) {
		rt2800_register_write(rt2x00dev, PBF_CFG, 0xf40006);

		rt2800_register_read(rt2x00dev, WPDMA_GLO_CFG, &reg);
		rt2x00_set_field32(&reg, WPDMA_GLO_CFG_ENABLE_TX_DMA, 0);
		rt2x00_set_field32(&reg, WPDMA_GLO_CFG_TX_DMA_BUSY, 0);
		rt2x00_set_field32(&reg, WPDMA_GLO_CFG_ENABLE_RX_DMA, 0);
		rt2x00_set_field32(&reg, WPDMA_GLO_CFG_RX_DMA_BUSY, 0);
		rt2x00_set_field32(&reg, WPDMA_GLO_CFG_WP_DMA_BURST_SIZE, 3);
		rt2x00_set_field32(&reg, WPDMA_GLO_CFG_TX_WRITEBACK_DONE, 0);
		rt2x00_set_field32(&reg, WPDMA_GLO_CFG_BIG_ENDIAN, 0);
		rt2x00_set_field32(&reg, WPDMA_GLO_CFG_RX_HDR_SCATTER, 0);
		rt2x00_set_field32(&reg, WPDMA_GLO_CFG_HDR_SEG_LEN, 0);
		rt2800_register_write(rt2x00dev, WPDMA_GLO_CFG, reg);
	}

	/*
	 * The legacy driver also sets TXOP_CTRL_CFG_RESERVED_TRUN_EN to 1
	 * although it is reserved.
	 */
	rt2800_register_read(rt2x00dev, TXOP_CTRL_CFG, &reg);
	rt2x00_set_field32(&reg, TXOP_CTRL_CFG_TIMEOUT_TRUN_EN, 1);
	rt2x00_set_field32(&reg, TXOP_CTRL_CFG_AC_TRUN_EN, 1);
	rt2x00_set_field32(&reg, TXOP_CTRL_CFG_TXRATEGRP_TRUN_EN, 1);
	rt2x00_set_field32(&reg, TXOP_CTRL_CFG_USER_MODE_TRUN_EN, 1);
	rt2x00_set_field32(&reg, TXOP_CTRL_CFG_MIMO_PS_TRUN_EN, 1);
	rt2x00_set_field32(&reg, TXOP_CTRL_CFG_RESERVED_TRUN_EN, 1);
	rt2x00_set_field32(&reg, TXOP_CTRL_CFG_LSIG_TXOP_EN, 0);
	rt2x00_set_field32(&reg, TXOP_CTRL_CFG_EXT_CCA_EN, 0);
	rt2x00_set_field32(&reg, TXOP_CTRL_CFG_EXT_CCA_DLY, 88);
	rt2x00_set_field32(&reg, TXOP_CTRL_CFG_EXT_CWMIN, 0);
	rt2800_register_write(rt2x00dev, TXOP_CTRL_CFG, reg);

	rt2800_register_write(rt2x00dev, TXOP_HLDR_ET, 0x00000002);

	rt2800_register_read(rt2x00dev, TX_RTS_CFG, &reg);
	rt2x00_set_field32(&reg, TX_RTS_CFG_AUTO_RTS_RETRY_LIMIT, 32);
	rt2x00_set_field32(&reg, TX_RTS_CFG_RTS_THRES,
			   IEEE80211_MAX_RTS_THRESHOLD);
	rt2x00_set_field32(&reg, TX_RTS_CFG_RTS_FBK_EN, 0);
	rt2800_register_write(rt2x00dev, TX_RTS_CFG, reg);

	rt2800_register_write(rt2x00dev, EXP_ACK_TIME, 0x002400ca);

	/*
	 * Usually the CCK SIFS time should be set to 10 and the OFDM SIFS
	 * time should be set to 16. However, the original Ralink driver uses
	 * 16 for both and indeed using a value of 10 for CCK SIFS results in
	 * connection problems with 11g + CTS protection. Hence, use the same
	 * defaults as the Ralink driver: 16 for both, CCK and OFDM SIFS.
	 */
	rt2800_register_read(rt2x00dev, XIFS_TIME_CFG, &reg);
	rt2x00_set_field32(&reg, XIFS_TIME_CFG_CCKM_SIFS_TIME, 16);
	rt2x00_set_field32(&reg, XIFS_TIME_CFG_OFDM_SIFS_TIME, 16);
	rt2x00_set_field32(&reg, XIFS_TIME_CFG_OFDM_XIFS_TIME, 4);
	rt2x00_set_field32(&reg, XIFS_TIME_CFG_EIFS, 314);
	rt2x00_set_field32(&reg, XIFS_TIME_CFG_BB_RXEND_ENABLE, 1);
	rt2800_register_write(rt2x00dev, XIFS_TIME_CFG, reg);

	rt2800_register_write(rt2x00dev, PWR_PIN_CFG, 0x00000003);

	/*
	 * ASIC will keep garbage value after boot, clear encryption keys.
	 */
	for (i = 0; i < 4; i++)
		rt2800_register_write(rt2x00dev,
					 SHARED_KEY_MODE_ENTRY(i), 0);

	for (i = 0; i < 256; i++) {
		rt2800_config_wcid(rt2x00dev, NULL, i);
		rt2800_delete_wcid_attr(rt2x00dev, i);
		rt2800_register_write(rt2x00dev, MAC_IVEIV_ENTRY(i), 0);
	}

	/*
	 * Clear all beacons
	 */
	rt2800_clear_beacon_register(rt2x00dev, HW_BEACON_BASE0);
	rt2800_clear_beacon_register(rt2x00dev, HW_BEACON_BASE1);
	rt2800_clear_beacon_register(rt2x00dev, HW_BEACON_BASE2);
	rt2800_clear_beacon_register(rt2x00dev, HW_BEACON_BASE3);
	rt2800_clear_beacon_register(rt2x00dev, HW_BEACON_BASE4);
	rt2800_clear_beacon_register(rt2x00dev, HW_BEACON_BASE5);
	rt2800_clear_beacon_register(rt2x00dev, HW_BEACON_BASE6);
	rt2800_clear_beacon_register(rt2x00dev, HW_BEACON_BASE7);

	if (rt2x00_is_usb(rt2x00dev)) {
		rt2800_register_read(rt2x00dev, US_CYC_CNT, &reg);
		rt2x00_set_field32(&reg, US_CYC_CNT_CLOCK_CYCLE, 30);
		rt2800_register_write(rt2x00dev, US_CYC_CNT, reg);
	} else if (rt2x00_is_pcie(rt2x00dev)) {
		rt2800_register_read(rt2x00dev, US_CYC_CNT, &reg);
		rt2x00_set_field32(&reg, US_CYC_CNT_CLOCK_CYCLE, 125);
		rt2800_register_write(rt2x00dev, US_CYC_CNT, reg);
	}

	rt2800_register_read(rt2x00dev, HT_FBK_CFG0, &reg);
	rt2x00_set_field32(&reg, HT_FBK_CFG0_HTMCS0FBK, 0);
	rt2x00_set_field32(&reg, HT_FBK_CFG0_HTMCS1FBK, 0);
	rt2x00_set_field32(&reg, HT_FBK_CFG0_HTMCS2FBK, 1);
	rt2x00_set_field32(&reg, HT_FBK_CFG0_HTMCS3FBK, 2);
	rt2x00_set_field32(&reg, HT_FBK_CFG0_HTMCS4FBK, 3);
	rt2x00_set_field32(&reg, HT_FBK_CFG0_HTMCS5FBK, 4);
	rt2x00_set_field32(&reg, HT_FBK_CFG0_HTMCS6FBK, 5);
	rt2x00_set_field32(&reg, HT_FBK_CFG0_HTMCS7FBK, 6);
	rt2800_register_write(rt2x00dev, HT_FBK_CFG0, reg);

	rt2800_register_read(rt2x00dev, HT_FBK_CFG1, &reg);
	rt2x00_set_field32(&reg, HT_FBK_CFG1_HTMCS8FBK, 8);
	rt2x00_set_field32(&reg, HT_FBK_CFG1_HTMCS9FBK, 8);
	rt2x00_set_field32(&reg, HT_FBK_CFG1_HTMCS10FBK, 9);
	rt2x00_set_field32(&reg, HT_FBK_CFG1_HTMCS11FBK, 10);
	rt2x00_set_field32(&reg, HT_FBK_CFG1_HTMCS12FBK, 11);
	rt2x00_set_field32(&reg, HT_FBK_CFG1_HTMCS13FBK, 12);
	rt2x00_set_field32(&reg, HT_FBK_CFG1_HTMCS14FBK, 13);
	rt2x00_set_field32(&reg, HT_FBK_CFG1_HTMCS15FBK, 14);
	rt2800_register_write(rt2x00dev, HT_FBK_CFG1, reg);

	rt2800_register_read(rt2x00dev, LG_FBK_CFG0, &reg);
	rt2x00_set_field32(&reg, LG_FBK_CFG0_OFDMMCS0FBK, 8);
	rt2x00_set_field32(&reg, LG_FBK_CFG0_OFDMMCS1FBK, 8);
	rt2x00_set_field32(&reg, LG_FBK_CFG0_OFDMMCS2FBK, 9);
	rt2x00_set_field32(&reg, LG_FBK_CFG0_OFDMMCS3FBK, 10);
	rt2x00_set_field32(&reg, LG_FBK_CFG0_OFDMMCS4FBK, 11);
	rt2x00_set_field32(&reg, LG_FBK_CFG0_OFDMMCS5FBK, 12);
	rt2x00_set_field32(&reg, LG_FBK_CFG0_OFDMMCS6FBK, 13);
	rt2x00_set_field32(&reg, LG_FBK_CFG0_OFDMMCS7FBK, 14);
	rt2800_register_write(rt2x00dev, LG_FBK_CFG0, reg);

	rt2800_register_read(rt2x00dev, LG_FBK_CFG1, &reg);
	rt2x00_set_field32(&reg, LG_FBK_CFG0_CCKMCS0FBK, 0);
	rt2x00_set_field32(&reg, LG_FBK_CFG0_CCKMCS1FBK, 0);
	rt2x00_set_field32(&reg, LG_FBK_CFG0_CCKMCS2FBK, 1);
	rt2x00_set_field32(&reg, LG_FBK_CFG0_CCKMCS3FBK, 2);
	rt2800_register_write(rt2x00dev, LG_FBK_CFG1, reg);

	/*
	 * Do not force the BA window size, we use the TXWI to set it
	 */
	rt2800_register_read(rt2x00dev, AMPDU_BA_WINSIZE, &reg);
	rt2x00_set_field32(&reg, AMPDU_BA_WINSIZE_FORCE_WINSIZE_ENABLE, 0);
	rt2x00_set_field32(&reg, AMPDU_BA_WINSIZE_FORCE_WINSIZE, 0);
	rt2800_register_write(rt2x00dev, AMPDU_BA_WINSIZE, reg);

	/*
	 * We must clear the error counters.
	 * These registers are cleared on read,
	 * so we may pass a useless variable to store the value.
	 */
	rt2800_register_read(rt2x00dev, RX_STA_CNT0, &reg);
	rt2800_register_read(rt2x00dev, RX_STA_CNT1, &reg);
	rt2800_register_read(rt2x00dev, RX_STA_CNT2, &reg);
	rt2800_register_read(rt2x00dev, TX_STA_CNT0, &reg);
	rt2800_register_read(rt2x00dev, TX_STA_CNT1, &reg);
	rt2800_register_read(rt2x00dev, TX_STA_CNT2, &reg);

	/*
	 * Setup leadtime for pre tbtt interrupt to 6ms
	 */
	rt2800_register_read(rt2x00dev, INT_TIMER_CFG, &reg);
	rt2x00_set_field32(&reg, INT_TIMER_CFG_PRE_TBTT_TIMER, 6 << 4);
	rt2800_register_write(rt2x00dev, INT_TIMER_CFG, reg);

	/*
	 * Set up channel statistics timer
	 */
	rt2800_register_read(rt2x00dev, CH_TIME_CFG, &reg);
	rt2x00_set_field32(&reg, CH_TIME_CFG_EIFS_BUSY, 1);
	rt2x00_set_field32(&reg, CH_TIME_CFG_NAV_BUSY, 1);
	rt2x00_set_field32(&reg, CH_TIME_CFG_RX_BUSY, 1);
	rt2x00_set_field32(&reg, CH_TIME_CFG_TX_BUSY, 1);
	rt2x00_set_field32(&reg, CH_TIME_CFG_TMR_EN, 1);
	rt2800_register_write(rt2x00dev, CH_TIME_CFG, reg);

	return 0;
}

static int rt2800_wait_bbp_rf_ready(struct rt2x00_dev *rt2x00dev)
{
	unsigned int i;
	u32 reg;

	for (i = 0; i < REGISTER_BUSY_COUNT; i++) {
		rt2800_register_read(rt2x00dev, MAC_STATUS_CFG, &reg);
		if (!rt2x00_get_field32(reg, MAC_STATUS_CFG_BBP_RF_BUSY))
			return 0;

		udelay(REGISTER_BUSY_DELAY);
	}

	ERROR(rt2x00dev, "BBP/RF register access failed, aborting.\n");
	return -EACCES;
}

static int rt2800_wait_bbp_ready(struct rt2x00_dev *rt2x00dev)
{
	unsigned int i;
	u8 value;

	/*
	 * BBP was enabled after firmware was loaded,
	 * but we need to reactivate it now.
	 */
	rt2800_register_write(rt2x00dev, H2M_BBP_AGENT, 0);
	rt2800_register_write(rt2x00dev, H2M_MAILBOX_CSR, 0);
	msleep(1);

	for (i = 0; i < REGISTER_BUSY_COUNT; i++) {
		rt2800_bbp_read(rt2x00dev, 0, &value);
		if ((value != 0xff) && (value != 0x00))
			return 0;
		udelay(REGISTER_BUSY_DELAY);
	}

	ERROR(rt2x00dev, "BBP register access failed, aborting.\n");
	return -EACCES;
}

static int rt2800_init_bbp(struct rt2x00_dev *rt2x00dev)
{
	unsigned int i;
	u16 eeprom;
	u8 reg_id;
	u8 value;

	if (unlikely(rt2800_wait_bbp_rf_ready(rt2x00dev) ||
		     rt2800_wait_bbp_ready(rt2x00dev)))
		return -EACCES;

	if (rt2x00_rt(rt2x00dev, RT5390) ||
		rt2x00_rt(rt2x00dev, RT5392)) {
		rt2800_bbp_read(rt2x00dev, 4, &value);
		rt2x00_set_field8(&value, BBP4_MAC_IF_CTRL, 1);
		rt2800_bbp_write(rt2x00dev, 4, value);
	}

	if (rt2800_is_305x_soc(rt2x00dev) ||
	    rt2x00_rt(rt2x00dev, RT3572) ||
	    rt2x00_rt(rt2x00dev, RT5390) ||
	    rt2x00_rt(rt2x00dev, RT5392))
		rt2800_bbp_write(rt2x00dev, 31, 0x08);

	rt2800_bbp_write(rt2x00dev, 65, 0x2c);
	rt2800_bbp_write(rt2x00dev, 66, 0x38);

	if (rt2x00_rt(rt2x00dev, RT5390) ||
		rt2x00_rt(rt2x00dev, RT5392))
		rt2800_bbp_write(rt2x00dev, 68, 0x0b);

	if (rt2x00_rt_rev(rt2x00dev, RT2860, REV_RT2860C)) {
		rt2800_bbp_write(rt2x00dev, 69, 0x16);
		rt2800_bbp_write(rt2x00dev, 73, 0x12);
	} else if (rt2x00_rt(rt2x00dev, RT5390) ||
			   rt2x00_rt(rt2x00dev, RT5392)) {
		rt2800_bbp_write(rt2x00dev, 69, 0x12);
		rt2800_bbp_write(rt2x00dev, 73, 0x13);
		rt2800_bbp_write(rt2x00dev, 75, 0x46);
		rt2800_bbp_write(rt2x00dev, 76, 0x28);
		rt2800_bbp_write(rt2x00dev, 77, 0x59);
	} else {
		rt2800_bbp_write(rt2x00dev, 69, 0x12);
		rt2800_bbp_write(rt2x00dev, 73, 0x10);
	}

	rt2800_bbp_write(rt2x00dev, 70, 0x0a);

	if (rt2x00_rt(rt2x00dev, RT3070) ||
	    rt2x00_rt(rt2x00dev, RT3071) ||
	    rt2x00_rt(rt2x00dev, RT3090) ||
	    rt2x00_rt(rt2x00dev, RT3390) ||
	    rt2x00_rt(rt2x00dev, RT3572) ||
	    rt2x00_rt(rt2x00dev, RT5390) ||
	    rt2x00_rt(rt2x00dev, RT5392)) {
		rt2800_bbp_write(rt2x00dev, 79, 0x13);
		rt2800_bbp_write(rt2x00dev, 80, 0x05);
		rt2800_bbp_write(rt2x00dev, 81, 0x33);
	} else if (rt2800_is_305x_soc(rt2x00dev)) {
		rt2800_bbp_write(rt2x00dev, 78, 0x0e);
		rt2800_bbp_write(rt2x00dev, 80, 0x08);
	} else {
		rt2800_bbp_write(rt2x00dev, 81, 0x37);
	}

	rt2800_bbp_write(rt2x00dev, 82, 0x62);
	if (rt2x00_rt(rt2x00dev, RT5390) ||
		rt2x00_rt(rt2x00dev, RT5392))
		rt2800_bbp_write(rt2x00dev, 83, 0x7a);
	else
		rt2800_bbp_write(rt2x00dev, 83, 0x6a);

	if (rt2x00_rt_rev(rt2x00dev, RT2860, REV_RT2860D))
		rt2800_bbp_write(rt2x00dev, 84, 0x19);
	else if (rt2x00_rt(rt2x00dev, RT5390) ||
			 rt2x00_rt(rt2x00dev, RT5392))
		rt2800_bbp_write(rt2x00dev, 84, 0x9a);
	else
		rt2800_bbp_write(rt2x00dev, 84, 0x99);

	if (rt2x00_rt(rt2x00dev, RT5390) ||
		rt2x00_rt(rt2x00dev, RT5392))
		rt2800_bbp_write(rt2x00dev, 86, 0x38);
	else
		rt2800_bbp_write(rt2x00dev, 86, 0x00);

	if (rt2x00_rt(rt2x00dev, RT5392))
		rt2800_bbp_write(rt2x00dev, 88, 0x90);

	rt2800_bbp_write(rt2x00dev, 91, 0x04);

	if (rt2x00_rt(rt2x00dev, RT5390) ||
		rt2x00_rt(rt2x00dev, RT5392))
		rt2800_bbp_write(rt2x00dev, 92, 0x02);
	else
		rt2800_bbp_write(rt2x00dev, 92, 0x00);

	if (rt2x00_rt(rt2x00dev, RT5392)) {
		rt2800_bbp_write(rt2x00dev, 95, 0x9a);
		rt2800_bbp_write(rt2x00dev, 98, 0x12);
	}

	if (rt2x00_rt_rev_gte(rt2x00dev, RT3070, REV_RT3070F) ||
	    rt2x00_rt_rev_gte(rt2x00dev, RT3071, REV_RT3071E) ||
	    rt2x00_rt_rev_gte(rt2x00dev, RT3090, REV_RT3090E) ||
	    rt2x00_rt_rev_gte(rt2x00dev, RT3390, REV_RT3390E) ||
	    rt2x00_rt(rt2x00dev, RT3572) ||
	    rt2x00_rt(rt2x00dev, RT5390) ||
	    rt2x00_rt(rt2x00dev, RT5392) ||
	    rt2800_is_305x_soc(rt2x00dev))
		rt2800_bbp_write(rt2x00dev, 103, 0xc0);
	else
		rt2800_bbp_write(rt2x00dev, 103, 0x00);

	if (rt2x00_rt(rt2x00dev, RT5390) ||
		rt2x00_rt(rt2x00dev, RT5392))
		rt2800_bbp_write(rt2x00dev, 104, 0x92);

	if (rt2800_is_305x_soc(rt2x00dev))
		rt2800_bbp_write(rt2x00dev, 105, 0x01);
	else if (rt2x00_rt(rt2x00dev, RT5390) ||
			 rt2x00_rt(rt2x00dev, RT5392))
		rt2800_bbp_write(rt2x00dev, 105, 0x3c);
	else
		rt2800_bbp_write(rt2x00dev, 105, 0x05);

	if (rt2x00_rt(rt2x00dev, RT5390))
		rt2800_bbp_write(rt2x00dev, 106, 0x03);
	else if (rt2x00_rt(rt2x00dev, RT5392))
		rt2800_bbp_write(rt2x00dev, 106, 0x12);
	else
		rt2800_bbp_write(rt2x00dev, 106, 0x35);

	if (rt2x00_rt(rt2x00dev, RT5390) ||
		rt2x00_rt(rt2x00dev, RT5392))
		rt2800_bbp_write(rt2x00dev, 128, 0x12);

	if (rt2x00_rt(rt2x00dev, RT5392)) {
		rt2800_bbp_write(rt2x00dev, 134, 0xd0);
		rt2800_bbp_write(rt2x00dev, 135, 0xf6);
	}

	if (rt2x00_rt(rt2x00dev, RT3071) ||
	    rt2x00_rt(rt2x00dev, RT3090) ||
	    rt2x00_rt(rt2x00dev, RT3390) ||
	    rt2x00_rt(rt2x00dev, RT3572) ||
	    rt2x00_rt(rt2x00dev, RT5390) ||
	    rt2x00_rt(rt2x00dev, RT5392)) {
		rt2800_bbp_read(rt2x00dev, 138, &value);

		rt2x00_eeprom_read(rt2x00dev, EEPROM_NIC_CONF0, &eeprom);
		if (rt2x00_get_field16(eeprom, EEPROM_NIC_CONF0_TXPATH) == 1)
			value |= 0x20;
		if (rt2x00_get_field16(eeprom, EEPROM_NIC_CONF0_RXPATH) == 1)
			value &= ~0x02;

		rt2800_bbp_write(rt2x00dev, 138, value);
	}

	if (rt2x00_rt(rt2x00dev, RT5390) ||
		rt2x00_rt(rt2x00dev, RT5392)) {
		int ant, div_mode;

		rt2x00_eeprom_read(rt2x00dev, EEPROM_NIC_CONF1, &eeprom);
		div_mode = rt2x00_get_field16(eeprom,
					      EEPROM_NIC_CONF1_ANT_DIVERSITY);
		ant = (div_mode == 3) ? 1 : 0;

		/* check if this is a Bluetooth combo card */
		if (test_bit(CAPABILITY_BT_COEXIST, &rt2x00dev->cap_flags)) {
			u32 reg;

			rt2800_register_read(rt2x00dev, GPIO_CTRL_CFG, &reg);
			rt2x00_set_field32(&reg, GPIO_CTRL_CFG_GPIOD_BIT3, 0);
			rt2x00_set_field32(&reg, GPIO_CTRL_CFG_GPIOD_BIT6, 0);
			rt2x00_set_field32(&reg, GPIO_CTRL_CFG_BIT3, 0);
			rt2x00_set_field32(&reg, GPIO_CTRL_CFG_BIT6, 0);
			if (ant == 0)
				rt2x00_set_field32(&reg, GPIO_CTRL_CFG_BIT3, 1);
			else if (ant == 1)
				rt2x00_set_field32(&reg, GPIO_CTRL_CFG_BIT6, 1);
			rt2800_register_write(rt2x00dev, GPIO_CTRL_CFG, reg);
		}

		rt2800_bbp_read(rt2x00dev, 152, &value);
		if (ant == 0)
			rt2x00_set_field8(&value, BBP152_RX_DEFAULT_ANT, 1);
		else
			rt2x00_set_field8(&value, BBP152_RX_DEFAULT_ANT, 0);
		rt2800_bbp_write(rt2x00dev, 152, value);

		/* Init frequency calibration */
		rt2800_bbp_write(rt2x00dev, 142, 1);
		rt2800_bbp_write(rt2x00dev, 143, 57);
	}

	for (i = 0; i < EEPROM_BBP_SIZE; i++) {
		rt2x00_eeprom_read(rt2x00dev, EEPROM_BBP_START + i, &eeprom);

		if (eeprom != 0xffff && eeprom != 0x0000) {
			reg_id = rt2x00_get_field16(eeprom, EEPROM_BBP_REG_ID);
			value = rt2x00_get_field16(eeprom, EEPROM_BBP_VALUE);
			rt2800_bbp_write(rt2x00dev, reg_id, value);
		}
	}

	return 0;
}

static u8 rt2800_init_rx_filter(struct rt2x00_dev *rt2x00dev,
				bool bw40, u8 rfcsr24, u8 filter_target)
{
	unsigned int i;
	u8 bbp;
	u8 rfcsr;
	u8 passband;
	u8 stopband;
	u8 overtuned = 0;

	rt2800_rfcsr_write(rt2x00dev, 24, rfcsr24);

	rt2800_bbp_read(rt2x00dev, 4, &bbp);
	rt2x00_set_field8(&bbp, BBP4_BANDWIDTH, 2 * bw40);
	rt2800_bbp_write(rt2x00dev, 4, bbp);

	rt2800_rfcsr_read(rt2x00dev, 31, &rfcsr);
	rt2x00_set_field8(&rfcsr, RFCSR31_RX_H20M, bw40);
	rt2800_rfcsr_write(rt2x00dev, 31, rfcsr);

	rt2800_rfcsr_read(rt2x00dev, 22, &rfcsr);
	rt2x00_set_field8(&rfcsr, RFCSR22_BASEBAND_LOOPBACK, 1);
	rt2800_rfcsr_write(rt2x00dev, 22, rfcsr);

	/*
	 * Set power & frequency of passband test tone
	 */
	rt2800_bbp_write(rt2x00dev, 24, 0);

	for (i = 0; i < 100; i++) {
		rt2800_bbp_write(rt2x00dev, 25, 0x90);
		msleep(1);

		rt2800_bbp_read(rt2x00dev, 55, &passband);
		if (passband)
			break;
	}

	/*
	 * Set power & frequency of stopband test tone
	 */
	rt2800_bbp_write(rt2x00dev, 24, 0x06);

	for (i = 0; i < 100; i++) {
		rt2800_bbp_write(rt2x00dev, 25, 0x90);
		msleep(1);

		rt2800_bbp_read(rt2x00dev, 55, &stopband);

		if ((passband - stopband) <= filter_target) {
			rfcsr24++;
			overtuned += ((passband - stopband) == filter_target);
		} else
			break;

		rt2800_rfcsr_write(rt2x00dev, 24, rfcsr24);
	}

	rfcsr24 -= !!overtuned;

	rt2800_rfcsr_write(rt2x00dev, 24, rfcsr24);
	return rfcsr24;
}

static int rt2800_init_rfcsr(struct rt2x00_dev *rt2x00dev)
{
	struct rt2800_drv_data *drv_data = rt2x00dev->drv_data;
	u8 rfcsr;
	u8 bbp;
	u32 reg;
	u16 eeprom;

	if (!rt2x00_rt(rt2x00dev, RT3070) &&
	    !rt2x00_rt(rt2x00dev, RT3071) &&
	    !rt2x00_rt(rt2x00dev, RT3090) &&
	    !rt2x00_rt(rt2x00dev, RT3390) &&
	    !rt2x00_rt(rt2x00dev, RT3572) &&
	    !rt2x00_rt(rt2x00dev, RT5390) &&
	    !rt2x00_rt(rt2x00dev, RT5392) &&
	    !rt2800_is_305x_soc(rt2x00dev))
		return 0;

	/*
	 * Init RF calibration.
	 */
	if (rt2x00_rt(rt2x00dev, RT5390) ||
		rt2x00_rt(rt2x00dev, RT5392)) {
		rt2800_rfcsr_read(rt2x00dev, 2, &rfcsr);
		rt2x00_set_field8(&rfcsr, RFCSR2_RESCAL_EN, 1);
		rt2800_rfcsr_write(rt2x00dev, 2, rfcsr);
		msleep(1);
		rt2x00_set_field8(&rfcsr, RFCSR2_RESCAL_EN, 0);
		rt2800_rfcsr_write(rt2x00dev, 2, rfcsr);
	} else {
		rt2800_rfcsr_read(rt2x00dev, 30, &rfcsr);
		rt2x00_set_field8(&rfcsr, RFCSR30_RF_CALIBRATION, 1);
		rt2800_rfcsr_write(rt2x00dev, 30, rfcsr);
		msleep(1);
		rt2x00_set_field8(&rfcsr, RFCSR30_RF_CALIBRATION, 0);
		rt2800_rfcsr_write(rt2x00dev, 30, rfcsr);
	}

	if (rt2x00_rt(rt2x00dev, RT3070) ||
	    rt2x00_rt(rt2x00dev, RT3071) ||
	    rt2x00_rt(rt2x00dev, RT3090)) {
		rt2800_rfcsr_write(rt2x00dev, 4, 0x40);
		rt2800_rfcsr_write(rt2x00dev, 5, 0x03);
		rt2800_rfcsr_write(rt2x00dev, 6, 0x02);
		rt2800_rfcsr_write(rt2x00dev, 7, 0x60);
		rt2800_rfcsr_write(rt2x00dev, 9, 0x0f);
		rt2800_rfcsr_write(rt2x00dev, 10, 0x41);
		rt2800_rfcsr_write(rt2x00dev, 11, 0x21);
		rt2800_rfcsr_write(rt2x00dev, 12, 0x7b);
		rt2800_rfcsr_write(rt2x00dev, 14, 0x90);
		rt2800_rfcsr_write(rt2x00dev, 15, 0x58);
		rt2800_rfcsr_write(rt2x00dev, 16, 0xb3);
		rt2800_rfcsr_write(rt2x00dev, 17, 0x92);
		rt2800_rfcsr_write(rt2x00dev, 18, 0x2c);
		rt2800_rfcsr_write(rt2x00dev, 19, 0x02);
		rt2800_rfcsr_write(rt2x00dev, 20, 0xba);
		rt2800_rfcsr_write(rt2x00dev, 21, 0xdb);
		rt2800_rfcsr_write(rt2x00dev, 24, 0x16);
		rt2800_rfcsr_write(rt2x00dev, 25, 0x01);
		rt2800_rfcsr_write(rt2x00dev, 29, 0x1f);
	} else if (rt2x00_rt(rt2x00dev, RT3390)) {
		rt2800_rfcsr_write(rt2x00dev, 0, 0xa0);
		rt2800_rfcsr_write(rt2x00dev, 1, 0xe1);
		rt2800_rfcsr_write(rt2x00dev, 2, 0xf1);
		rt2800_rfcsr_write(rt2x00dev, 3, 0x62);
		rt2800_rfcsr_write(rt2x00dev, 4, 0x40);
		rt2800_rfcsr_write(rt2x00dev, 5, 0x8b);
		rt2800_rfcsr_write(rt2x00dev, 6, 0x42);
		rt2800_rfcsr_write(rt2x00dev, 7, 0x34);
		rt2800_rfcsr_write(rt2x00dev, 8, 0x00);
		rt2800_rfcsr_write(rt2x00dev, 9, 0xc0);
		rt2800_rfcsr_write(rt2x00dev, 10, 0x61);
		rt2800_rfcsr_write(rt2x00dev, 11, 0x21);
		rt2800_rfcsr_write(rt2x00dev, 12, 0x3b);
		rt2800_rfcsr_write(rt2x00dev, 13, 0xe0);
		rt2800_rfcsr_write(rt2x00dev, 14, 0x90);
		rt2800_rfcsr_write(rt2x00dev, 15, 0x53);
		rt2800_rfcsr_write(rt2x00dev, 16, 0xe0);
		rt2800_rfcsr_write(rt2x00dev, 17, 0x94);
		rt2800_rfcsr_write(rt2x00dev, 18, 0x5c);
		rt2800_rfcsr_write(rt2x00dev, 19, 0x4a);
		rt2800_rfcsr_write(rt2x00dev, 20, 0xb2);
		rt2800_rfcsr_write(rt2x00dev, 21, 0xf6);
		rt2800_rfcsr_write(rt2x00dev, 22, 0x00);
		rt2800_rfcsr_write(rt2x00dev, 23, 0x14);
		rt2800_rfcsr_write(rt2x00dev, 24, 0x08);
		rt2800_rfcsr_write(rt2x00dev, 25, 0x3d);
		rt2800_rfcsr_write(rt2x00dev, 26, 0x85);
		rt2800_rfcsr_write(rt2x00dev, 27, 0x00);
		rt2800_rfcsr_write(rt2x00dev, 28, 0x41);
		rt2800_rfcsr_write(rt2x00dev, 29, 0x8f);
		rt2800_rfcsr_write(rt2x00dev, 30, 0x20);
		rt2800_rfcsr_write(rt2x00dev, 31, 0x0f);
	} else if (rt2x00_rt(rt2x00dev, RT3572)) {
		rt2800_rfcsr_write(rt2x00dev, 0, 0x70);
		rt2800_rfcsr_write(rt2x00dev, 1, 0x81);
		rt2800_rfcsr_write(rt2x00dev, 2, 0xf1);
		rt2800_rfcsr_write(rt2x00dev, 3, 0x02);
		rt2800_rfcsr_write(rt2x00dev, 4, 0x4c);
		rt2800_rfcsr_write(rt2x00dev, 5, 0x05);
		rt2800_rfcsr_write(rt2x00dev, 6, 0x4a);
		rt2800_rfcsr_write(rt2x00dev, 7, 0xd8);
		rt2800_rfcsr_write(rt2x00dev, 9, 0xc3);
		rt2800_rfcsr_write(rt2x00dev, 10, 0xf1);
		rt2800_rfcsr_write(rt2x00dev, 11, 0xb9);
		rt2800_rfcsr_write(rt2x00dev, 12, 0x70);
		rt2800_rfcsr_write(rt2x00dev, 13, 0x65);
		rt2800_rfcsr_write(rt2x00dev, 14, 0xa0);
		rt2800_rfcsr_write(rt2x00dev, 15, 0x53);
		rt2800_rfcsr_write(rt2x00dev, 16, 0x4c);
		rt2800_rfcsr_write(rt2x00dev, 17, 0x23);
		rt2800_rfcsr_write(rt2x00dev, 18, 0xac);
		rt2800_rfcsr_write(rt2x00dev, 19, 0x93);
		rt2800_rfcsr_write(rt2x00dev, 20, 0xb3);
		rt2800_rfcsr_write(rt2x00dev, 21, 0xd0);
		rt2800_rfcsr_write(rt2x00dev, 22, 0x00);
		rt2800_rfcsr_write(rt2x00dev, 23, 0x3c);
		rt2800_rfcsr_write(rt2x00dev, 24, 0x16);
		rt2800_rfcsr_write(rt2x00dev, 25, 0x15);
		rt2800_rfcsr_write(rt2x00dev, 26, 0x85);
		rt2800_rfcsr_write(rt2x00dev, 27, 0x00);
		rt2800_rfcsr_write(rt2x00dev, 28, 0x00);
		rt2800_rfcsr_write(rt2x00dev, 29, 0x9b);
		rt2800_rfcsr_write(rt2x00dev, 30, 0x09);
		rt2800_rfcsr_write(rt2x00dev, 31, 0x10);
	} else if (rt2800_is_305x_soc(rt2x00dev)) {
		rt2800_rfcsr_write(rt2x00dev, 0, 0x50);
		rt2800_rfcsr_write(rt2x00dev, 1, 0x01);
		rt2800_rfcsr_write(rt2x00dev, 2, 0xf7);
		rt2800_rfcsr_write(rt2x00dev, 3, 0x75);
		rt2800_rfcsr_write(rt2x00dev, 4, 0x40);
		rt2800_rfcsr_write(rt2x00dev, 5, 0x03);
		rt2800_rfcsr_write(rt2x00dev, 6, 0x02);
		rt2800_rfcsr_write(rt2x00dev, 7, 0x50);
		rt2800_rfcsr_write(rt2x00dev, 8, 0x39);
		rt2800_rfcsr_write(rt2x00dev, 9, 0x0f);
		rt2800_rfcsr_write(rt2x00dev, 10, 0x60);
		rt2800_rfcsr_write(rt2x00dev, 11, 0x21);
		rt2800_rfcsr_write(rt2x00dev, 12, 0x75);
		rt2800_rfcsr_write(rt2x00dev, 13, 0x75);
		rt2800_rfcsr_write(rt2x00dev, 14, 0x90);
		rt2800_rfcsr_write(rt2x00dev, 15, 0x58);
		rt2800_rfcsr_write(rt2x00dev, 16, 0xb3);
		rt2800_rfcsr_write(rt2x00dev, 17, 0x92);
		rt2800_rfcsr_write(rt2x00dev, 18, 0x2c);
		rt2800_rfcsr_write(rt2x00dev, 19, 0x02);
		rt2800_rfcsr_write(rt2x00dev, 20, 0xba);
		rt2800_rfcsr_write(rt2x00dev, 21, 0xdb);
		rt2800_rfcsr_write(rt2x00dev, 22, 0x00);
		rt2800_rfcsr_write(rt2x00dev, 23, 0x31);
		rt2800_rfcsr_write(rt2x00dev, 24, 0x08);
		rt2800_rfcsr_write(rt2x00dev, 25, 0x01);
		rt2800_rfcsr_write(rt2x00dev, 26, 0x25);
		rt2800_rfcsr_write(rt2x00dev, 27, 0x23);
		rt2800_rfcsr_write(rt2x00dev, 28, 0x13);
		rt2800_rfcsr_write(rt2x00dev, 29, 0x83);
		rt2800_rfcsr_write(rt2x00dev, 30, 0x00);
		rt2800_rfcsr_write(rt2x00dev, 31, 0x00);
		return 0;
	} else if (rt2x00_rt(rt2x00dev, RT5390)) {
		rt2800_rfcsr_write(rt2x00dev, 1, 0x0f);
		rt2800_rfcsr_write(rt2x00dev, 2, 0x80);
		rt2800_rfcsr_write(rt2x00dev, 3, 0x88);
		rt2800_rfcsr_write(rt2x00dev, 5, 0x10);
		if (rt2x00_rt_rev_gte(rt2x00dev, RT5390, REV_RT5390F))
			rt2800_rfcsr_write(rt2x00dev, 6, 0xe0);
		else
			rt2800_rfcsr_write(rt2x00dev, 6, 0xa0);
		rt2800_rfcsr_write(rt2x00dev, 7, 0x00);
		rt2800_rfcsr_write(rt2x00dev, 10, 0x53);
		rt2800_rfcsr_write(rt2x00dev, 11, 0x4a);
		rt2800_rfcsr_write(rt2x00dev, 12, 0xc6);
		rt2800_rfcsr_write(rt2x00dev, 13, 0x9f);
		rt2800_rfcsr_write(rt2x00dev, 14, 0x00);
		rt2800_rfcsr_write(rt2x00dev, 15, 0x00);
		rt2800_rfcsr_write(rt2x00dev, 16, 0x00);
		rt2800_rfcsr_write(rt2x00dev, 18, 0x03);
		rt2800_rfcsr_write(rt2x00dev, 19, 0x00);

		rt2800_rfcsr_write(rt2x00dev, 20, 0x00);
		rt2800_rfcsr_write(rt2x00dev, 21, 0x00);
		rt2800_rfcsr_write(rt2x00dev, 22, 0x20);
		rt2800_rfcsr_write(rt2x00dev, 23, 0x00);
		rt2800_rfcsr_write(rt2x00dev, 24, 0x00);
		if (rt2x00_rt_rev_gte(rt2x00dev, RT5390, REV_RT5390F))
			rt2800_rfcsr_write(rt2x00dev, 25, 0x80);
		else
			rt2800_rfcsr_write(rt2x00dev, 25, 0xc0);
		rt2800_rfcsr_write(rt2x00dev, 26, 0x00);
		rt2800_rfcsr_write(rt2x00dev, 27, 0x09);
		rt2800_rfcsr_write(rt2x00dev, 28, 0x00);
		rt2800_rfcsr_write(rt2x00dev, 29, 0x10);

		rt2800_rfcsr_write(rt2x00dev, 30, 0x00);
		rt2800_rfcsr_write(rt2x00dev, 31, 0x80);
		rt2800_rfcsr_write(rt2x00dev, 32, 0x80);
		rt2800_rfcsr_write(rt2x00dev, 33, 0x00);
		rt2800_rfcsr_write(rt2x00dev, 34, 0x07);
		rt2800_rfcsr_write(rt2x00dev, 35, 0x12);
		rt2800_rfcsr_write(rt2x00dev, 36, 0x00);
		rt2800_rfcsr_write(rt2x00dev, 37, 0x08);
		rt2800_rfcsr_write(rt2x00dev, 38, 0x85);
		rt2800_rfcsr_write(rt2x00dev, 39, 0x1b);

		if (rt2x00_rt_rev_gte(rt2x00dev, RT5390, REV_RT5390F))
			rt2800_rfcsr_write(rt2x00dev, 40, 0x0b);
		else
			rt2800_rfcsr_write(rt2x00dev, 40, 0x4b);
		rt2800_rfcsr_write(rt2x00dev, 41, 0xbb);
		rt2800_rfcsr_write(rt2x00dev, 42, 0xd2);
		rt2800_rfcsr_write(rt2x00dev, 43, 0x9a);
		rt2800_rfcsr_write(rt2x00dev, 44, 0x0e);
		rt2800_rfcsr_write(rt2x00dev, 45, 0xa2);
		if (rt2x00_rt_rev_gte(rt2x00dev, RT5390, REV_RT5390F))
			rt2800_rfcsr_write(rt2x00dev, 46, 0x73);
		else
			rt2800_rfcsr_write(rt2x00dev, 46, 0x7b);
		rt2800_rfcsr_write(rt2x00dev, 47, 0x00);
		rt2800_rfcsr_write(rt2x00dev, 48, 0x10);
		rt2800_rfcsr_write(rt2x00dev, 49, 0x94);

		rt2800_rfcsr_write(rt2x00dev, 52, 0x38);
		if (rt2x00_rt_rev_gte(rt2x00dev, RT5390, REV_RT5390F))
			rt2800_rfcsr_write(rt2x00dev, 53, 0x00);
		else
			rt2800_rfcsr_write(rt2x00dev, 53, 0x84);
		rt2800_rfcsr_write(rt2x00dev, 54, 0x78);
		rt2800_rfcsr_write(rt2x00dev, 55, 0x44);
		rt2800_rfcsr_write(rt2x00dev, 56, 0x22);
		rt2800_rfcsr_write(rt2x00dev, 57, 0x80);
		rt2800_rfcsr_write(rt2x00dev, 58, 0x7f);
		rt2800_rfcsr_write(rt2x00dev, 59, 0x63);

		rt2800_rfcsr_write(rt2x00dev, 60, 0x45);
		if (rt2x00_rt_rev_gte(rt2x00dev, RT5390, REV_RT5390F))
			rt2800_rfcsr_write(rt2x00dev, 61, 0xd1);
		else
			rt2800_rfcsr_write(rt2x00dev, 61, 0xdd);
		rt2800_rfcsr_write(rt2x00dev, 62, 0x00);
		rt2800_rfcsr_write(rt2x00dev, 63, 0x00);
	}	else if (rt2x00_rt(rt2x00dev, RT5392)) {
			rt2800_rfcsr_write(rt2x00dev, 1, 0x17);
			rt2800_rfcsr_write(rt2x00dev, 2, 0x80);
			rt2800_rfcsr_write(rt2x00dev, 3, 0x88);
			rt2800_rfcsr_write(rt2x00dev, 5, 0x10);
			rt2800_rfcsr_write(rt2x00dev, 6, 0xe0);
			rt2800_rfcsr_write(rt2x00dev, 7, 0x00);
			rt2800_rfcsr_write(rt2x00dev, 10, 0x53);
			rt2800_rfcsr_write(rt2x00dev, 11, 0x4a);
			rt2800_rfcsr_write(rt2x00dev, 12, 0x46);
			rt2800_rfcsr_write(rt2x00dev, 13, 0x9f);
			rt2800_rfcsr_write(rt2x00dev, 14, 0x00);
			rt2800_rfcsr_write(rt2x00dev, 15, 0x00);
			rt2800_rfcsr_write(rt2x00dev, 16, 0x00);
			rt2800_rfcsr_write(rt2x00dev, 18, 0x03);
			rt2800_rfcsr_write(rt2x00dev, 19, 0x4d);
			rt2800_rfcsr_write(rt2x00dev, 20, 0x00);
			rt2800_rfcsr_write(rt2x00dev, 21, 0x8d);
			rt2800_rfcsr_write(rt2x00dev, 22, 0x20);
			rt2800_rfcsr_write(rt2x00dev, 23, 0x0b);
			rt2800_rfcsr_write(rt2x00dev, 24, 0x44);
			rt2800_rfcsr_write(rt2x00dev, 25, 0x80);
			rt2800_rfcsr_write(rt2x00dev, 26, 0x82);
			rt2800_rfcsr_write(rt2x00dev, 27, 0x09);
			rt2800_rfcsr_write(rt2x00dev, 28, 0x00);
			rt2800_rfcsr_write(rt2x00dev, 29, 0x10);
			rt2800_rfcsr_write(rt2x00dev, 30, 0x10);
			rt2800_rfcsr_write(rt2x00dev, 31, 0x80);
			rt2800_rfcsr_write(rt2x00dev, 32, 0x20);
			rt2800_rfcsr_write(rt2x00dev, 33, 0xC0);
			rt2800_rfcsr_write(rt2x00dev, 34, 0x07);
			rt2800_rfcsr_write(rt2x00dev, 35, 0x12);
			rt2800_rfcsr_write(rt2x00dev, 36, 0x00);
			rt2800_rfcsr_write(rt2x00dev, 37, 0x08);
			rt2800_rfcsr_write(rt2x00dev, 38, 0x89);
			rt2800_rfcsr_write(rt2x00dev, 39, 0x1b);
			rt2800_rfcsr_write(rt2x00dev, 40, 0x0f);
			rt2800_rfcsr_write(rt2x00dev, 41, 0xbb);
			rt2800_rfcsr_write(rt2x00dev, 42, 0xd5);
			rt2800_rfcsr_write(rt2x00dev, 43, 0x9b);
			rt2800_rfcsr_write(rt2x00dev, 44, 0x0e);
			rt2800_rfcsr_write(rt2x00dev, 45, 0xa2);
			rt2800_rfcsr_write(rt2x00dev, 46, 0x73);
			rt2800_rfcsr_write(rt2x00dev, 47, 0x0c);
			rt2800_rfcsr_write(rt2x00dev, 48, 0x10);
			rt2800_rfcsr_write(rt2x00dev, 49, 0x94);
			rt2800_rfcsr_write(rt2x00dev, 50, 0x94);
			rt2800_rfcsr_write(rt2x00dev, 51, 0x3a);
			rt2800_rfcsr_write(rt2x00dev, 52, 0x48);
			rt2800_rfcsr_write(rt2x00dev, 53, 0x44);
			rt2800_rfcsr_write(rt2x00dev, 54, 0x38);
			rt2800_rfcsr_write(rt2x00dev, 55, 0x43);
			rt2800_rfcsr_write(rt2x00dev, 56, 0xa1);
			rt2800_rfcsr_write(rt2x00dev, 57, 0x00);
			rt2800_rfcsr_write(rt2x00dev, 58, 0x39);
			rt2800_rfcsr_write(rt2x00dev, 59, 0x07);
			rt2800_rfcsr_write(rt2x00dev, 60, 0x45);
			rt2800_rfcsr_write(rt2x00dev, 61, 0x91);
			rt2800_rfcsr_write(rt2x00dev, 62, 0x39);
			rt2800_rfcsr_write(rt2x00dev, 63, 0x07);
	}

	if (rt2x00_rt_rev_lt(rt2x00dev, RT3070, REV_RT3070F)) {
		rt2800_register_read(rt2x00dev, LDO_CFG0, &reg);
		rt2x00_set_field32(&reg, LDO_CFG0_BGSEL, 1);
		rt2x00_set_field32(&reg, LDO_CFG0_LDO_CORE_VLEVEL, 3);
		rt2800_register_write(rt2x00dev, LDO_CFG0, reg);
	} else if (rt2x00_rt(rt2x00dev, RT3071) ||
		   rt2x00_rt(rt2x00dev, RT3090)) {
		rt2800_rfcsr_write(rt2x00dev, 31, 0x14);

		rt2800_rfcsr_read(rt2x00dev, 6, &rfcsr);
		rt2x00_set_field8(&rfcsr, RFCSR6_R2, 1);
		rt2800_rfcsr_write(rt2x00dev, 6, rfcsr);

		rt2800_register_read(rt2x00dev, LDO_CFG0, &reg);
		rt2x00_set_field32(&reg, LDO_CFG0_BGSEL, 1);
		if (rt2x00_rt_rev_lt(rt2x00dev, RT3071, REV_RT3071E) ||
		    rt2x00_rt_rev_lt(rt2x00dev, RT3090, REV_RT3090E)) {
			rt2x00_eeprom_read(rt2x00dev, EEPROM_NIC_CONF1, &eeprom);
			if (rt2x00_get_field16(eeprom, EEPROM_NIC_CONF1_DAC_TEST))
				rt2x00_set_field32(&reg, LDO_CFG0_LDO_CORE_VLEVEL, 3);
			else
				rt2x00_set_field32(&reg, LDO_CFG0_LDO_CORE_VLEVEL, 0);
		}
		rt2800_register_write(rt2x00dev, LDO_CFG0, reg);

		rt2800_register_read(rt2x00dev, GPIO_SWITCH, &reg);
		rt2x00_set_field32(&reg, GPIO_SWITCH_5, 0);
		rt2800_register_write(rt2x00dev, GPIO_SWITCH, reg);
	} else if (rt2x00_rt(rt2x00dev, RT3390)) {
		rt2800_register_read(rt2x00dev, GPIO_SWITCH, &reg);
		rt2x00_set_field32(&reg, GPIO_SWITCH_5, 0);
		rt2800_register_write(rt2x00dev, GPIO_SWITCH, reg);
	} else if (rt2x00_rt(rt2x00dev, RT3572)) {
		rt2800_rfcsr_read(rt2x00dev, 6, &rfcsr);
		rt2x00_set_field8(&rfcsr, RFCSR6_R2, 1);
		rt2800_rfcsr_write(rt2x00dev, 6, rfcsr);

		rt2800_register_read(rt2x00dev, LDO_CFG0, &reg);
		rt2x00_set_field32(&reg, LDO_CFG0_LDO_CORE_VLEVEL, 3);
		rt2x00_set_field32(&reg, LDO_CFG0_BGSEL, 1);
		rt2800_register_write(rt2x00dev, LDO_CFG0, reg);
		msleep(1);
		rt2800_register_read(rt2x00dev, LDO_CFG0, &reg);
		rt2x00_set_field32(&reg, LDO_CFG0_BGSEL, 1);
		rt2800_register_write(rt2x00dev, LDO_CFG0, reg);
	}

	/*
	 * Set RX Filter calibration for 20MHz and 40MHz
	 */
	if (rt2x00_rt(rt2x00dev, RT3070)) {
		drv_data->calibration_bw20 =
			rt2800_init_rx_filter(rt2x00dev, false, 0x07, 0x16);
		drv_data->calibration_bw40 =
			rt2800_init_rx_filter(rt2x00dev, true, 0x27, 0x19);
	} else if (rt2x00_rt(rt2x00dev, RT3071) ||
		   rt2x00_rt(rt2x00dev, RT3090) ||
		   rt2x00_rt(rt2x00dev, RT3390) ||
		   rt2x00_rt(rt2x00dev, RT3572)) {
		drv_data->calibration_bw20 =
			rt2800_init_rx_filter(rt2x00dev, false, 0x07, 0x13);
		drv_data->calibration_bw40 =
			rt2800_init_rx_filter(rt2x00dev, true, 0x27, 0x15);
	}

	/*
	 * Save BBP 25 & 26 values for later use in channel switching
	 */
	rt2800_bbp_read(rt2x00dev, 25, &drv_data->bbp25);
	rt2800_bbp_read(rt2x00dev, 26, &drv_data->bbp26);

<<<<<<< HEAD
	if (!rt2x00_rt(rt2x00dev, RT5390)) {
=======
	if (!rt2x00_rt(rt2x00dev, RT5390) &&
		!rt2x00_rt(rt2x00dev, RT5392)) {
>>>>>>> c288ec61
		/*
		 * Set back to initial state
		 */
		rt2800_bbp_write(rt2x00dev, 24, 0);

		rt2800_rfcsr_read(rt2x00dev, 22, &rfcsr);
		rt2x00_set_field8(&rfcsr, RFCSR22_BASEBAND_LOOPBACK, 0);
		rt2800_rfcsr_write(rt2x00dev, 22, rfcsr);

		/*
		 * Set BBP back to BW20
		 */
		rt2800_bbp_read(rt2x00dev, 4, &bbp);
		rt2x00_set_field8(&bbp, BBP4_BANDWIDTH, 0);
		rt2800_bbp_write(rt2x00dev, 4, bbp);
	}

	if (rt2x00_rt_rev_lt(rt2x00dev, RT3070, REV_RT3070F) ||
	    rt2x00_rt_rev_lt(rt2x00dev, RT3071, REV_RT3071E) ||
	    rt2x00_rt_rev_lt(rt2x00dev, RT3090, REV_RT3090E) ||
	    rt2x00_rt_rev_lt(rt2x00dev, RT3390, REV_RT3390E))
		rt2800_rfcsr_write(rt2x00dev, 27, 0x03);

	rt2800_register_read(rt2x00dev, OPT_14_CSR, &reg);
	rt2x00_set_field32(&reg, OPT_14_CSR_BIT0, 1);
	rt2800_register_write(rt2x00dev, OPT_14_CSR, reg);

	if (!rt2x00_rt(rt2x00dev, RT5390) &&
		!rt2x00_rt(rt2x00dev, RT5392)) {
		rt2800_rfcsr_read(rt2x00dev, 17, &rfcsr);
		rt2x00_set_field8(&rfcsr, RFCSR17_TX_LO1_EN, 0);
		if (rt2x00_rt(rt2x00dev, RT3070) ||
		    rt2x00_rt_rev_lt(rt2x00dev, RT3071, REV_RT3071E) ||
		    rt2x00_rt_rev_lt(rt2x00dev, RT3090, REV_RT3090E) ||
		    rt2x00_rt_rev_lt(rt2x00dev, RT3390, REV_RT3390E)) {
			if (!test_bit(CAPABILITY_EXTERNAL_LNA_BG,
				      &rt2x00dev->cap_flags))
				rt2x00_set_field8(&rfcsr, RFCSR17_R, 1);
		}
		rt2x00_set_field8(&rfcsr, RFCSR17_TXMIXER_GAIN,
				  drv_data->txmixer_gain_24g);
		rt2800_rfcsr_write(rt2x00dev, 17, rfcsr);
	}

	if (rt2x00_rt(rt2x00dev, RT3090)) {
		rt2800_bbp_read(rt2x00dev, 138, &bbp);

		/*  Turn off unused DAC1 and ADC1 to reduce power consumption */
		rt2x00_eeprom_read(rt2x00dev, EEPROM_NIC_CONF0, &eeprom);
		if (rt2x00_get_field16(eeprom, EEPROM_NIC_CONF0_RXPATH) == 1)
			rt2x00_set_field8(&bbp, BBP138_RX_ADC1, 0);
		if (rt2x00_get_field16(eeprom, EEPROM_NIC_CONF0_TXPATH) == 1)
			rt2x00_set_field8(&bbp, BBP138_TX_DAC1, 1);

		rt2800_bbp_write(rt2x00dev, 138, bbp);
	}

	if (rt2x00_rt(rt2x00dev, RT3071) ||
	    rt2x00_rt(rt2x00dev, RT3090) ||
	    rt2x00_rt(rt2x00dev, RT3390)) {
		rt2800_rfcsr_read(rt2x00dev, 1, &rfcsr);
		rt2x00_set_field8(&rfcsr, RFCSR1_RF_BLOCK_EN, 1);
		rt2x00_set_field8(&rfcsr, RFCSR1_RX0_PD, 0);
		rt2x00_set_field8(&rfcsr, RFCSR1_TX0_PD, 0);
		rt2x00_set_field8(&rfcsr, RFCSR1_RX1_PD, 1);
		rt2x00_set_field8(&rfcsr, RFCSR1_TX1_PD, 1);
		rt2800_rfcsr_write(rt2x00dev, 1, rfcsr);

		rt2800_rfcsr_read(rt2x00dev, 15, &rfcsr);
		rt2x00_set_field8(&rfcsr, RFCSR15_TX_LO2_EN, 0);
		rt2800_rfcsr_write(rt2x00dev, 15, rfcsr);

		rt2800_rfcsr_read(rt2x00dev, 20, &rfcsr);
		rt2x00_set_field8(&rfcsr, RFCSR20_RX_LO1_EN, 0);
		rt2800_rfcsr_write(rt2x00dev, 20, rfcsr);

		rt2800_rfcsr_read(rt2x00dev, 21, &rfcsr);
		rt2x00_set_field8(&rfcsr, RFCSR21_RX_LO2_EN, 0);
		rt2800_rfcsr_write(rt2x00dev, 21, rfcsr);
	}

	if (rt2x00_rt(rt2x00dev, RT3070)) {
		rt2800_rfcsr_read(rt2x00dev, 27, &rfcsr);
		if (rt2x00_rt_rev_lt(rt2x00dev, RT3070, REV_RT3070F))
			rt2x00_set_field8(&rfcsr, RFCSR27_R1, 3);
		else
			rt2x00_set_field8(&rfcsr, RFCSR27_R1, 0);
		rt2x00_set_field8(&rfcsr, RFCSR27_R2, 0);
		rt2x00_set_field8(&rfcsr, RFCSR27_R3, 0);
		rt2x00_set_field8(&rfcsr, RFCSR27_R4, 0);
		rt2800_rfcsr_write(rt2x00dev, 27, rfcsr);
	}

	if (rt2x00_rt(rt2x00dev, RT5390) ||
		rt2x00_rt(rt2x00dev, RT5392)) {
		rt2800_rfcsr_read(rt2x00dev, 38, &rfcsr);
		rt2x00_set_field8(&rfcsr, RFCSR38_RX_LO1_EN, 0);
		rt2800_rfcsr_write(rt2x00dev, 38, rfcsr);

		rt2800_rfcsr_read(rt2x00dev, 39, &rfcsr);
		rt2x00_set_field8(&rfcsr, RFCSR39_RX_LO2_EN, 0);
		rt2800_rfcsr_write(rt2x00dev, 39, rfcsr);

		rt2800_rfcsr_read(rt2x00dev, 30, &rfcsr);
		rt2x00_set_field8(&rfcsr, RFCSR30_RX_VCM, 2);
		rt2800_rfcsr_write(rt2x00dev, 30, rfcsr);
	}

	return 0;
}

int rt2800_enable_radio(struct rt2x00_dev *rt2x00dev)
{
	u32 reg;
	u16 word;

	/*
	 * Initialize all registers.
	 */
	if (unlikely(rt2800_wait_wpdma_ready(rt2x00dev) ||
		     rt2800_init_registers(rt2x00dev) ||
		     rt2800_init_bbp(rt2x00dev) ||
		     rt2800_init_rfcsr(rt2x00dev)))
		return -EIO;

	/*
	 * Send signal to firmware during boot time.
	 */
	rt2800_mcu_request(rt2x00dev, MCU_BOOT_SIGNAL, 0, 0, 0);

	if (rt2x00_is_usb(rt2x00dev) &&
	    (rt2x00_rt(rt2x00dev, RT3070) ||
	     rt2x00_rt(rt2x00dev, RT3071) ||
	     rt2x00_rt(rt2x00dev, RT3572))) {
		udelay(200);
		rt2800_mcu_request(rt2x00dev, MCU_CURRENT, 0, 0, 0);
		udelay(10);
	}

	/*
	 * Enable RX.
	 */
	rt2800_register_read(rt2x00dev, MAC_SYS_CTRL, &reg);
	rt2x00_set_field32(&reg, MAC_SYS_CTRL_ENABLE_TX, 1);
	rt2x00_set_field32(&reg, MAC_SYS_CTRL_ENABLE_RX, 0);
	rt2800_register_write(rt2x00dev, MAC_SYS_CTRL, reg);

	udelay(50);

	rt2800_register_read(rt2x00dev, WPDMA_GLO_CFG, &reg);
	rt2x00_set_field32(&reg, WPDMA_GLO_CFG_ENABLE_TX_DMA, 1);
	rt2x00_set_field32(&reg, WPDMA_GLO_CFG_ENABLE_RX_DMA, 1);
	rt2x00_set_field32(&reg, WPDMA_GLO_CFG_WP_DMA_BURST_SIZE, 2);
	rt2x00_set_field32(&reg, WPDMA_GLO_CFG_TX_WRITEBACK_DONE, 1);
	rt2800_register_write(rt2x00dev, WPDMA_GLO_CFG, reg);

	rt2800_register_read(rt2x00dev, MAC_SYS_CTRL, &reg);
	rt2x00_set_field32(&reg, MAC_SYS_CTRL_ENABLE_TX, 1);
	rt2x00_set_field32(&reg, MAC_SYS_CTRL_ENABLE_RX, 1);
	rt2800_register_write(rt2x00dev, MAC_SYS_CTRL, reg);

	/*
	 * Initialize LED control
	 */
	rt2x00_eeprom_read(rt2x00dev, EEPROM_LED_AG_CONF, &word);
	rt2800_mcu_request(rt2x00dev, MCU_LED_AG_CONF, 0xff,
			   word & 0xff, (word >> 8) & 0xff);

	rt2x00_eeprom_read(rt2x00dev, EEPROM_LED_ACT_CONF, &word);
	rt2800_mcu_request(rt2x00dev, MCU_LED_ACT_CONF, 0xff,
			   word & 0xff, (word >> 8) & 0xff);

	rt2x00_eeprom_read(rt2x00dev, EEPROM_LED_POLARITY, &word);
	rt2800_mcu_request(rt2x00dev, MCU_LED_LED_POLARITY, 0xff,
			   word & 0xff, (word >> 8) & 0xff);

	return 0;
}
EXPORT_SYMBOL_GPL(rt2800_enable_radio);

void rt2800_disable_radio(struct rt2x00_dev *rt2x00dev)
{
	u32 reg;

	rt2800_register_read(rt2x00dev, WPDMA_GLO_CFG, &reg);
	rt2x00_set_field32(&reg, WPDMA_GLO_CFG_ENABLE_TX_DMA, 0);
	rt2x00_set_field32(&reg, WPDMA_GLO_CFG_ENABLE_RX_DMA, 0);
	rt2800_register_write(rt2x00dev, WPDMA_GLO_CFG, reg);

	/* Wait for DMA, ignore error */
	rt2800_wait_wpdma_ready(rt2x00dev);

	rt2800_register_read(rt2x00dev, MAC_SYS_CTRL, &reg);
	rt2x00_set_field32(&reg, MAC_SYS_CTRL_ENABLE_TX, 0);
	rt2x00_set_field32(&reg, MAC_SYS_CTRL_ENABLE_RX, 0);
	rt2800_register_write(rt2x00dev, MAC_SYS_CTRL, reg);
}
EXPORT_SYMBOL_GPL(rt2800_disable_radio);

int rt2800_efuse_detect(struct rt2x00_dev *rt2x00dev)
{
	u32 reg;

	rt2800_register_read(rt2x00dev, EFUSE_CTRL, &reg);

	return rt2x00_get_field32(reg, EFUSE_CTRL_PRESENT);
}
EXPORT_SYMBOL_GPL(rt2800_efuse_detect);

static void rt2800_efuse_read(struct rt2x00_dev *rt2x00dev, unsigned int i)
{
	u32 reg;

	mutex_lock(&rt2x00dev->csr_mutex);

	rt2800_register_read_lock(rt2x00dev, EFUSE_CTRL, &reg);
	rt2x00_set_field32(&reg, EFUSE_CTRL_ADDRESS_IN, i);
	rt2x00_set_field32(&reg, EFUSE_CTRL_MODE, 0);
	rt2x00_set_field32(&reg, EFUSE_CTRL_KICK, 1);
	rt2800_register_write_lock(rt2x00dev, EFUSE_CTRL, reg);

	/* Wait until the EEPROM has been loaded */
	rt2800_regbusy_read(rt2x00dev, EFUSE_CTRL, EFUSE_CTRL_KICK, &reg);

	/* Apparently the data is read from end to start */
	rt2800_register_read_lock(rt2x00dev, EFUSE_DATA3, &reg);
	/* The returned value is in CPU order, but eeprom is le */
	*(u32 *)&rt2x00dev->eeprom[i] = cpu_to_le32(reg);
	rt2800_register_read_lock(rt2x00dev, EFUSE_DATA2, &reg);
	*(u32 *)&rt2x00dev->eeprom[i + 2] = cpu_to_le32(reg);
	rt2800_register_read_lock(rt2x00dev, EFUSE_DATA1, &reg);
	*(u32 *)&rt2x00dev->eeprom[i + 4] = cpu_to_le32(reg);
	rt2800_register_read_lock(rt2x00dev, EFUSE_DATA0, &reg);
	*(u32 *)&rt2x00dev->eeprom[i + 6] = cpu_to_le32(reg);

	mutex_unlock(&rt2x00dev->csr_mutex);
}

void rt2800_read_eeprom_efuse(struct rt2x00_dev *rt2x00dev)
{
	unsigned int i;

	for (i = 0; i < EEPROM_SIZE / sizeof(u16); i += 8)
		rt2800_efuse_read(rt2x00dev, i);
}
EXPORT_SYMBOL_GPL(rt2800_read_eeprom_efuse);

int rt2800_validate_eeprom(struct rt2x00_dev *rt2x00dev)
{
	struct rt2800_drv_data *drv_data = rt2x00dev->drv_data;
	u16 word;
	u8 *mac;
	u8 default_lna_gain;

	/*
	 * Start validation of the data that has been read.
	 */
	mac = rt2x00_eeprom_addr(rt2x00dev, EEPROM_MAC_ADDR_0);
	if (!is_valid_ether_addr(mac)) {
		random_ether_addr(mac);
		EEPROM(rt2x00dev, "MAC: %pM\n", mac);
	}

	rt2x00_eeprom_read(rt2x00dev, EEPROM_NIC_CONF0, &word);
	if (word == 0xffff) {
		rt2x00_set_field16(&word, EEPROM_NIC_CONF0_RXPATH, 2);
		rt2x00_set_field16(&word, EEPROM_NIC_CONF0_TXPATH, 1);
		rt2x00_set_field16(&word, EEPROM_NIC_CONF0_RF_TYPE, RF2820);
		rt2x00_eeprom_write(rt2x00dev, EEPROM_NIC_CONF0, word);
		EEPROM(rt2x00dev, "Antenna: 0x%04x\n", word);
	} else if (rt2x00_rt(rt2x00dev, RT2860) ||
		   rt2x00_rt(rt2x00dev, RT2872)) {
		/*
		 * There is a max of 2 RX streams for RT28x0 series
		 */
		if (rt2x00_get_field16(word, EEPROM_NIC_CONF0_RXPATH) > 2)
			rt2x00_set_field16(&word, EEPROM_NIC_CONF0_RXPATH, 2);
		rt2x00_eeprom_write(rt2x00dev, EEPROM_NIC_CONF0, word);
	}

	rt2x00_eeprom_read(rt2x00dev, EEPROM_NIC_CONF1, &word);
	if (word == 0xffff) {
		rt2x00_set_field16(&word, EEPROM_NIC_CONF1_HW_RADIO, 0);
		rt2x00_set_field16(&word, EEPROM_NIC_CONF1_EXTERNAL_TX_ALC, 0);
		rt2x00_set_field16(&word, EEPROM_NIC_CONF1_EXTERNAL_LNA_2G, 0);
		rt2x00_set_field16(&word, EEPROM_NIC_CONF1_EXTERNAL_LNA_5G, 0);
		rt2x00_set_field16(&word, EEPROM_NIC_CONF1_CARDBUS_ACCEL, 0);
		rt2x00_set_field16(&word, EEPROM_NIC_CONF1_BW40M_SB_2G, 0);
		rt2x00_set_field16(&word, EEPROM_NIC_CONF1_BW40M_SB_5G, 0);
		rt2x00_set_field16(&word, EEPROM_NIC_CONF1_WPS_PBC, 0);
		rt2x00_set_field16(&word, EEPROM_NIC_CONF1_BW40M_2G, 0);
		rt2x00_set_field16(&word, EEPROM_NIC_CONF1_BW40M_5G, 0);
		rt2x00_set_field16(&word, EEPROM_NIC_CONF1_BROADBAND_EXT_LNA, 0);
		rt2x00_set_field16(&word, EEPROM_NIC_CONF1_ANT_DIVERSITY, 0);
		rt2x00_set_field16(&word, EEPROM_NIC_CONF1_INTERNAL_TX_ALC, 0);
		rt2x00_set_field16(&word, EEPROM_NIC_CONF1_BT_COEXIST, 0);
		rt2x00_set_field16(&word, EEPROM_NIC_CONF1_DAC_TEST, 0);
		rt2x00_eeprom_write(rt2x00dev, EEPROM_NIC_CONF1, word);
		EEPROM(rt2x00dev, "NIC: 0x%04x\n", word);
	}

	rt2x00_eeprom_read(rt2x00dev, EEPROM_FREQ, &word);
	if ((word & 0x00ff) == 0x00ff) {
		rt2x00_set_field16(&word, EEPROM_FREQ_OFFSET, 0);
		rt2x00_eeprom_write(rt2x00dev, EEPROM_FREQ, word);
		EEPROM(rt2x00dev, "Freq: 0x%04x\n", word);
	}
	if ((word & 0xff00) == 0xff00) {
		rt2x00_set_field16(&word, EEPROM_FREQ_LED_MODE,
				   LED_MODE_TXRX_ACTIVITY);
		rt2x00_set_field16(&word, EEPROM_FREQ_LED_POLARITY, 0);
		rt2x00_eeprom_write(rt2x00dev, EEPROM_FREQ, word);
		rt2x00_eeprom_write(rt2x00dev, EEPROM_LED_AG_CONF, 0x5555);
		rt2x00_eeprom_write(rt2x00dev, EEPROM_LED_ACT_CONF, 0x2221);
		rt2x00_eeprom_write(rt2x00dev, EEPROM_LED_POLARITY, 0xa9f8);
		EEPROM(rt2x00dev, "Led Mode: 0x%04x\n", word);
	}

	/*
	 * During the LNA validation we are going to use
	 * lna0 as correct value. Note that EEPROM_LNA
	 * is never validated.
	 */
	rt2x00_eeprom_read(rt2x00dev, EEPROM_LNA, &word);
	default_lna_gain = rt2x00_get_field16(word, EEPROM_LNA_A0);

	rt2x00_eeprom_read(rt2x00dev, EEPROM_RSSI_BG, &word);
	if (abs(rt2x00_get_field16(word, EEPROM_RSSI_BG_OFFSET0)) > 10)
		rt2x00_set_field16(&word, EEPROM_RSSI_BG_OFFSET0, 0);
	if (abs(rt2x00_get_field16(word, EEPROM_RSSI_BG_OFFSET1)) > 10)
		rt2x00_set_field16(&word, EEPROM_RSSI_BG_OFFSET1, 0);
	rt2x00_eeprom_write(rt2x00dev, EEPROM_RSSI_BG, word);

	rt2x00_eeprom_read(rt2x00dev, EEPROM_TXMIXER_GAIN_BG, &word);
	if ((word & 0x00ff) != 0x00ff) {
		drv_data->txmixer_gain_24g =
			rt2x00_get_field16(word, EEPROM_TXMIXER_GAIN_BG_VAL);
	} else {
		drv_data->txmixer_gain_24g = 0;
	}

	rt2x00_eeprom_read(rt2x00dev, EEPROM_RSSI_BG2, &word);
	if (abs(rt2x00_get_field16(word, EEPROM_RSSI_BG2_OFFSET2)) > 10)
		rt2x00_set_field16(&word, EEPROM_RSSI_BG2_OFFSET2, 0);
	if (rt2x00_get_field16(word, EEPROM_RSSI_BG2_LNA_A1) == 0x00 ||
	    rt2x00_get_field16(word, EEPROM_RSSI_BG2_LNA_A1) == 0xff)
		rt2x00_set_field16(&word, EEPROM_RSSI_BG2_LNA_A1,
				   default_lna_gain);
	rt2x00_eeprom_write(rt2x00dev, EEPROM_RSSI_BG2, word);

	rt2x00_eeprom_read(rt2x00dev, EEPROM_TXMIXER_GAIN_A, &word);
	if ((word & 0x00ff) != 0x00ff) {
		drv_data->txmixer_gain_5g =
			rt2x00_get_field16(word, EEPROM_TXMIXER_GAIN_A_VAL);
	} else {
		drv_data->txmixer_gain_5g = 0;
	}

	rt2x00_eeprom_read(rt2x00dev, EEPROM_RSSI_A, &word);
	if (abs(rt2x00_get_field16(word, EEPROM_RSSI_A_OFFSET0)) > 10)
		rt2x00_set_field16(&word, EEPROM_RSSI_A_OFFSET0, 0);
	if (abs(rt2x00_get_field16(word, EEPROM_RSSI_A_OFFSET1)) > 10)
		rt2x00_set_field16(&word, EEPROM_RSSI_A_OFFSET1, 0);
	rt2x00_eeprom_write(rt2x00dev, EEPROM_RSSI_A, word);

	rt2x00_eeprom_read(rt2x00dev, EEPROM_RSSI_A2, &word);
	if (abs(rt2x00_get_field16(word, EEPROM_RSSI_A2_OFFSET2)) > 10)
		rt2x00_set_field16(&word, EEPROM_RSSI_A2_OFFSET2, 0);
	if (rt2x00_get_field16(word, EEPROM_RSSI_A2_LNA_A2) == 0x00 ||
	    rt2x00_get_field16(word, EEPROM_RSSI_A2_LNA_A2) == 0xff)
		rt2x00_set_field16(&word, EEPROM_RSSI_A2_LNA_A2,
				   default_lna_gain);
	rt2x00_eeprom_write(rt2x00dev, EEPROM_RSSI_A2, word);

	return 0;
}
EXPORT_SYMBOL_GPL(rt2800_validate_eeprom);

int rt2800_init_eeprom(struct rt2x00_dev *rt2x00dev)
{
	u32 reg;
	u16 value;
	u16 eeprom;

	/*
	 * Read EEPROM word for configuration.
	 */
	rt2x00_eeprom_read(rt2x00dev, EEPROM_NIC_CONF0, &eeprom);

	/*
	 * Identify RF chipset by EEPROM value
	 * RT28xx/RT30xx: defined in "EEPROM_NIC_CONF0_RF_TYPE" field
	 * RT53xx: defined in "EEPROM_CHIP_ID" field
	 */
	rt2800_register_read(rt2x00dev, MAC_CSR0, &reg);
	if (rt2x00_get_field32(reg, MAC_CSR0_CHIPSET) == RT5390 ||
		rt2x00_get_field32(reg, MAC_CSR0_CHIPSET) == RT5392)
		rt2x00_eeprom_read(rt2x00dev, EEPROM_CHIP_ID, &value);
	else
		value = rt2x00_get_field16(eeprom, EEPROM_NIC_CONF0_RF_TYPE);

	rt2x00_set_chip(rt2x00dev, rt2x00_get_field32(reg, MAC_CSR0_CHIPSET),
			value, rt2x00_get_field32(reg, MAC_CSR0_REVISION));

	switch (rt2x00dev->chip.rt) {
	case RT2860:
	case RT2872:
	case RT2883:
	case RT3070:
	case RT3071:
	case RT3090:
	case RT3390:
	case RT3572:
	case RT5390:
	case RT5392:
		break;
	default:
		ERROR(rt2x00dev, "Invalid RT chipset 0x%04x detected.\n", rt2x00dev->chip.rt);
		return -ENODEV;
	}

	switch (rt2x00dev->chip.rf) {
	case RF2820:
	case RF2850:
	case RF2720:
	case RF2750:
	case RF3020:
	case RF2020:
	case RF3021:
	case RF3022:
	case RF3052:
	case RF3320:
	case RF5370:
	case RF5372:
	case RF5390:
		break;
	default:
		ERROR(rt2x00dev, "Invalid RF chipset 0x%04x detected.\n",
		      rt2x00dev->chip.rf);
		return -ENODEV;
	}

	/*
	 * Identify default antenna configuration.
	 */
	rt2x00dev->default_ant.tx_chain_num =
	    rt2x00_get_field16(eeprom, EEPROM_NIC_CONF0_TXPATH);
	rt2x00dev->default_ant.rx_chain_num =
	    rt2x00_get_field16(eeprom, EEPROM_NIC_CONF0_RXPATH);

	rt2x00_eeprom_read(rt2x00dev, EEPROM_NIC_CONF1, &eeprom);

	if (rt2x00_rt(rt2x00dev, RT3070) ||
	    rt2x00_rt(rt2x00dev, RT3090) ||
	    rt2x00_rt(rt2x00dev, RT3390)) {
		value = rt2x00_get_field16(eeprom,
				EEPROM_NIC_CONF1_ANT_DIVERSITY);
		switch (value) {
		case 0:
		case 1:
		case 2:
			rt2x00dev->default_ant.tx = ANTENNA_A;
			rt2x00dev->default_ant.rx = ANTENNA_A;
			break;
		case 3:
			rt2x00dev->default_ant.tx = ANTENNA_A;
			rt2x00dev->default_ant.rx = ANTENNA_B;
			break;
		}
	} else {
		rt2x00dev->default_ant.tx = ANTENNA_A;
		rt2x00dev->default_ant.rx = ANTENNA_A;
	}

	/*
	 * Determine external LNA informations.
	 */
	if (rt2x00_get_field16(eeprom, EEPROM_NIC_CONF1_EXTERNAL_LNA_5G))
		__set_bit(CAPABILITY_EXTERNAL_LNA_A, &rt2x00dev->cap_flags);
	if (rt2x00_get_field16(eeprom, EEPROM_NIC_CONF1_EXTERNAL_LNA_2G))
		__set_bit(CAPABILITY_EXTERNAL_LNA_BG, &rt2x00dev->cap_flags);

	/*
	 * Detect if this device has an hardware controlled radio.
	 */
	if (rt2x00_get_field16(eeprom, EEPROM_NIC_CONF1_HW_RADIO))
		__set_bit(CAPABILITY_HW_BUTTON, &rt2x00dev->cap_flags);

	/*
	 * Detect if this device has Bluetooth co-existence.
	 */
	if (rt2x00_get_field16(eeprom, EEPROM_NIC_CONF1_BT_COEXIST))
		__set_bit(CAPABILITY_BT_COEXIST, &rt2x00dev->cap_flags);

	/*
	 * Read frequency offset and RF programming sequence.
	 */
	rt2x00_eeprom_read(rt2x00dev, EEPROM_FREQ, &eeprom);
	rt2x00dev->freq_offset = rt2x00_get_field16(eeprom, EEPROM_FREQ_OFFSET);

	/*
	 * Store led settings, for correct led behaviour.
	 */
#ifdef CONFIG_RT2X00_LIB_LEDS
	rt2800_init_led(rt2x00dev, &rt2x00dev->led_radio, LED_TYPE_RADIO);
	rt2800_init_led(rt2x00dev, &rt2x00dev->led_assoc, LED_TYPE_ASSOC);
	rt2800_init_led(rt2x00dev, &rt2x00dev->led_qual, LED_TYPE_QUALITY);

	rt2x00dev->led_mcu_reg = eeprom;
#endif /* CONFIG_RT2X00_LIB_LEDS */

	/*
	 * Check if support EIRP tx power limit feature.
	 */
	rt2x00_eeprom_read(rt2x00dev, EEPROM_EIRP_MAX_TX_POWER, &eeprom);

	if (rt2x00_get_field16(eeprom, EEPROM_EIRP_MAX_TX_POWER_2GHZ) <
					EIRP_MAX_TX_POWER_LIMIT)
		__set_bit(CAPABILITY_POWER_LIMIT, &rt2x00dev->cap_flags);

	return 0;
}
EXPORT_SYMBOL_GPL(rt2800_init_eeprom);

/*
 * RF value list for rt28xx
 * Supports: 2.4 GHz (all) & 5.2 GHz (RF2850 & RF2750)
 */
static const struct rf_channel rf_vals[] = {
	{ 1,  0x18402ecc, 0x184c0786, 0x1816b455, 0x1800510b },
	{ 2,  0x18402ecc, 0x184c0786, 0x18168a55, 0x1800519f },
	{ 3,  0x18402ecc, 0x184c078a, 0x18168a55, 0x1800518b },
	{ 4,  0x18402ecc, 0x184c078a, 0x18168a55, 0x1800519f },
	{ 5,  0x18402ecc, 0x184c078e, 0x18168a55, 0x1800518b },
	{ 6,  0x18402ecc, 0x184c078e, 0x18168a55, 0x1800519f },
	{ 7,  0x18402ecc, 0x184c0792, 0x18168a55, 0x1800518b },
	{ 8,  0x18402ecc, 0x184c0792, 0x18168a55, 0x1800519f },
	{ 9,  0x18402ecc, 0x184c0796, 0x18168a55, 0x1800518b },
	{ 10, 0x18402ecc, 0x184c0796, 0x18168a55, 0x1800519f },
	{ 11, 0x18402ecc, 0x184c079a, 0x18168a55, 0x1800518b },
	{ 12, 0x18402ecc, 0x184c079a, 0x18168a55, 0x1800519f },
	{ 13, 0x18402ecc, 0x184c079e, 0x18168a55, 0x1800518b },
	{ 14, 0x18402ecc, 0x184c07a2, 0x18168a55, 0x18005193 },

	/* 802.11 UNI / HyperLan 2 */
	{ 36, 0x18402ecc, 0x184c099a, 0x18158a55, 0x180ed1a3 },
	{ 38, 0x18402ecc, 0x184c099e, 0x18158a55, 0x180ed193 },
	{ 40, 0x18402ec8, 0x184c0682, 0x18158a55, 0x180ed183 },
	{ 44, 0x18402ec8, 0x184c0682, 0x18158a55, 0x180ed1a3 },
	{ 46, 0x18402ec8, 0x184c0686, 0x18158a55, 0x180ed18b },
	{ 48, 0x18402ec8, 0x184c0686, 0x18158a55, 0x180ed19b },
	{ 52, 0x18402ec8, 0x184c068a, 0x18158a55, 0x180ed193 },
	{ 54, 0x18402ec8, 0x184c068a, 0x18158a55, 0x180ed1a3 },
	{ 56, 0x18402ec8, 0x184c068e, 0x18158a55, 0x180ed18b },
	{ 60, 0x18402ec8, 0x184c0692, 0x18158a55, 0x180ed183 },
	{ 62, 0x18402ec8, 0x184c0692, 0x18158a55, 0x180ed193 },
	{ 64, 0x18402ec8, 0x184c0692, 0x18158a55, 0x180ed1a3 },

	/* 802.11 HyperLan 2 */
	{ 100, 0x18402ec8, 0x184c06b2, 0x18178a55, 0x180ed783 },
	{ 102, 0x18402ec8, 0x184c06b2, 0x18578a55, 0x180ed793 },
	{ 104, 0x18402ec8, 0x185c06b2, 0x18578a55, 0x180ed1a3 },
	{ 108, 0x18402ecc, 0x185c0a32, 0x18578a55, 0x180ed193 },
	{ 110, 0x18402ecc, 0x184c0a36, 0x18178a55, 0x180ed183 },
	{ 112, 0x18402ecc, 0x184c0a36, 0x18178a55, 0x180ed19b },
	{ 116, 0x18402ecc, 0x184c0a3a, 0x18178a55, 0x180ed1a3 },
	{ 118, 0x18402ecc, 0x184c0a3e, 0x18178a55, 0x180ed193 },
	{ 120, 0x18402ec4, 0x184c0382, 0x18178a55, 0x180ed183 },
	{ 124, 0x18402ec4, 0x184c0382, 0x18178a55, 0x180ed193 },
	{ 126, 0x18402ec4, 0x184c0382, 0x18178a55, 0x180ed15b },
	{ 128, 0x18402ec4, 0x184c0382, 0x18178a55, 0x180ed1a3 },
	{ 132, 0x18402ec4, 0x184c0386, 0x18178a55, 0x180ed18b },
	{ 134, 0x18402ec4, 0x184c0386, 0x18178a55, 0x180ed193 },
	{ 136, 0x18402ec4, 0x184c0386, 0x18178a55, 0x180ed19b },
	{ 140, 0x18402ec4, 0x184c038a, 0x18178a55, 0x180ed183 },

	/* 802.11 UNII */
	{ 149, 0x18402ec4, 0x184c038a, 0x18178a55, 0x180ed1a7 },
	{ 151, 0x18402ec4, 0x184c038e, 0x18178a55, 0x180ed187 },
	{ 153, 0x18402ec4, 0x184c038e, 0x18178a55, 0x180ed18f },
	{ 157, 0x18402ec4, 0x184c038e, 0x18178a55, 0x180ed19f },
	{ 159, 0x18402ec4, 0x184c038e, 0x18178a55, 0x180ed1a7 },
	{ 161, 0x18402ec4, 0x184c0392, 0x18178a55, 0x180ed187 },
	{ 165, 0x18402ec4, 0x184c0392, 0x18178a55, 0x180ed197 },
	{ 167, 0x18402ec4, 0x184c03d2, 0x18179855, 0x1815531f },
	{ 169, 0x18402ec4, 0x184c03d2, 0x18179855, 0x18155327 },
	{ 171, 0x18402ec4, 0x184c03d6, 0x18179855, 0x18155307 },
	{ 173, 0x18402ec4, 0x184c03d6, 0x18179855, 0x1815530f },

	/* 802.11 Japan */
	{ 184, 0x15002ccc, 0x1500491e, 0x1509be55, 0x150c0a0b },
	{ 188, 0x15002ccc, 0x15004922, 0x1509be55, 0x150c0a13 },
	{ 192, 0x15002ccc, 0x15004926, 0x1509be55, 0x150c0a1b },
	{ 196, 0x15002ccc, 0x1500492a, 0x1509be55, 0x150c0a23 },
	{ 208, 0x15002ccc, 0x1500493a, 0x1509be55, 0x150c0a13 },
	{ 212, 0x15002ccc, 0x1500493e, 0x1509be55, 0x150c0a1b },
	{ 216, 0x15002ccc, 0x15004982, 0x1509be55, 0x150c0a23 },
};

/*
 * RF value list for rt3xxx
 * Supports: 2.4 GHz (all) & 5.2 GHz (RF3052)
 */
static const struct rf_channel rf_vals_3x[] = {
	{1,  241, 2, 2 },
	{2,  241, 2, 7 },
	{3,  242, 2, 2 },
	{4,  242, 2, 7 },
	{5,  243, 2, 2 },
	{6,  243, 2, 7 },
	{7,  244, 2, 2 },
	{8,  244, 2, 7 },
	{9,  245, 2, 2 },
	{10, 245, 2, 7 },
	{11, 246, 2, 2 },
	{12, 246, 2, 7 },
	{13, 247, 2, 2 },
	{14, 248, 2, 4 },

	/* 802.11 UNI / HyperLan 2 */
	{36, 0x56, 0, 4},
	{38, 0x56, 0, 6},
	{40, 0x56, 0, 8},
	{44, 0x57, 0, 0},
	{46, 0x57, 0, 2},
	{48, 0x57, 0, 4},
	{52, 0x57, 0, 8},
	{54, 0x57, 0, 10},
	{56, 0x58, 0, 0},
	{60, 0x58, 0, 4},
	{62, 0x58, 0, 6},
	{64, 0x58, 0, 8},

	/* 802.11 HyperLan 2 */
	{100, 0x5b, 0, 8},
	{102, 0x5b, 0, 10},
	{104, 0x5c, 0, 0},
	{108, 0x5c, 0, 4},
	{110, 0x5c, 0, 6},
	{112, 0x5c, 0, 8},
	{116, 0x5d, 0, 0},
	{118, 0x5d, 0, 2},
	{120, 0x5d, 0, 4},
	{124, 0x5d, 0, 8},
	{126, 0x5d, 0, 10},
	{128, 0x5e, 0, 0},
	{132, 0x5e, 0, 4},
	{134, 0x5e, 0, 6},
	{136, 0x5e, 0, 8},
	{140, 0x5f, 0, 0},

	/* 802.11 UNII */
	{149, 0x5f, 0, 9},
	{151, 0x5f, 0, 11},
	{153, 0x60, 0, 1},
	{157, 0x60, 0, 5},
	{159, 0x60, 0, 7},
	{161, 0x60, 0, 9},
	{165, 0x61, 0, 1},
	{167, 0x61, 0, 3},
	{169, 0x61, 0, 5},
	{171, 0x61, 0, 7},
	{173, 0x61, 0, 9},
};

int rt2800_probe_hw_mode(struct rt2x00_dev *rt2x00dev)
{
	struct hw_mode_spec *spec = &rt2x00dev->spec;
	struct channel_info *info;
	char *default_power1;
	char *default_power2;
	unsigned int i;
	u16 eeprom;

	/*
	 * Disable powersaving as default on PCI devices.
	 */
	if (rt2x00_is_pci(rt2x00dev) || rt2x00_is_soc(rt2x00dev))
		rt2x00dev->hw->wiphy->flags &= ~WIPHY_FLAG_PS_ON_BY_DEFAULT;

	/*
	 * Initialize all hw fields.
	 */
	rt2x00dev->hw->flags =
	    IEEE80211_HW_SIGNAL_DBM |
	    IEEE80211_HW_SUPPORTS_PS |
	    IEEE80211_HW_PS_NULLFUNC_STACK |
	    IEEE80211_HW_AMPDU_AGGREGATION;
	/*
	 * Don't set IEEE80211_HW_HOST_BROADCAST_PS_BUFFERING for USB devices
	 * unless we are capable of sending the buffered frames out after the
	 * DTIM transmission using rt2x00lib_beacondone. This will send out
	 * multicast and broadcast traffic immediately instead of buffering it
	 * infinitly and thus dropping it after some time.
	 */
	if (!rt2x00_is_usb(rt2x00dev))
		rt2x00dev->hw->flags |=
			IEEE80211_HW_HOST_BROADCAST_PS_BUFFERING;

	SET_IEEE80211_DEV(rt2x00dev->hw, rt2x00dev->dev);
	SET_IEEE80211_PERM_ADDR(rt2x00dev->hw,
				rt2x00_eeprom_addr(rt2x00dev,
						   EEPROM_MAC_ADDR_0));

	/*
	 * As rt2800 has a global fallback table we cannot specify
	 * more then one tx rate per frame but since the hw will
	 * try several rates (based on the fallback table) we should
	 * initialize max_report_rates to the maximum number of rates
	 * we are going to try. Otherwise mac80211 will truncate our
	 * reported tx rates and the rc algortihm will end up with
	 * incorrect data.
	 */
	rt2x00dev->hw->max_rates = 1;
	rt2x00dev->hw->max_report_rates = 7;
	rt2x00dev->hw->max_rate_tries = 1;

	rt2x00_eeprom_read(rt2x00dev, EEPROM_NIC_CONF0, &eeprom);

	/*
	 * Initialize hw_mode information.
	 */
	spec->supported_bands = SUPPORT_BAND_2GHZ;
	spec->supported_rates = SUPPORT_RATE_CCK | SUPPORT_RATE_OFDM;

	if (rt2x00_rf(rt2x00dev, RF2820) ||
	    rt2x00_rf(rt2x00dev, RF2720)) {
		spec->num_channels = 14;
		spec->channels = rf_vals;
	} else if (rt2x00_rf(rt2x00dev, RF2850) ||
		   rt2x00_rf(rt2x00dev, RF2750)) {
		spec->supported_bands |= SUPPORT_BAND_5GHZ;
		spec->num_channels = ARRAY_SIZE(rf_vals);
		spec->channels = rf_vals;
	} else if (rt2x00_rf(rt2x00dev, RF3020) ||
		   rt2x00_rf(rt2x00dev, RF2020) ||
		   rt2x00_rf(rt2x00dev, RF3021) ||
		   rt2x00_rf(rt2x00dev, RF3022) ||
		   rt2x00_rf(rt2x00dev, RF3320) ||
		   rt2x00_rf(rt2x00dev, RF5370) ||
		   rt2x00_rf(rt2x00dev, RF5372) ||
		   rt2x00_rf(rt2x00dev, RF5390)) {
		spec->num_channels = 14;
		spec->channels = rf_vals_3x;
	} else if (rt2x00_rf(rt2x00dev, RF3052)) {
		spec->supported_bands |= SUPPORT_BAND_5GHZ;
		spec->num_channels = ARRAY_SIZE(rf_vals_3x);
		spec->channels = rf_vals_3x;
	}

	/*
	 * Initialize HT information.
	 */
	if (!rt2x00_rf(rt2x00dev, RF2020))
		spec->ht.ht_supported = true;
	else
		spec->ht.ht_supported = false;

	spec->ht.cap =
	    IEEE80211_HT_CAP_SUP_WIDTH_20_40 |
	    IEEE80211_HT_CAP_GRN_FLD |
	    IEEE80211_HT_CAP_SGI_20 |
	    IEEE80211_HT_CAP_SGI_40;

	if (rt2x00_get_field16(eeprom, EEPROM_NIC_CONF0_TXPATH) >= 2)
		spec->ht.cap |= IEEE80211_HT_CAP_TX_STBC;

	spec->ht.cap |=
	    rt2x00_get_field16(eeprom, EEPROM_NIC_CONF0_RXPATH) <<
		IEEE80211_HT_CAP_RX_STBC_SHIFT;

	spec->ht.ampdu_factor = 3;
	spec->ht.ampdu_density = 4;
	spec->ht.mcs.tx_params =
	    IEEE80211_HT_MCS_TX_DEFINED |
	    IEEE80211_HT_MCS_TX_RX_DIFF |
	    ((rt2x00_get_field16(eeprom, EEPROM_NIC_CONF0_TXPATH) - 1) <<
		IEEE80211_HT_MCS_TX_MAX_STREAMS_SHIFT);

	switch (rt2x00_get_field16(eeprom, EEPROM_NIC_CONF0_RXPATH)) {
	case 3:
		spec->ht.mcs.rx_mask[2] = 0xff;
	case 2:
		spec->ht.mcs.rx_mask[1] = 0xff;
	case 1:
		spec->ht.mcs.rx_mask[0] = 0xff;
		spec->ht.mcs.rx_mask[4] = 0x1; /* MCS32 */
		break;
	}

	/*
	 * Create channel information array
	 */
	info = kcalloc(spec->num_channels, sizeof(*info), GFP_KERNEL);
	if (!info)
		return -ENOMEM;

	spec->channels_info = info;

	default_power1 = rt2x00_eeprom_addr(rt2x00dev, EEPROM_TXPOWER_BG1);
	default_power2 = rt2x00_eeprom_addr(rt2x00dev, EEPROM_TXPOWER_BG2);

	for (i = 0; i < 14; i++) {
		info[i].default_power1 = default_power1[i];
		info[i].default_power2 = default_power2[i];
	}

	if (spec->num_channels > 14) {
		default_power1 = rt2x00_eeprom_addr(rt2x00dev, EEPROM_TXPOWER_A1);
		default_power2 = rt2x00_eeprom_addr(rt2x00dev, EEPROM_TXPOWER_A2);

		for (i = 14; i < spec->num_channels; i++) {
			info[i].default_power1 = default_power1[i];
			info[i].default_power2 = default_power2[i];
		}
	}

	switch (rt2x00dev->chip.rf) {
	case RF2020:
	case RF3020:
	case RF3021:
	case RF3022:
	case RF3320:
	case RF3052:
	case RF5370:
	case RF5372:
	case RF5390:
		__set_bit(CAPABILITY_VCO_RECALIBRATION, &rt2x00dev->cap_flags);
		break;
	}

	return 0;
}
EXPORT_SYMBOL_GPL(rt2800_probe_hw_mode);

/*
 * IEEE80211 stack callback functions.
 */
void rt2800_get_tkip_seq(struct ieee80211_hw *hw, u8 hw_key_idx, u32 *iv32,
			 u16 *iv16)
{
	struct rt2x00_dev *rt2x00dev = hw->priv;
	struct mac_iveiv_entry iveiv_entry;
	u32 offset;

	offset = MAC_IVEIV_ENTRY(hw_key_idx);
	rt2800_register_multiread(rt2x00dev, offset,
				      &iveiv_entry, sizeof(iveiv_entry));

	memcpy(iv16, &iveiv_entry.iv[0], sizeof(*iv16));
	memcpy(iv32, &iveiv_entry.iv[4], sizeof(*iv32));
}
EXPORT_SYMBOL_GPL(rt2800_get_tkip_seq);

int rt2800_set_rts_threshold(struct ieee80211_hw *hw, u32 value)
{
	struct rt2x00_dev *rt2x00dev = hw->priv;
	u32 reg;
	bool enabled = (value < IEEE80211_MAX_RTS_THRESHOLD);

	rt2800_register_read(rt2x00dev, TX_RTS_CFG, &reg);
	rt2x00_set_field32(&reg, TX_RTS_CFG_RTS_THRES, value);
	rt2800_register_write(rt2x00dev, TX_RTS_CFG, reg);

	rt2800_register_read(rt2x00dev, CCK_PROT_CFG, &reg);
	rt2x00_set_field32(&reg, CCK_PROT_CFG_RTS_TH_EN, enabled);
	rt2800_register_write(rt2x00dev, CCK_PROT_CFG, reg);

	rt2800_register_read(rt2x00dev, OFDM_PROT_CFG, &reg);
	rt2x00_set_field32(&reg, OFDM_PROT_CFG_RTS_TH_EN, enabled);
	rt2800_register_write(rt2x00dev, OFDM_PROT_CFG, reg);

	rt2800_register_read(rt2x00dev, MM20_PROT_CFG, &reg);
	rt2x00_set_field32(&reg, MM20_PROT_CFG_RTS_TH_EN, enabled);
	rt2800_register_write(rt2x00dev, MM20_PROT_CFG, reg);

	rt2800_register_read(rt2x00dev, MM40_PROT_CFG, &reg);
	rt2x00_set_field32(&reg, MM40_PROT_CFG_RTS_TH_EN, enabled);
	rt2800_register_write(rt2x00dev, MM40_PROT_CFG, reg);

	rt2800_register_read(rt2x00dev, GF20_PROT_CFG, &reg);
	rt2x00_set_field32(&reg, GF20_PROT_CFG_RTS_TH_EN, enabled);
	rt2800_register_write(rt2x00dev, GF20_PROT_CFG, reg);

	rt2800_register_read(rt2x00dev, GF40_PROT_CFG, &reg);
	rt2x00_set_field32(&reg, GF40_PROT_CFG_RTS_TH_EN, enabled);
	rt2800_register_write(rt2x00dev, GF40_PROT_CFG, reg);

	return 0;
}
EXPORT_SYMBOL_GPL(rt2800_set_rts_threshold);

int rt2800_conf_tx(struct ieee80211_hw *hw,
		   struct ieee80211_vif *vif, u16 queue_idx,
		   const struct ieee80211_tx_queue_params *params)
{
	struct rt2x00_dev *rt2x00dev = hw->priv;
	struct data_queue *queue;
	struct rt2x00_field32 field;
	int retval;
	u32 reg;
	u32 offset;

	/*
	 * First pass the configuration through rt2x00lib, that will
	 * update the queue settings and validate the input. After that
	 * we are free to update the registers based on the value
	 * in the queue parameter.
	 */
	retval = rt2x00mac_conf_tx(hw, vif, queue_idx, params);
	if (retval)
		return retval;

	/*
	 * We only need to perform additional register initialization
	 * for WMM queues/
	 */
	if (queue_idx >= 4)
		return 0;

	queue = rt2x00queue_get_tx_queue(rt2x00dev, queue_idx);

	/* Update WMM TXOP register */
	offset = WMM_TXOP0_CFG + (sizeof(u32) * (!!(queue_idx & 2)));
	field.bit_offset = (queue_idx & 1) * 16;
	field.bit_mask = 0xffff << field.bit_offset;

	rt2800_register_read(rt2x00dev, offset, &reg);
	rt2x00_set_field32(&reg, field, queue->txop);
	rt2800_register_write(rt2x00dev, offset, reg);

	/* Update WMM registers */
	field.bit_offset = queue_idx * 4;
	field.bit_mask = 0xf << field.bit_offset;

	rt2800_register_read(rt2x00dev, WMM_AIFSN_CFG, &reg);
	rt2x00_set_field32(&reg, field, queue->aifs);
	rt2800_register_write(rt2x00dev, WMM_AIFSN_CFG, reg);

	rt2800_register_read(rt2x00dev, WMM_CWMIN_CFG, &reg);
	rt2x00_set_field32(&reg, field, queue->cw_min);
	rt2800_register_write(rt2x00dev, WMM_CWMIN_CFG, reg);

	rt2800_register_read(rt2x00dev, WMM_CWMAX_CFG, &reg);
	rt2x00_set_field32(&reg, field, queue->cw_max);
	rt2800_register_write(rt2x00dev, WMM_CWMAX_CFG, reg);

	/* Update EDCA registers */
	offset = EDCA_AC0_CFG + (sizeof(u32) * queue_idx);

	rt2800_register_read(rt2x00dev, offset, &reg);
	rt2x00_set_field32(&reg, EDCA_AC0_CFG_TX_OP, queue->txop);
	rt2x00_set_field32(&reg, EDCA_AC0_CFG_AIFSN, queue->aifs);
	rt2x00_set_field32(&reg, EDCA_AC0_CFG_CWMIN, queue->cw_min);
	rt2x00_set_field32(&reg, EDCA_AC0_CFG_CWMAX, queue->cw_max);
	rt2800_register_write(rt2x00dev, offset, reg);

	return 0;
}
EXPORT_SYMBOL_GPL(rt2800_conf_tx);

u64 rt2800_get_tsf(struct ieee80211_hw *hw, struct ieee80211_vif *vif)
{
	struct rt2x00_dev *rt2x00dev = hw->priv;
	u64 tsf;
	u32 reg;

	rt2800_register_read(rt2x00dev, TSF_TIMER_DW1, &reg);
	tsf = (u64) rt2x00_get_field32(reg, TSF_TIMER_DW1_HIGH_WORD) << 32;
	rt2800_register_read(rt2x00dev, TSF_TIMER_DW0, &reg);
	tsf |= rt2x00_get_field32(reg, TSF_TIMER_DW0_LOW_WORD);

	return tsf;
}
EXPORT_SYMBOL_GPL(rt2800_get_tsf);

int rt2800_ampdu_action(struct ieee80211_hw *hw, struct ieee80211_vif *vif,
			enum ieee80211_ampdu_mlme_action action,
			struct ieee80211_sta *sta, u16 tid, u16 *ssn,
			u8 buf_size)
{
	struct rt2x00_sta *sta_priv = (struct rt2x00_sta *)sta->drv_priv;
	int ret = 0;

	/*
	 * Don't allow aggregation for stations the hardware isn't aware
	 * of because tx status reports for frames to an unknown station
	 * always contain wcid=255 and thus we can't distinguish between
	 * multiple stations which leads to unwanted situations when the
	 * hw reorders frames due to aggregation.
	 */
	if (sta_priv->wcid < 0)
		return 1;

	switch (action) {
	case IEEE80211_AMPDU_RX_START:
	case IEEE80211_AMPDU_RX_STOP:
		/*
		 * The hw itself takes care of setting up BlockAck mechanisms.
		 * So, we only have to allow mac80211 to nagotiate a BlockAck
		 * agreement. Once that is done, the hw will BlockAck incoming
		 * AMPDUs without further setup.
		 */
		break;
	case IEEE80211_AMPDU_TX_START:
		ieee80211_start_tx_ba_cb_irqsafe(vif, sta->addr, tid);
		break;
	case IEEE80211_AMPDU_TX_STOP:
		ieee80211_stop_tx_ba_cb_irqsafe(vif, sta->addr, tid);
		break;
	case IEEE80211_AMPDU_TX_OPERATIONAL:
		break;
	default:
		WARNING((struct rt2x00_dev *)hw->priv, "Unknown AMPDU action\n");
	}

	return ret;
}
EXPORT_SYMBOL_GPL(rt2800_ampdu_action);

int rt2800_get_survey(struct ieee80211_hw *hw, int idx,
		      struct survey_info *survey)
{
	struct rt2x00_dev *rt2x00dev = hw->priv;
	struct ieee80211_conf *conf = &hw->conf;
	u32 idle, busy, busy_ext;

	if (idx != 0)
		return -ENOENT;

	survey->channel = conf->channel;

	rt2800_register_read(rt2x00dev, CH_IDLE_STA, &idle);
	rt2800_register_read(rt2x00dev, CH_BUSY_STA, &busy);
	rt2800_register_read(rt2x00dev, CH_BUSY_STA_SEC, &busy_ext);

	if (idle || busy) {
		survey->filled = SURVEY_INFO_CHANNEL_TIME |
				 SURVEY_INFO_CHANNEL_TIME_BUSY |
				 SURVEY_INFO_CHANNEL_TIME_EXT_BUSY;

		survey->channel_time = (idle + busy) / 1000;
		survey->channel_time_busy = busy / 1000;
		survey->channel_time_ext_busy = busy_ext / 1000;
	}

	if (!(hw->conf.flags & IEEE80211_CONF_OFFCHANNEL))
		survey->filled |= SURVEY_INFO_IN_USE;

	return 0;

}
EXPORT_SYMBOL_GPL(rt2800_get_survey);

MODULE_AUTHOR(DRV_PROJECT ", Bartlomiej Zolnierkiewicz");
MODULE_VERSION(DRV_VERSION);
MODULE_DESCRIPTION("Ralink RT2800 library");
MODULE_LICENSE("GPL");<|MERGE_RESOLUTION|>--- conflicted
+++ resolved
@@ -3811,12 +3811,8 @@
 	rt2800_bbp_read(rt2x00dev, 25, &drv_data->bbp25);
 	rt2800_bbp_read(rt2x00dev, 26, &drv_data->bbp26);
 
-<<<<<<< HEAD
-	if (!rt2x00_rt(rt2x00dev, RT5390)) {
-=======
 	if (!rt2x00_rt(rt2x00dev, RT5390) &&
 		!rt2x00_rt(rt2x00dev, RT5392)) {
->>>>>>> c288ec61
 		/*
 		 * Set back to initial state
 		 */
