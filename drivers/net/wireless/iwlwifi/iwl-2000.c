/******************************************************************************
 *
 * Copyright(c) 2008 - 2011 Intel Corporation. All rights reserved.
 *
 * This program is free software; you can redistribute it and/or modify it
 * under the terms of version 2 of the GNU General Public License as
 * published by the Free Software Foundation.
 *
 * This program is distributed in the hope that it will be useful, but WITHOUT
 * ANY WARRANTY; without even the implied warranty of MERCHANTABILITY or
 * FITNESS FOR A PARTICULAR PURPOSE.  See the GNU General Public License for
 * more details.
 *
 * You should have received a copy of the GNU General Public License along with
 * this program; if not, write to the Free Software Foundation, Inc.,
 * 51 Franklin Street, Fifth Floor, Boston, MA 02110, USA
 *
 * The full GNU General Public License is included in this distribution in the
 * file called LICENSE.
 *
 * Contact Information:
 *  Intel Linux Wireless <ilw@linux.intel.com>
 * Intel Corporation, 5200 N.E. Elam Young Parkway, Hillsboro, OR 97124-6497
 *
 *****************************************************************************/

#include <linux/kernel.h>
#include <linux/module.h>
#include <linux/init.h>
#include <linux/delay.h>
#include <linux/skbuff.h>
#include <linux/netdevice.h>
#include <net/mac80211.h>
#include <linux/etherdevice.h>
#include <asm/unaligned.h>
#include <linux/stringify.h>

#include "iwl-eeprom.h"
#include "iwl-dev.h"
#include "iwl-core.h"
#include "iwl-io.h"
#include "iwl-sta.h"
#include "iwl-agn.h"
#include "iwl-helpers.h"
#include "iwl-agn-hw.h"
#include "iwl-6000-hw.h"
#include "iwl-shared.h"
<<<<<<< HEAD
#include "iwl-pci.h"
=======
#include "iwl-cfg.h"
>>>>>>> 08740735

/* Highest firmware API version supported */
#define IWL2030_UCODE_API_MAX 6
#define IWL2000_UCODE_API_MAX 6
#define IWL105_UCODE_API_MAX 6
#define IWL135_UCODE_API_MAX 6

/* Oldest version we won't warn about */
#define IWL2030_UCODE_API_OK 5
#define IWL2000_UCODE_API_OK 5
#define IWL105_UCODE_API_OK 5
#define IWL135_UCODE_API_OK 5

/* Lowest firmware API version supported */
#define IWL2030_UCODE_API_MIN 5
#define IWL2000_UCODE_API_MIN 5
#define IWL105_UCODE_API_MIN 5
#define IWL135_UCODE_API_MIN 5

#define IWL2030_FW_PRE "iwlwifi-2030-"
#define IWL2030_MODULE_FIRMWARE(api) IWL2030_FW_PRE __stringify(api) ".ucode"

#define IWL2000_FW_PRE "iwlwifi-2000-"
#define IWL2000_MODULE_FIRMWARE(api) IWL2000_FW_PRE __stringify(api) ".ucode"

#define IWL105_FW_PRE "iwlwifi-105-"
#define IWL105_MODULE_FIRMWARE(api) IWL105_FW_PRE __stringify(api) ".ucode"

#define IWL135_FW_PRE "iwlwifi-135-"
#define IWL135_MODULE_FIRMWARE(api) IWL135_FW_PRE __stringify(api) ".ucode"

static void iwl2000_set_ct_threshold(struct iwl_priv *priv)
{
	/* want Celsius */
	hw_params(priv).ct_kill_threshold = CT_KILL_THRESHOLD;
	hw_params(priv).ct_kill_exit_threshold = CT_KILL_EXIT_THRESHOLD;
}

/* NIC configuration for 2000 series */
static void iwl2000_nic_config(struct iwl_priv *priv)
{
	iwl_rf_config(priv);

	if (priv->cfg->iq_invert)
		iwl_set_bit(bus(priv), CSR_GP_DRIVER_REG,
			    CSR_GP_DRIVER_REG_BIT_RADIO_IQ_INVER);
}

static struct iwl_sensitivity_ranges iwl2000_sensitivity = {
	.min_nrg_cck = 97,
	.max_nrg_cck = 0, /* not used, set to 0 */
	.auto_corr_min_ofdm = 80,
	.auto_corr_min_ofdm_mrc = 128,
	.auto_corr_min_ofdm_x1 = 105,
	.auto_corr_min_ofdm_mrc_x1 = 192,

	.auto_corr_max_ofdm = 145,
	.auto_corr_max_ofdm_mrc = 232,
	.auto_corr_max_ofdm_x1 = 110,
	.auto_corr_max_ofdm_mrc_x1 = 232,

	.auto_corr_min_cck = 125,
	.auto_corr_max_cck = 175,
	.auto_corr_min_cck_mrc = 160,
	.auto_corr_max_cck_mrc = 310,
	.nrg_th_cck = 97,
	.nrg_th_ofdm = 100,

	.barker_corr_th_min = 190,
	.barker_corr_th_min_mrc = 390,
	.nrg_th_cca = 62,
};

static int iwl2000_hw_set_hw_params(struct iwl_priv *priv)
{
	if (iwlagn_mod_params.num_of_queues >= IWL_MIN_NUM_QUEUES &&
	    iwlagn_mod_params.num_of_queues <= IWLAGN_NUM_QUEUES)
		priv->cfg->base_params->num_of_queues =
			iwlagn_mod_params.num_of_queues;

	hw_params(priv).max_txq_num = priv->cfg->base_params->num_of_queues;
	hw_params(priv).max_stations = IWLAGN_STATION_COUNT;
	priv->contexts[IWL_RXON_CTX_BSS].bcast_sta_id = IWLAGN_BROADCAST_ID;

	hw_params(priv).max_data_size = IWL60_RTC_DATA_SIZE;
	hw_params(priv).max_inst_size = IWL60_RTC_INST_SIZE;

	hw_params(priv).ht40_channel =  BIT(IEEE80211_BAND_2GHZ);

	hw_params(priv).tx_chains_num = num_of_ant(priv->cfg->valid_tx_ant);
	if (priv->cfg->rx_with_siso_diversity)
		hw_params(priv).rx_chains_num = 1;
	else
		hw_params(priv).rx_chains_num =
			num_of_ant(priv->cfg->valid_rx_ant);
	hw_params(priv).valid_tx_ant = priv->cfg->valid_tx_ant;
	hw_params(priv).valid_rx_ant = priv->cfg->valid_rx_ant;

	iwl2000_set_ct_threshold(priv);

	/* Set initial sensitivity parameters */
	/* Set initial calibration set */
	hw_params(priv).sens = &iwl2000_sensitivity;
	hw_params(priv).calib_init_cfg =
		BIT(IWL_CALIB_XTAL)             |
		BIT(IWL_CALIB_LO)               |
		BIT(IWL_CALIB_TX_IQ)            |
		BIT(IWL_CALIB_BASE_BAND);
	if (priv->cfg->need_dc_calib)
		hw_params(priv).calib_rt_cfg |= IWL_CALIB_CFG_DC_IDX;
	if (priv->cfg->need_temp_offset_calib)
		hw_params(priv).calib_init_cfg |= BIT(IWL_CALIB_TEMP_OFFSET);
<<<<<<< HEAD

	hw_params(priv).beacon_time_tsf_bits = IWLAGN_EXT_BEACON_TIME_POS;
=======
>>>>>>> 08740735

	return 0;
}

static struct iwl_lib_ops iwl2000_lib = {
	.set_hw_params = iwl2000_hw_set_hw_params,
	.nic_config = iwl2000_nic_config,
	.eeprom_ops = {
		.regulatory_bands = {
			EEPROM_REG_BAND_1_CHANNELS,
			EEPROM_REG_BAND_2_CHANNELS,
			EEPROM_REG_BAND_3_CHANNELS,
			EEPROM_REG_BAND_4_CHANNELS,
			EEPROM_REG_BAND_5_CHANNELS,
			EEPROM_6000_REG_BAND_24_HT40_CHANNELS,
			EEPROM_REGULATORY_BAND_NO_HT40,
		},
		.update_enhanced_txpower = iwl_eeprom_enhanced_txpower,
	},
	.temperature = iwlagn_temperature,
};

static struct iwl_lib_ops iwl2030_lib = {
	.set_hw_params = iwl2000_hw_set_hw_params,
	.bt_rx_handler_setup = iwlagn_bt_rx_handler_setup,
	.bt_setup_deferred_work = iwlagn_bt_setup_deferred_work,
	.cancel_deferred_work = iwlagn_bt_cancel_deferred_work,
	.nic_config = iwl2000_nic_config,
	.eeprom_ops = {
		.regulatory_bands = {
			EEPROM_REG_BAND_1_CHANNELS,
			EEPROM_REG_BAND_2_CHANNELS,
			EEPROM_REG_BAND_3_CHANNELS,
			EEPROM_REG_BAND_4_CHANNELS,
			EEPROM_REG_BAND_5_CHANNELS,
			EEPROM_6000_REG_BAND_24_HT40_CHANNELS,
			EEPROM_REGULATORY_BAND_NO_HT40,
		},
		.update_enhanced_txpower = iwl_eeprom_enhanced_txpower,
	},
	.temperature = iwlagn_temperature,
};

static struct iwl_base_params iwl2000_base_params = {
	.eeprom_size = OTP_LOW_IMAGE_SIZE,
	.num_of_queues = IWLAGN_NUM_QUEUES,
	.num_of_ampdu_queues = IWLAGN_NUM_AMPDU_QUEUES,
	.pll_cfg_val = 0,
	.max_ll_items = OTP_MAX_LL_ITEMS_2x00,
	.shadow_ram_support = true,
	.led_compensation = 51,
	.adv_thermal_throttle = true,
	.support_ct_kill_exit = true,
	.plcp_delta_threshold = IWL_MAX_PLCP_ERR_THRESHOLD_DEF,
	.chain_noise_scale = 1000,
	.wd_timeout = IWL_DEF_WD_TIMEOUT,
	.max_event_log_size = 512,
	.shadow_reg_enable = true,
	.hd_v2 = true,
};


static struct iwl_base_params iwl2030_base_params = {
	.eeprom_size = OTP_LOW_IMAGE_SIZE,
	.num_of_queues = IWLAGN_NUM_QUEUES,
	.num_of_ampdu_queues = IWLAGN_NUM_AMPDU_QUEUES,
	.pll_cfg_val = 0,
	.max_ll_items = OTP_MAX_LL_ITEMS_2x00,
	.shadow_ram_support = true,
	.led_compensation = 57,
	.adv_thermal_throttle = true,
	.support_ct_kill_exit = true,
	.plcp_delta_threshold = IWL_MAX_PLCP_ERR_THRESHOLD_DEF,
	.chain_noise_scale = 1000,
	.wd_timeout = IWL_LONG_WD_TIMEOUT,
	.max_event_log_size = 512,
	.shadow_reg_enable = true,
	.hd_v2 = true,
};

static struct iwl_ht_params iwl2000_ht_params = {
	.ht_greenfield_support = true,
	.use_rts_for_aggregation = true, /* use rts/cts protection */
};

static struct iwl_bt_params iwl2030_bt_params = {
	/* Due to bluetooth, we transmit 2.4 GHz probes only on antenna A */
	.advanced_bt_coexist = true,
	.agg_time_limit = BT_AGG_THRESHOLD_DEF,
	.bt_init_traffic_load = IWL_BT_COEX_TRAFFIC_LOAD_NONE,
	.bt_prio_boost = IWLAGN_BT_PRIO_BOOST_DEFAULT,
	.bt_sco_disable = true,
	.bt_session_2 = true,
};

#define IWL_DEVICE_2000						\
	.fw_name_pre = IWL2000_FW_PRE,				\
	.ucode_api_max = IWL2000_UCODE_API_MAX,			\
	.ucode_api_ok = IWL2000_UCODE_API_OK,			\
	.ucode_api_min = IWL2000_UCODE_API_MIN,			\
	.eeprom_ver = EEPROM_2000_EEPROM_VERSION,		\
	.eeprom_calib_ver = EEPROM_2000_TX_POWER_VERSION,	\
	.lib = &iwl2000_lib,					\
	.base_params = &iwl2000_base_params,			\
	.need_dc_calib = true,					\
	.need_temp_offset_calib = true,				\
	.temp_offset_v2 = true,					\
	.led_mode = IWL_LED_RF_STATE,				\
	.iq_invert = true					\

struct iwl_cfg iwl2000_2bgn_cfg = {
	.name = "2000 Series 2x2 BGN",
	IWL_DEVICE_2000,
	.ht_params = &iwl2000_ht_params,
};

struct iwl_cfg iwl2000_2bg_cfg = {
	.name = "2000 Series 2x2 BG",
	IWL_DEVICE_2000,
};

struct iwl_cfg iwl2000_2bgn_d_cfg = {
	.name = "2000D Series 2x2 BGN",
	IWL_DEVICE_2000,
	.ht_params = &iwl2000_ht_params,
};

#define IWL_DEVICE_2030						\
	.fw_name_pre = IWL2030_FW_PRE,				\
	.ucode_api_max = IWL2030_UCODE_API_MAX,			\
	.ucode_api_ok = IWL2030_UCODE_API_OK,			\
	.ucode_api_min = IWL2030_UCODE_API_MIN,			\
	.eeprom_ver = EEPROM_2000_EEPROM_VERSION,		\
	.eeprom_calib_ver = EEPROM_2000_TX_POWER_VERSION,	\
	.lib = &iwl2030_lib,					\
	.base_params = &iwl2030_base_params,			\
	.bt_params = &iwl2030_bt_params,			\
	.need_dc_calib = true,					\
	.need_temp_offset_calib = true,				\
	.temp_offset_v2 = true,					\
	.led_mode = IWL_LED_RF_STATE,				\
	.adv_pm = true,						\
	.iq_invert = true					\

struct iwl_cfg iwl2030_2bgn_cfg = {
	.name = "2000 Series 2x2 BGN/BT",
	IWL_DEVICE_2030,
	.ht_params = &iwl2000_ht_params,
};

struct iwl_cfg iwl2030_2bg_cfg = {
	.name = "2000 Series 2x2 BG/BT",
	IWL_DEVICE_2030,
};

#define IWL_DEVICE_105						\
	.fw_name_pre = IWL105_FW_PRE,				\
	.ucode_api_max = IWL105_UCODE_API_MAX,			\
	.ucode_api_ok = IWL105_UCODE_API_OK,			\
	.ucode_api_min = IWL105_UCODE_API_MIN,			\
	.eeprom_ver = EEPROM_2000_EEPROM_VERSION,		\
	.eeprom_calib_ver = EEPROM_2000_TX_POWER_VERSION,	\
	.lib = &iwl2000_lib,					\
	.base_params = &iwl2000_base_params,			\
	.need_dc_calib = true,					\
	.need_temp_offset_calib = true,				\
	.temp_offset_v2 = true,					\
	.led_mode = IWL_LED_RF_STATE,				\
	.adv_pm = true,						\
	.rx_with_siso_diversity = true,				\
	.iq_invert = true					\

struct iwl_cfg iwl105_bg_cfg = {
	.name = "105 Series 1x1 BG",
	IWL_DEVICE_105,
};

struct iwl_cfg iwl105_bgn_cfg = {
	.name = "105 Series 1x1 BGN",
	IWL_DEVICE_105,
	.ht_params = &iwl2000_ht_params,
};

#define IWL_DEVICE_135						\
	.fw_name_pre = IWL135_FW_PRE,				\
	.ucode_api_max = IWL135_UCODE_API_MAX,			\
	.ucode_api_ok = IWL135_UCODE_API_OK,			\
	.ucode_api_min = IWL135_UCODE_API_MIN,			\
	.eeprom_ver = EEPROM_2000_EEPROM_VERSION,		\
	.eeprom_calib_ver = EEPROM_2000_TX_POWER_VERSION,	\
	.lib = &iwl2030_lib,					\
	.base_params = &iwl2030_base_params,			\
	.bt_params = &iwl2030_bt_params,			\
	.need_dc_calib = true,					\
	.need_temp_offset_calib = true,				\
	.temp_offset_v2 = true,					\
	.led_mode = IWL_LED_RF_STATE,				\
	.adv_pm = true,						\
	.rx_with_siso_diversity = true,				\
	.iq_invert = true					\

struct iwl_cfg iwl135_bg_cfg = {
	.name = "135 Series 1x1 BG/BT",
	IWL_DEVICE_135,
};

struct iwl_cfg iwl135_bgn_cfg = {
	.name = "135 Series 1x1 BGN/BT",
	IWL_DEVICE_135,
	.ht_params = &iwl2000_ht_params,
};

MODULE_FIRMWARE(IWL2000_MODULE_FIRMWARE(IWL2000_UCODE_API_MAX));
MODULE_FIRMWARE(IWL2030_MODULE_FIRMWARE(IWL2030_UCODE_API_MAX));
MODULE_FIRMWARE(IWL105_MODULE_FIRMWARE(IWL105_UCODE_API_MAX));
MODULE_FIRMWARE(IWL135_MODULE_FIRMWARE(IWL135_UCODE_API_MAX));<|MERGE_RESOLUTION|>--- conflicted
+++ resolved
@@ -45,11 +45,7 @@
 #include "iwl-agn-hw.h"
 #include "iwl-6000-hw.h"
 #include "iwl-shared.h"
-<<<<<<< HEAD
-#include "iwl-pci.h"
-=======
 #include "iwl-cfg.h"
->>>>>>> 08740735
 
 /* Highest firmware API version supported */
 #define IWL2030_UCODE_API_MAX 6
@@ -162,11 +158,6 @@
 		hw_params(priv).calib_rt_cfg |= IWL_CALIB_CFG_DC_IDX;
 	if (priv->cfg->need_temp_offset_calib)
 		hw_params(priv).calib_init_cfg |= BIT(IWL_CALIB_TEMP_OFFSET);
-<<<<<<< HEAD
-
-	hw_params(priv).beacon_time_tsf_bits = IWLAGN_EXT_BEACON_TIME_POS;
-=======
->>>>>>> 08740735
 
 	return 0;
 }
