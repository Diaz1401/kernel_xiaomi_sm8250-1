--- conflicted
+++ resolved
@@ -1459,15 +1459,10 @@
 		gether_set_gadget(ncm_opts->net, cdev->gadget);
 		status = gether_register_netdev(ncm_opts->net);
 		mutex_unlock(&ncm_opts->lock);
-<<<<<<< HEAD
 		if (status) {
 			free_netdev(ncm_opts->net);
 			goto error;
 		}
-=======
-		if (status)
-			goto fail;
->>>>>>> f13140b2
 		ncm_opts->bound = true;
 	}
 
@@ -1486,11 +1481,7 @@
 				 ARRAY_SIZE(ncm_string_defs));
 	if (IS_ERR(us)) {
 		status = PTR_ERR(us);
-<<<<<<< HEAD
 		goto netdev_cleanup;
-=======
-		goto fail;
->>>>>>> f13140b2
 	}
 	ncm_control_intf.iInterface = us[STRING_CTRL_IDX].id;
 	ncm_data_nop_intf.iInterface = us[STRING_DATA_IDX].id;
@@ -1697,12 +1688,7 @@
 	opts = container_of(f, struct f_ncm_opts, func_inst);
 	if (opts->bound)
 		gether_cleanup(netdev_priv(opts->net));
-<<<<<<< HEAD
-=======
-	else
-		free_netdev(opts->net);
 	kfree(opts->ncm_interf_group);
->>>>>>> f13140b2
 	kfree(opts);
 }
 
@@ -1720,19 +1706,10 @@
 
 	mutex_init(&opts->lock);
 	opts->func_inst.free_func_inst = ncm_free_inst;
-<<<<<<< HEAD
-=======
-	opts->net = gether_setup_default();
-	if (IS_ERR(opts->net)) {
-		struct net_device *net = opts->net;
-		kfree(opts);
-		return ERR_CAST(net);
-	}
 	INIT_LIST_HEAD(&opts->ncm_os_desc.ext_prop);
 
 	descs[0] = &opts->ncm_os_desc;
 	names[0] = "ncm";
->>>>>>> f13140b2
 
 	config_group_init_type_name(&opts->func_inst.group, "", &ncm_func_type);
 	ncm_interf_group =
