--- conflicted
+++ resolved
@@ -54,7 +54,6 @@
 	  exhaustively with combinations of various buffer sizes and
 	  alignments.
 
-<<<<<<< HEAD
 config ANDROID_KABI_RESERVE
 	bool "Android KABI reserve padding"
 	default y
@@ -70,7 +69,7 @@
 	  kernel team.
 
 	  If even slightly unsure, say Y.
-=======
+
 config ANDROID_SIMPLE_LMK
 	bool "Simple Android Low Memory Killer"
 	depends on !ANDROID_LOW_MEMORY_KILLER && !MEMCG && !PSI
@@ -103,7 +102,6 @@
 	  waiting and make itself available to kill more processes.
 
 endif
->>>>>>> f88830cd
 
 endif # if ANDROID
 
