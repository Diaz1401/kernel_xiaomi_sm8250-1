--- conflicted
+++ resolved
@@ -79,16 +79,10 @@
 	ACPI_COMPANION_SET(dev, adev);
 	dev->release = acpi_container_release;
 	ret = device_register(dev);
-<<<<<<< HEAD
-	if (ret)
-		return ret;
-
-=======
 	if (ret) {
 		put_device(dev);
 		return ret;
 	}
->>>>>>> 56041bf9
 	adev->driver_data = dev;
 	return 1;
 }
